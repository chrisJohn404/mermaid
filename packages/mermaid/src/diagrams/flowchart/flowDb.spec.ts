--- conflicted
+++ resolved
@@ -125,7 +125,6 @@
     const { edges } = flowDb.getData();
     expect(edges[0].curve).toBe('basis');
   });
-<<<<<<< HEAD
 
   it('should support modifying interpolate using edge id syntax', () => {
     flowDb.addVertex('A', { text: 'A', type: 'text' }, undefined, [], [], '', {}, undefined);
@@ -164,7 +163,7 @@
     expect(edges[1].curve).toBe('monotoneX');
     expect(edges[2].curve).toBe('catmullRom');
     expect(edges[3].curve).toBe('stepBefore');
-=======
+  });
 });
 
 describe('flow db direction', () => {
@@ -181,6 +180,5 @@
   it('should correctly set direction irrespective of leading spaces', () => {
     flowDb.setDirection(' TD');
     expect(flowDb.getDirection()).toBe('TB');
->>>>>>> 98bf9b4c
   });
 });