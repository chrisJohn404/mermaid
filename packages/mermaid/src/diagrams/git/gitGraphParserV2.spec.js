--- conflicted
+++ resolved
@@ -16,21 +16,12 @@
     expect(commits.size).toBe(1);
     expect(parser.yy.getCurrentBranch()).toBe('main');
     expect(parser.yy.getDirection()).toBe('LR');
-<<<<<<< HEAD
-    expect(Object.keys(parser.yy.getBranches()).length).toBe(1);
-    const key = Object.keys(commits)[0];
-    expect(commits[key].message).toBe('');
-    expect(commits[key].id).not.toBeNull();
-    expect(commits[key].tags).toStrictEqual([]);
-    expect(commits[key].type).toBe(0);
-=======
     expect(parser.yy.getBranches().size).toBe(1);
     const key = commits.keys().next().value;
     expect(commits.get(key).message).toBe('');
     expect(commits.get(key).id).not.toBeNull();
-    expect(commits.get(key).tag).toBe('');
+    expect(commits.get(key).tags).toStrictEqual([]);
     expect(commits.get(key).type).toBe(0);
->>>>>>> b1b480a1
   });
 
   it('should handle a gitGraph commit with custom commit id only', function () {
@@ -42,21 +33,12 @@
     expect(commits.size).toBe(1);
     expect(parser.yy.getCurrentBranch()).toBe('main');
     expect(parser.yy.getDirection()).toBe('LR');
-<<<<<<< HEAD
-    expect(Object.keys(parser.yy.getBranches()).length).toBe(1);
-    const key = Object.keys(commits)[0];
-    expect(commits[key].message).toBe('');
-    expect(commits[key].id).toBe('1111');
-    expect(commits[key].tags).toStrictEqual([]);
-    expect(commits[key].type).toBe(0);
-=======
     expect(parser.yy.getBranches().size).toBe(1);
     const key = commits.keys().next().value;
     expect(commits.get(key).message).toBe('');
     expect(commits.get(key).id).toBe('1111');
-    expect(commits.get(key).tag).toBe('');
+    expect(commits.get(key).tags).toStrictEqual([]);
     expect(commits.get(key).type).toBe(0);
->>>>>>> b1b480a1
   });
 
   it('should handle a gitGraph commit with custom commit tag only', function () {
@@ -69,39 +51,12 @@
     expect(commits.size).toBe(1);
     expect(parser.yy.getCurrentBranch()).toBe('main');
     expect(parser.yy.getDirection()).toBe('LR');
-<<<<<<< HEAD
-    expect(Object.keys(parser.yy.getBranches()).length).toBe(1);
-    const key = Object.keys(commits)[0];
-    expect(commits[key].message).toBe('');
-    expect(commits[key].id).not.toBeNull();
-    expect(commits[key].tags).toStrictEqual(['test']);
-    expect(commits[key].type).toBe(0);
-  });
-
-  it('should handle a gitGraph commit with multiple commit tags', function () {
-    const str = `gitGraph:
-    commit tag:"test" tag:"test2"
-    `;
-
-    parser.parse(str);
-    const commits = parser.yy.getCommits();
-    expect(Object.keys(commits).length).toBe(1);
-    expect(parser.yy.getCurrentBranch()).toBe('main');
-    expect(parser.yy.getDirection()).toBe('LR');
-    expect(Object.keys(parser.yy.getBranches()).length).toBe(1);
-    const key = Object.keys(commits)[0];
-    expect(commits[key].message).toBe('');
-    expect(commits[key].id).not.toBeNull();
-    expect(commits[key].tags).toStrictEqual(['test', 'test2']);
-    expect(commits[key].type).toBe(0);
-=======
     expect(parser.yy.getBranches().size).toBe(1);
     const key = commits.keys().next().value;
     expect(commits.get(key).message).toBe('');
     expect(commits.get(key).id).not.toBeNull();
-    expect(commits.get(key).tag).toBe('test');
+    expect(commits.get(key).tags).toStrictEqual(['test']);
     expect(commits.get(key).type).toBe(0);
->>>>>>> b1b480a1
   });
 
   it('should handle a gitGraph commit with custom commit type HIGHLIGHT only', function () {
@@ -114,21 +69,12 @@
     expect(commits.size).toBe(1);
     expect(parser.yy.getCurrentBranch()).toBe('main');
     expect(parser.yy.getDirection()).toBe('LR');
-<<<<<<< HEAD
-    expect(Object.keys(parser.yy.getBranches()).length).toBe(1);
-    const key = Object.keys(commits)[0];
-    expect(commits[key].message).toBe('');
-    expect(commits[key].id).not.toBeNull();
-    expect(commits[key].tags).toStrictEqual([]);
-    expect(commits[key].type).toBe(2);
-=======
     expect(parser.yy.getBranches().size).toBe(1);
     const key = commits.keys().next().value;
     expect(commits.get(key).message).toBe('');
     expect(commits.get(key).id).not.toBeNull();
-    expect(commits.get(key).tag).toBe('');
+    expect(commits.get(key).tags).toStrictEqual([]);
     expect(commits.get(key).type).toBe(2);
->>>>>>> b1b480a1
   });
 
   it('should handle a gitGraph commit with custom commit type REVERSE only', function () {
@@ -141,21 +87,12 @@
     expect(commits.size).toBe(1);
     expect(parser.yy.getCurrentBranch()).toBe('main');
     expect(parser.yy.getDirection()).toBe('LR');
-<<<<<<< HEAD
-    expect(Object.keys(parser.yy.getBranches()).length).toBe(1);
-    const key = Object.keys(commits)[0];
-    expect(commits[key].message).toBe('');
-    expect(commits[key].id).not.toBeNull();
-    expect(commits[key].tags).toStrictEqual([]);
-    expect(commits[key].type).toBe(1);
-=======
     expect(parser.yy.getBranches().size).toBe(1);
     const key = commits.keys().next().value;
     expect(commits.get(key).message).toBe('');
     expect(commits.get(key).id).not.toBeNull();
-    expect(commits.get(key).tag).toBe('');
+    expect(commits.get(key).tags).toStrictEqual([]);
     expect(commits.get(key).type).toBe(1);
->>>>>>> b1b480a1
   });
 
   it('should handle a gitGraph commit with custom commit type NORMAL only', function () {
@@ -168,21 +105,12 @@
     expect(commits.size).toBe(1);
     expect(parser.yy.getCurrentBranch()).toBe('main');
     expect(parser.yy.getDirection()).toBe('LR');
-<<<<<<< HEAD
-    expect(Object.keys(parser.yy.getBranches()).length).toBe(1);
-    const key = Object.keys(commits)[0];
-    expect(commits[key].message).toBe('');
-    expect(commits[key].id).not.toBeNull();
-    expect(commits[key].tags).toStrictEqual([]);
-    expect(commits[key].type).toBe(0);
-=======
     expect(parser.yy.getBranches().size).toBe(1);
     const key = commits.keys().next().value;
     expect(commits.get(key).message).toBe('');
     expect(commits.get(key).id).not.toBeNull();
-    expect(commits.get(key).tag).toBe('');
+    expect(commits.get(key).tags).toStrictEqual([]);
     expect(commits.get(key).type).toBe(0);
->>>>>>> b1b480a1
   });
 
   it('should handle a gitGraph commit with custom commit msg only', function () {
@@ -195,21 +123,12 @@
     expect(commits.size).toBe(1);
     expect(parser.yy.getCurrentBranch()).toBe('main');
     expect(parser.yy.getDirection()).toBe('LR');
-<<<<<<< HEAD
-    expect(Object.keys(parser.yy.getBranches()).length).toBe(1);
-    const key = Object.keys(commits)[0];
-    expect(commits[key].message).toBe('test commit');
-    expect(commits[key].id).not.toBeNull();
-    expect(commits[key].tags).toStrictEqual([]);
-    expect(commits[key].type).toBe(0);
-=======
     expect(parser.yy.getBranches().size).toBe(1);
     const key = commits.keys().next().value;
     expect(commits.get(key).message).toBe('test commit');
     expect(commits.get(key).id).not.toBeNull();
-    expect(commits.get(key).tag).toBe('');
+    expect(commits.get(key).tags).toStrictEqual([]);
     expect(commits.get(key).type).toBe(0);
->>>>>>> b1b480a1
   });
 
   it('should handle a gitGraph commit with custom commit "msg:" key only', function () {
@@ -222,21 +141,12 @@
     expect(commits.size).toBe(1);
     expect(parser.yy.getCurrentBranch()).toBe('main');
     expect(parser.yy.getDirection()).toBe('LR');
-<<<<<<< HEAD
-    expect(Object.keys(parser.yy.getBranches()).length).toBe(1);
-    const key = Object.keys(commits)[0];
-    expect(commits[key].message).toBe('test commit');
-    expect(commits[key].id).not.toBeNull();
-    expect(commits[key].tags).toStrictEqual([]);
-    expect(commits[key].type).toBe(0);
-=======
     expect(parser.yy.getBranches().size).toBe(1);
     const key = commits.keys().next().value;
     expect(commits.get(key).message).toBe('test commit');
     expect(commits.get(key).id).not.toBeNull();
-    expect(commits.get(key).tag).toBe('');
+    expect(commits.get(key).tags).toStrictEqual([]);
     expect(commits.get(key).type).toBe(0);
->>>>>>> b1b480a1
   });
 
   it('should handle a gitGraph commit with custom commit id, tag  only', function () {
@@ -249,21 +159,12 @@
     expect(commits.size).toBe(1);
     expect(parser.yy.getCurrentBranch()).toBe('main');
     expect(parser.yy.getDirection()).toBe('LR');
-<<<<<<< HEAD
-    expect(Object.keys(parser.yy.getBranches()).length).toBe(1);
-    const key = Object.keys(commits)[0];
-    expect(commits[key].message).toBe('');
-    expect(commits[key].id).toBe('1111');
-    expect(commits[key].tags).toStrictEqual(['test tag']);
-    expect(commits[key].type).toBe(0);
-=======
     expect(parser.yy.getBranches().size).toBe(1);
     const key = commits.keys().next().value;
     expect(commits.get(key).message).toBe('');
     expect(commits.get(key).id).toBe('1111');
-    expect(commits.get(key).tag).toBe('test tag');
+    expect(commits.get(key).tags).toStrictEqual(['test tag']);
     expect(commits.get(key).type).toBe(0);
->>>>>>> b1b480a1
   });
 
   it('should handle a gitGraph commit with custom commit type, tag  only', function () {
@@ -276,21 +177,12 @@
     expect(commits.size).toBe(1);
     expect(parser.yy.getCurrentBranch()).toBe('main');
     expect(parser.yy.getDirection()).toBe('LR');
-<<<<<<< HEAD
-    expect(Object.keys(parser.yy.getBranches()).length).toBe(1);
-    const key = Object.keys(commits)[0];
-    expect(commits[key].message).toBe('');
-    expect(commits[key].id).not.toBeNull();
-    expect(commits[key].tags).toStrictEqual(['test tag']);
-    expect(commits[key].type).toBe(2);
-=======
     expect(parser.yy.getBranches().size).toBe(1);
     const key = commits.keys().next().value;
     expect(commits.get(key).message).toBe('');
     expect(commits.get(key).id).not.toBeNull();
-    expect(commits.get(key).tag).toBe('test tag');
+    expect(commits.get(key).tags).toStrictEqual(['test tag']);
     expect(commits.get(key).type).toBe(2);
->>>>>>> b1b480a1
   });
 
   it('should handle a gitGraph commit with custom commit tag and type only', function () {
@@ -303,21 +195,12 @@
     expect(commits.size).toBe(1);
     expect(parser.yy.getCurrentBranch()).toBe('main');
     expect(parser.yy.getDirection()).toBe('LR');
-<<<<<<< HEAD
-    expect(Object.keys(parser.yy.getBranches()).length).toBe(1);
-    const key = Object.keys(commits)[0];
-    expect(commits[key].message).toBe('');
-    expect(commits[key].id).not.toBeNull();
-    expect(commits[key].tags).toStrictEqual(['test tag']);
-    expect(commits[key].type).toBe(2);
-=======
     expect(parser.yy.getBranches().size).toBe(1);
     const key = commits.keys().next().value;
     expect(commits.get(key).message).toBe('');
     expect(commits.get(key).id).not.toBeNull();
-    expect(commits.get(key).tag).toBe('test tag');
+    expect(commits.get(key).tags).toStrictEqual(['test tag']);
     expect(commits.get(key).type).toBe(2);
->>>>>>> b1b480a1
   });
 
   it('should handle a gitGraph commit with custom commit id, type and tag only', function () {
@@ -330,21 +213,12 @@
     expect(commits.size).toBe(1);
     expect(parser.yy.getCurrentBranch()).toBe('main');
     expect(parser.yy.getDirection()).toBe('LR');
-<<<<<<< HEAD
-    expect(Object.keys(parser.yy.getBranches()).length).toBe(1);
-    const key = Object.keys(commits)[0];
-    expect(commits[key].message).toBe('');
-    expect(commits[key].id).toBe('1111');
-    expect(commits[key].tags).toStrictEqual(['test tag']);
-    expect(commits[key].type).toBe(1);
-=======
     expect(parser.yy.getBranches().size).toBe(1);
     const key = commits.keys().next().value;
     expect(commits.get(key).message).toBe('');
     expect(commits.get(key).id).toBe('1111');
-    expect(commits.get(key).tag).toBe('test tag');
+    expect(commits.get(key).tags).toStrictEqual(['test tag']);
     expect(commits.get(key).type).toBe(1);
->>>>>>> b1b480a1
   });
 
   it('should handle a gitGraph commit with custom commit id, type,  tag and msg', function () {
@@ -357,21 +231,12 @@
     expect(commits.size).toBe(1);
     expect(parser.yy.getCurrentBranch()).toBe('main');
     expect(parser.yy.getDirection()).toBe('LR');
-<<<<<<< HEAD
-    expect(Object.keys(parser.yy.getBranches()).length).toBe(1);
-    const key = Object.keys(commits)[0];
-    expect(commits[key].message).toBe('test msg');
-    expect(commits[key].id).toBe('1111');
-    expect(commits[key].tags).toStrictEqual(['test tag']);
-    expect(commits[key].type).toBe(1);
-=======
     expect(parser.yy.getBranches().size).toBe(1);
     const key = commits.keys().next().value;
     expect(commits.get(key).message).toBe('test msg');
     expect(commits.get(key).id).toBe('1111');
-    expect(commits.get(key).tag).toBe('test tag');
+    expect(commits.get(key).tags).toStrictEqual(['test tag']);
     expect(commits.get(key).type).toBe(1);
->>>>>>> b1b480a1
   });
 
   it('should handle a gitGraph commit with custom  type,tag, msg, commit id,', function () {
@@ -385,21 +250,12 @@
     expect(commits.size).toBe(1);
     expect(parser.yy.getCurrentBranch()).toBe('main');
     expect(parser.yy.getDirection()).toBe('LR');
-<<<<<<< HEAD
-    expect(Object.keys(parser.yy.getBranches()).length).toBe(1);
-    const key = Object.keys(commits)[0];
-    expect(commits[key].message).toBe('test msg');
-    expect(commits[key].id).toBe('1111');
-    expect(commits[key].tags).toStrictEqual(['test tag']);
-    expect(commits[key].type).toBe(1);
-=======
     expect(parser.yy.getBranches().size).toBe(1);
     const key = commits.keys().next().value;
     expect(commits.get(key).message).toBe('test msg');
     expect(commits.get(key).id).toBe('1111');
-    expect(commits.get(key).tag).toBe('test tag');
+    expect(commits.get(key).tags).toStrictEqual(['test tag']);
     expect(commits.get(key).type).toBe(1);
->>>>>>> b1b480a1
   });
 
   it('should handle a gitGraph commit with custom  tag, msg, commit id, type,', function () {
@@ -412,21 +268,12 @@
     expect(commits.size).toBe(1);
     expect(parser.yy.getCurrentBranch()).toBe('main');
     expect(parser.yy.getDirection()).toBe('LR');
-<<<<<<< HEAD
-    expect(Object.keys(parser.yy.getBranches()).length).toBe(1);
-    const key = Object.keys(commits)[0];
-    expect(commits[key].message).toBe('test msg');
-    expect(commits[key].id).toBe('1111');
-    expect(commits[key].tags).toStrictEqual(['test tag']);
-    expect(commits[key].type).toBe(1);
-=======
     expect(parser.yy.getBranches().size).toBe(1);
     const key = commits.keys().next().value;
     expect(commits.get(key).message).toBe('test msg');
     expect(commits.get(key).id).toBe('1111');
-    expect(commits.get(key).tag).toBe('test tag');
+    expect(commits.get(key).tags).toStrictEqual(['test tag']);
     expect(commits.get(key).type).toBe(1);
->>>>>>> b1b480a1
   });
 
   it('should handle a gitGraph commit with custom msg, commit id, type,tag', function () {
@@ -439,21 +286,12 @@
     expect(commits.size).toBe(1);
     expect(parser.yy.getCurrentBranch()).toBe('main');
     expect(parser.yy.getDirection()).toBe('LR');
-<<<<<<< HEAD
-    expect(Object.keys(parser.yy.getBranches()).length).toBe(1);
-    const key = Object.keys(commits)[0];
-    expect(commits[key].message).toBe('test msg');
-    expect(commits[key].id).toBe('1111');
-    expect(commits[key].tags).toStrictEqual(['test tag']);
-    expect(commits[key].type).toBe(1);
-=======
     expect(parser.yy.getBranches().size).toBe(1);
     const key = commits.keys().next().value;
     expect(commits.get(key).message).toBe('test msg');
     expect(commits.get(key).id).toBe('1111');
-    expect(commits.get(key).tag).toBe('test tag');
+    expect(commits.get(key).tags).toStrictEqual(['test tag']);
     expect(commits.get(key).type).toBe(1);
->>>>>>> b1b480a1
   });
 
   it('should handle 3 straight commits', function () {
@@ -765,57 +603,6 @@
     expect(commits.size).toBe(3);
     expect(parser.yy.getCurrentBranch()).toBe('main');
     expect(parser.yy.getDirection()).toBe('LR');
-<<<<<<< HEAD
-    expect(Object.keys(parser.yy.getBranches()).length).toBe(2);
-    const commit1 = Object.keys(commits)[0];
-    const commit2 = Object.keys(commits)[1];
-    const commit3 = Object.keys(commits)[2];
-
-    expect(commits[commit1].branch).toBe('main');
-    expect(commits[commit1].parents).toStrictEqual([]);
-
-    expect(commits[commit2].branch).toBe('testBranch');
-    expect(commits[commit2].parents).toStrictEqual([commits[commit1].id]);
-
-    expect(commits[commit3].branch).toBe('main');
-    expect(commits[commit3].parents).toStrictEqual([commits[commit1].id, commits[commit2].id]);
-    expect(commits[commit3].tags).toStrictEqual(['merge-tag']);
-    expect(parser.yy.getBranchesAsObjArray()).toStrictEqual([
-      { name: 'main' },
-      { name: 'testBranch' },
-    ]);
-  });
-
-  it('should handle merge with multiple tags', function () {
-    const str = `gitGraph:
-    commit
-    branch testBranch
-    checkout testBranch
-    commit
-    checkout main
-    merge testBranch tag: "merge-tag1" tag: "merge-tag2"
-    `;
-
-    parser.parse(str);
-    const commits = parser.yy.getCommits();
-    expect(Object.keys(commits).length).toBe(3);
-    expect(parser.yy.getCurrentBranch()).toBe('main');
-    expect(parser.yy.getDirection()).toBe('LR');
-    expect(Object.keys(parser.yy.getBranches()).length).toBe(2);
-    const commit1 = Object.keys(commits)[0];
-    const commit2 = Object.keys(commits)[1];
-    const commit3 = Object.keys(commits)[2];
-
-    expect(commits[commit1].branch).toBe('main');
-    expect(commits[commit1].parents).toStrictEqual([]);
-
-    expect(commits[commit2].branch).toBe('testBranch');
-    expect(commits[commit2].parents).toStrictEqual([commits[commit1].id]);
-
-    expect(commits[commit3].branch).toBe('main');
-    expect(commits[commit3].parents).toStrictEqual([commits[commit1].id, commits[commit2].id]);
-    expect(commits[commit3].tags).toStrictEqual(['merge-tag1', 'merge-tag2']);
-=======
     expect(parser.yy.getBranches().size).toBe(2);
     const [commit1, commit2, commit3] = commits.keys();
     expect(commits.get(commit1).branch).toBe('main');
@@ -829,8 +616,7 @@
       commits.get(commit1).id,
       commits.get(commit2).id,
     ]);
-    expect(commits.get(commit3).tag).toBe('merge-tag');
->>>>>>> b1b480a1
+    expect(commits.get(commit3).tags).toStrictEqual(['merge-tag']);
     expect(parser.yy.getBranchesAsObjArray()).toStrictEqual([
       { name: 'main' },
       { name: 'testBranch' },
@@ -918,15 +704,9 @@
 
     parser.parse(str);
     const commits = parser.yy.getCommits();
-<<<<<<< HEAD
-    const cherryPickCommitID = Object.keys(commits)[2];
-    expect(commits[cherryPickCommitID].tags).toStrictEqual(['cherry-pick:A']);
-    expect(commits[cherryPickCommitID].branch).toBe('main');
-=======
     const cherryPickCommitID = [...commits.keys()][2];
-    expect(commits.get(cherryPickCommitID).tag).toBe('cherry-pick:A');
+    expect(commits.get(cherryPickCommitID).tags).toStrictEqual(['cherry-pick:A']);
     expect(commits.get(cherryPickCommitID).branch).toBe('main');
->>>>>>> b1b480a1
   });
 
   it('should support cherry-picking commits with custom tag', function () {
@@ -940,53 +720,25 @@
 
     parser.parse(str);
     const commits = parser.yy.getCommits();
-<<<<<<< HEAD
-    const cherryPickCommitID = Object.keys(commits)[2];
-    expect(commits[cherryPickCommitID].tags).toStrictEqual(['MyTag']);
-    expect(commits[cherryPickCommitID].branch).toBe('main');
-  });
-
-  it('should support cherry-picking commits with multiple tags', function () {
+    const cherryPickCommitID = [...commits.keys()][2];
+    expect(commits.get(cherryPickCommitID).tags).toStrictEqual(['MyTag']);
+    expect(commits.get(cherryPickCommitID).branch).toBe('main');
+  });
+
+  it('should support cherry-picking commits with no tag', function () {
     const str = `gitGraph
     commit id: "ZERO"
     branch develop
     commit id:"A"
     checkout main
-    cherry-pick id:"A" tag:"MyTag" tag:"MyTag2"
-    `;
-
-    parser.parse(str);
-    const commits = parser.yy.getCommits();
-    const cherryPickCommitID = Object.keys(commits)[2];
-    expect(commits[cherryPickCommitID].tags).toStrictEqual(['MyTag', 'MyTag2']);
-    expect(commits[cherryPickCommitID].branch).toBe('main');
-=======
+    cherry-pick id:"A" tag:""
+    `;
+
+    parser.parse(str);
+    const commits = parser.yy.getCommits();
     const cherryPickCommitID = [...commits.keys()][2];
-    expect(commits.get(cherryPickCommitID).tag).toBe('MyTag');
+    expect(commits.get(cherryPickCommitID).tags).toStrictEqual([]);
     expect(commits.get(cherryPickCommitID).branch).toBe('main');
->>>>>>> b1b480a1
-  });
-
-  it('should support cherry-picking commits with no tag', function () {
-    const str = `gitGraph
-    commit id: "ZERO"
-    branch develop
-    commit id:"A"
-    checkout main
-    cherry-pick id:"A" tag:""
-    `;
-
-    parser.parse(str);
-    const commits = parser.yy.getCommits();
-<<<<<<< HEAD
-    const cherryPickCommitID = Object.keys(commits)[2];
-    expect(commits[cherryPickCommitID].tags).toStrictEqual([]);
-    expect(commits[cherryPickCommitID].branch).toBe('main');
-=======
-    const cherryPickCommitID = [...commits.keys()][2];
-    expect(commits.get(cherryPickCommitID).tag).toBe('');
-    expect(commits.get(cherryPickCommitID).branch).toBe('main');
->>>>>>> b1b480a1
   });
 
   it('should support cherry-picking of merge commits', function () {
@@ -1005,15 +757,9 @@
 
     parser.parse(str);
     const commits = parser.yy.getCommits();
-<<<<<<< HEAD
-    const cherryPickCommitID = Object.keys(commits)[4];
-    expect(commits[cherryPickCommitID].tags).toStrictEqual(['cherry-pick:M|parent:B']);
-    expect(commits[cherryPickCommitID].branch).toBe('release');
-=======
     const cherryPickCommitID = [...commits.keys()][4];
-    expect(commits.get(cherryPickCommitID).tag).toBe('cherry-pick:M|parent:B');
+    expect(commits.get(cherryPickCommitID).tags).toStrictEqual(['cherry-pick:M|parent:B']);
     expect(commits.get(cherryPickCommitID).branch).toBe('release');
->>>>>>> b1b480a1
   });
 
   it('should support cherry-picking of merge commits with tag', function () {
@@ -1032,15 +778,9 @@
 
     parser.parse(str);
     const commits = parser.yy.getCommits();
-<<<<<<< HEAD
-    const cherryPickCommitID = Object.keys(commits)[4];
-    expect(commits[cherryPickCommitID].tags).toStrictEqual(['v1.0']);
-    expect(commits[cherryPickCommitID].branch).toBe('release');
-=======
     const cherryPickCommitID = [...commits.keys()][4];
-    expect(commits.get(cherryPickCommitID).tag).toBe('v1.0');
+    expect(commits.get(cherryPickCommitID).tags).toStrictEqual(['v1.0']);
     expect(commits.get(cherryPickCommitID).branch).toBe('release');
->>>>>>> b1b480a1
   });
 
   it('should support cherry-picking of merge commits with additional commit', function () {
@@ -1061,15 +801,9 @@
 
     parser.parse(str);
     const commits = parser.yy.getCommits();
-<<<<<<< HEAD
-    const cherryPickCommitID = Object.keys(commits)[5];
-    expect(commits[cherryPickCommitID].tags).toStrictEqual(['v2.1:ZERO']);
-    expect(commits[cherryPickCommitID].branch).toBe('release');
-=======
     const cherryPickCommitID = [...commits.keys()][5];
-    expect(commits.get(cherryPickCommitID).tag).toBe('v2.1:ZERO');
+    expect(commits.get(cherryPickCommitID).tags).toStrictEqual(['v2.1:ZERO']);
     expect(commits.get(cherryPickCommitID).branch).toBe('release');
->>>>>>> b1b480a1
   });
 
   it('should support cherry-picking of merge commits with empty tag', function () {
@@ -1091,19 +825,11 @@
 
     parser.parse(str);
     const commits = parser.yy.getCommits();
-<<<<<<< HEAD
-    const cherryPickCommitID = Object.keys(commits)[5];
-    const cherryPickCommitID2 = Object.keys(commits)[7];
-    expect(commits[cherryPickCommitID].tags).toStrictEqual([]);
-    expect(commits[cherryPickCommitID2].tags).toStrictEqual([]);
-    expect(commits[cherryPickCommitID].branch).toBe('release');
-=======
     const cherryPickCommitID = [...commits.keys()][5];
     const cherryPickCommitID2 = [...commits.keys()][7];
-    expect(commits.get(cherryPickCommitID).tag).toBe('');
-    expect(commits.get(cherryPickCommitID2).tag).toBe('');
+    expect(commits.get(cherryPickCommitID).tags).toStrictEqual([]);
+    expect(commits.get(cherryPickCommitID2).tags).toStrictEqual([]);
     expect(commits.get(cherryPickCommitID).branch).toBe('release');
->>>>>>> b1b480a1
   });
 
   it('should fail cherry-picking of merge commits if the parent of merge commits is not specified', function () {
