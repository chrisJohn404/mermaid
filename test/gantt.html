<!DOCTYPE html>
<html>
<head>
    <meta charset="UTF-8">

    <script src="../dist/mermaid.full.js"></script>
    <link rel="stylesheet" href="../dist/mermaid.forest.css"/>
    <script>
        var mermaid_config = {
            startOnLoad:true
        }
        mermaid.startOnLoad = true;
        mermaid.sequenceConfig = {"diagramMarginX":50,"diagramMarginY":10,"actorMargin":50,"width":150,"height":45,"boxMargin":10,"boxTextMargin":5,"noteMargin":10,"messageMargin":35, "mirrorActors":false};
        mermaid.ganttConfig = {
            titleTopMargin:25,
            barHeight:20,
            barGap:4,
            topPadding:50,
            sidePadding:75,
            gridLineStartPadding:35,
            fontSize:11,
            numberSectionStyles:3,
            axisFormatter: [
                // Within a day
                ["%I:%M", function (d) {
                    return d.getHours();
                }],
                // Monday a week
                ["w. %U", function (d) {
                    return d.getDay() == 1;
                }],
                // Day within a week (not monday)
                ["%a %d", function (d) {
                    return d.getDay() && d.getDate() != 1;
                }],
                // within a month
                ["%b %d", function (d) {
                    return d.getDate() != 1;
                }],
                // Month
                ["%m-%y", function (d) {
                    return d.getMonth();
                }]
            ]
        };
    </script>
<<<<<<< HEAD
    <script>
        function apa(){
            console.log('CLICKED');
        }
    </script>
    <style>
        * {
            margin: 0;
            padding: 0;
        }
        body {
            background: #fff;
            font-family: 'Open-Sans',sans-serif;

        }

        .grid .tick {
            stroke: lightgrey;
            opacity: 0.3;
            shape-rendering: crispEdges;
        }
        .grid path {
            stroke-width: 0;
        }

        .taskText {
            text-anchor:middle;
            font-size:11px;
        }
        .taskText0, .taskText3 {
            fill:black;
        }
        .taskText1, .taskText2 {
            fill:white;
        }
        .taskTextOutsideRight {
            fill:black;
            text-anchor:start;
            font-size:11px;
        }
        .taskTextOutsideLeft {
            fill:black;
            text-anchor:end;
            font-size:11px;
        }
        .taskTextOutside0,.taskTextOutside2, {
            fill:black;
        }
        .taskTextOutside1, .taskTextOutside3 {
            fill:darkblue;
        }
        .titleText {
        text-anchor:middle;
        font-size:18px;
        fill:#633;
        }
        .section {
            stroke:none;
            opacity:0.2;
        }
        .section0 {
            fill:#6666FF;
        }
        .section1 {
            fill:white;
            opacity:0.2;
        }
        .section2 {
            fill:orange;
            opacity:0.2;
        }

        .task {
            /*stroke:none;*/
        }
        .task0 {
            fill: #ffffdd;
        }
        .task1 {
            fill: #8a90dd;
        }
        .task2 {
            fill: #8a90dd;
        }

        .sectionTitle {
            text-anchor:start;
            font-size:11px;
            text-height:14px;
        }
        .sectionTitle0 { fill:#454545;}
        .sectionTitle1 { fill:#454545;}
        .sectionTitle2 { fill:#454545;}
        .sectionTitle3 { fill:#b23473;}
        .done0, .done1, .done2, .done3 {
            stroke:grey;
            fill: lightgrey;
            stroke-width:2;
        }
        .crit0, .crit1, .crit2, .crit3 {
            stroke:#ff8888;
            fill: red;
            stroke-width:2;
        }
        .activeCrit0, .activeCrit1, .activeCrit2, .activeCrit3 {
            stroke:#ff8888;
            fill: #ffffc0;
            stroke-width:2;
        }
        .doneCrit0, .doneCrit1, .doneCrit2, .doneCrit3 {
            stroke:#ff8888;
            fill: lightgrey;
            stroke-width:2;
            cursor: pointer;
            shape-rendering: crispEdges;
        }
        .active0 {
            stroke:black;
            fill: #ffffdd;
            stroke-width:2;
        }
        .active1 {
            stroke:black;
            fill: #8a90dd;
            stroke-width:2;
        }
        .active2 {
            stroke:black;
            fill: #8a90dd;
            stroke-width:2;
        }
        .today {
            fill:none;
            stroke:red;
            stroke-width:2px;
        }
        div.mermaid {
  text-align: center;
}
    </style>
=======
   
>>>>>>> 82dffe0a
</head>
    <body style="wodth:400px;">
    <h1>scale tests</h1>
    <h2>less then a day</h2>    
        <div class="mermaid">
            gantt
            dateFormat  YYYY-MM-DD H:mm
            title Adding GANTT diagram functionality to mermaid

            section Design
            Design jison grammar            :done, crit, des1, 2014-01-06 1:30,4h
            Create example text             :done, after des1,6h
        </div>
    <h2>less then a week</h2>
    <div class="mermaid">
        gantt
        dateFormat  YYYY-MM-DD
        title Adding GANTT diagram functionality to mermaid2
        section Design
        Design jison grammar            :done, crit, des1, 2014-01-06,2d
        Create example text             :done, after des1,3d
    </div>
    <h2>less then a month</h2>
    <div class="mermaid">
        gantt
        dateFormat  YYYY-MM-DD
        title Adding GANTT diagram functionality to mermaid

        section Design
        Design jison grammar            :done, crit, des1, 2015-01-05,2d
        Create example text             :done, after des1, 2w
    </div>
    <h2>less then a year</h2>
    <div class="mermaid">
        gantt
        dateFormat  YYYY-MM-DD
        title Adding GANTT diagram functionality to mermaid

        section Design
        Design1:done, crit, des1, 2014-01-22,4w
        Design2:after des1, 3w
        Design3:3w
        Design4:3w
        Design5:18d
        Design6:2w
        Implementation1:3w
        Implementation2:3w
    </div>
    <h1>Other tests</h1>
    <div class="mermaid">
        gantt
        dateFormat  YYYY-MM-DD
        title Adding GANTT diagram functionality to mermaid

        section Design
        Design jison grammar            :done, crit, des1, 2014-01-06, 2014-01-09
        Create example text             :done, des2, 2014-01-06, 3d
        Bounce gantt example with users :active, crit, des3, after des2, 5d

        section Implementation
        update build script             :2014-01-06,24h
        Implement parser and jison      :after des1, 2d
        Create tests for parser         :active, 3d
        Future task in critical line                 :crit, 5d
        Create tests for renderer       :2d
        Add to mermaid core bore tore gore bore lore             :1d

        section Documentation
        Describe gantt syntax               :active,a1, 2014-01-10, 3d
        Add gantt diagram to demo page      :after a1  , 20h
        Add another diagram to demo page    :after a1  , 48h
    </div>
    Text before. Bla b la bla. Look at the diagram below:
    <div class="mermaid">
        gantt
        title A Gantt Diagram
        dateFormat  YYYY-MM-DD
        section Section
        A task           :a1, 2014-01-01, 3d
        Another task     :after a1  , 20d
        section Another
        Task in sec      :2014-01-12  , 12d
        section Another2
        anther task      : 24d
        section Another3
        anther task      : 24d
        section Another4
        anther task      : 24d
        section Another5
        anther task      : 24d
        section Another6
        anther task      : 24d
        section Another7
        anther task      : 24d
        section Another8
        anther task      : 24d
        section Another9
        anther task      : 24d
    </div>
    As you can see, bla bla bla.
    <div class="mermaid">
        gantt
        title A Gantt Diagram
        dateFormat  YYYY-MM-DD
        section Section
        A task           :a1, 2014-01-01, 3h
    </div>
    </body>
</html><|MERGE_RESOLUTION|>--- conflicted
+++ resolved
@@ -44,152 +44,9 @@
             ]
         };
     </script>
-<<<<<<< HEAD
-    <script>
-        function apa(){
-            console.log('CLICKED');
-        }
-    </script>
-    <style>
-        * {
-            margin: 0;
-            padding: 0;
-        }
-        body {
-            background: #fff;
-            font-family: 'Open-Sans',sans-serif;
-
-        }
-
-        .grid .tick {
-            stroke: lightgrey;
-            opacity: 0.3;
-            shape-rendering: crispEdges;
-        }
-        .grid path {
-            stroke-width: 0;
-        }
-
-        .taskText {
-            text-anchor:middle;
-            font-size:11px;
-        }
-        .taskText0, .taskText3 {
-            fill:black;
-        }
-        .taskText1, .taskText2 {
-            fill:white;
-        }
-        .taskTextOutsideRight {
-            fill:black;
-            text-anchor:start;
-            font-size:11px;
-        }
-        .taskTextOutsideLeft {
-            fill:black;
-            text-anchor:end;
-            font-size:11px;
-        }
-        .taskTextOutside0,.taskTextOutside2, {
-            fill:black;
-        }
-        .taskTextOutside1, .taskTextOutside3 {
-            fill:darkblue;
-        }
-        .titleText {
-        text-anchor:middle;
-        font-size:18px;
-        fill:#633;
-        }
-        .section {
-            stroke:none;
-            opacity:0.2;
-        }
-        .section0 {
-            fill:#6666FF;
-        }
-        .section1 {
-            fill:white;
-            opacity:0.2;
-        }
-        .section2 {
-            fill:orange;
-            opacity:0.2;
-        }
-
-        .task {
-            /*stroke:none;*/
-        }
-        .task0 {
-            fill: #ffffdd;
-        }
-        .task1 {
-            fill: #8a90dd;
-        }
-        .task2 {
-            fill: #8a90dd;
-        }
-
-        .sectionTitle {
-            text-anchor:start;
-            font-size:11px;
-            text-height:14px;
-        }
-        .sectionTitle0 { fill:#454545;}
-        .sectionTitle1 { fill:#454545;}
-        .sectionTitle2 { fill:#454545;}
-        .sectionTitle3 { fill:#b23473;}
-        .done0, .done1, .done2, .done3 {
-            stroke:grey;
-            fill: lightgrey;
-            stroke-width:2;
-        }
-        .crit0, .crit1, .crit2, .crit3 {
-            stroke:#ff8888;
-            fill: red;
-            stroke-width:2;
-        }
-        .activeCrit0, .activeCrit1, .activeCrit2, .activeCrit3 {
-            stroke:#ff8888;
-            fill: #ffffc0;
-            stroke-width:2;
-        }
-        .doneCrit0, .doneCrit1, .doneCrit2, .doneCrit3 {
-            stroke:#ff8888;
-            fill: lightgrey;
-            stroke-width:2;
-            cursor: pointer;
-            shape-rendering: crispEdges;
-        }
-        .active0 {
-            stroke:black;
-            fill: #ffffdd;
-            stroke-width:2;
-        }
-        .active1 {
-            stroke:black;
-            fill: #8a90dd;
-            stroke-width:2;
-        }
-        .active2 {
-            stroke:black;
-            fill: #8a90dd;
-            stroke-width:2;
-        }
-        .today {
-            fill:none;
-            stroke:red;
-            stroke-width:2px;
-        }
-        div.mermaid {
-  text-align: center;
-}
-    </style>
-=======
    
->>>>>>> 82dffe0a
 </head>
-    <body style="wodth:400px;">
+    <body>
     <h1>scale tests</h1>
     <h2>less then a day</h2>    
         <div class="mermaid">
