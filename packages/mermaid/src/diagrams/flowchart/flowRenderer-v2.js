import * as graphlib from 'dagre-d3-es/src/graphlib/index.js';
import { select, curveLinear, selectAll } from 'd3';
import { getConfig } from '../../diagram-api/diagramAPI.js';
import utils, { getEdgeId } from '../../utils.js';
import { render } from '../../dagre-wrapper/index.js';
import { addHtmlLabel } from 'dagre-d3-es/src/dagre-js/label/add-html-label.js';
import { log } from '../../logger.js';
import common, { evaluate, renderKatex } from '../common/common.js';
import { interpolateToCurve, getStylesFromArray } from '../../utils.js';
import { setupGraphViewbox } from '../../setupGraphViewbox.js';

const conf = {};
export const setConf = function (cnf) {
  const keys = Object.keys(cnf);
  for (const key of keys) {
    conf[key] = cnf[key];
  }
};

/**
 * Function that adds the vertices found during parsing to the graph to be rendered.
 *
 * @param vert Object containing the vertices.
 * @param g The graph that is to be drawn.
 * @param svgId
 * @param root
 * @param doc
 * @param diagObj
 */
export const addVertices = async function (vert, g, svgId, root, doc, diagObj) {
  const svg = root.select(`[id="${svgId}"]`);
  // console.log('SVG:', svg, svg.node(), 'root:', root, root.node());

  const keys = vert.keys();

  // Iterate through each item in the vertex object (containing all the vertices found) in the graph definition
  for (const id of keys) {
    const vertex = vert.get(id);

    /**
     * Variable for storing the classes for the vertex
     *
     * @type {string}
     */
    let classStr = 'default';
    if (vertex.classes.length > 0) {
      classStr = vertex.classes.join(' ');
    }
    classStr = classStr + ' flowchart-label';
    const styles = getStylesFromArray(vertex.styles);

    // Use vertex id as text in the box if no text is provided by the graph definition
    let vertexText = vertex.text !== undefined ? vertex.text : vertex.id;

    // We create a SVG label, either by delegating to addHtmlLabel or manually
    let vertexNode;
    log.info('vertex', vertex, vertex.labelType);
    if (vertex.labelType === 'markdown') {
      log.info('vertex', vertex, vertex.labelType);
    } else {
      if (evaluate(getConfig().flowchart.htmlLabels)) {
        // TODO: addHtmlLabel accepts a labelStyle. Do we possibly have that?
        const node = {
          label: vertexText,
        };
        vertexNode = addHtmlLabel(svg, node).node();
        vertexNode.parentNode.removeChild(vertexNode);
      } else {
        const svgLabel = doc.createElementNS('http://www.w3.org/2000/svg', 'text');
        svgLabel.setAttribute('style', styles.labelStyle.replace('color:', 'fill:'));

        const rows = vertexText.split(common.lineBreakRegex);

        for (const row of rows) {
          const tspan = doc.createElementNS('http://www.w3.org/2000/svg', 'tspan');
          tspan.setAttributeNS('http://www.w3.org/XML/1998/namespace', 'xml:space', 'preserve');
          tspan.setAttribute('dy', '1em');
          tspan.setAttribute('x', '1');
          tspan.textContent = row;
          svgLabel.appendChild(tspan);
        }
        vertexNode = svgLabel;
      }
    }

    let radius = 0;
    let _shape = '';
    // Set the shape based parameters
    switch (vertex.type) {
      case 'round':
        radius = 5;
        _shape = 'rect';
        break;
      case 'square':
        _shape = 'rect';
        break;
      case 'diamond':
        _shape = 'question';
        break;
      case 'hexagon':
        _shape = 'hexagon';
        break;
      case 'odd':
        _shape = 'rect_left_inv_arrow';
        break;
      case 'lean_right':
        _shape = 'lean_right';
        break;
      case 'lean_left':
        _shape = 'lean_left';
        break;
      case 'trapezoid':
        _shape = 'trapezoid';
        break;
      case 'inv_trapezoid':
        _shape = 'inv_trapezoid';
        break;
      case 'odd_right':
        _shape = 'rect_left_inv_arrow';
        break;
      case 'circle':
        _shape = 'circle';
        break;
      case 'ellipse':
        _shape = 'ellipse';
        break;
      case 'stadium':
        _shape = 'stadium';
        break;
      case 'subroutine':
        _shape = 'subroutine';
        break;
      case 'cylinder':
        _shape = 'cylinder';
        break;
      case 'group':
        _shape = 'rect';
        break;
      case 'doublecircle':
        _shape = 'doublecircle';
        break;
      default:
        _shape = 'rect';
    }
    const labelText = await renderKatex(vertexText, getConfig());

    // Add the node
    g.setNode(vertex.id, {
      labelStyle: styles.labelStyle,
      shape: _shape,
      labelText,
      labelType: vertex.labelType,
      rx: radius,
      ry: radius,
      class: classStr,
      style: styles.style,
      id: vertex.id,
      link: vertex.link,
      linkTarget: vertex.linkTarget,
      tooltip: diagObj.db.getTooltip(vertex.id) || '',
      domId: diagObj.db.lookUpDomId(vertex.id),
      haveCallback: vertex.haveCallback,
      width: vertex.type === 'group' ? 500 : undefined,
      dir: vertex.dir,
      type: vertex.type,
      props: vertex.props,
      padding: getConfig().flowchart.padding,
    });

    log.info('setNode', {
      labelStyle: styles.labelStyle,
      labelType: vertex.labelType,
      shape: _shape,
      labelText,
      rx: radius,
      ry: radius,
      class: classStr,
      style: styles.style,
      id: vertex.id,
      domId: diagObj.db.lookUpDomId(vertex.id),
      width: vertex.type === 'group' ? 500 : undefined,
      type: vertex.type,
      dir: vertex.dir,
      props: vertex.props,
      padding: getConfig().flowchart.padding,
    });
  }
};

/**
 * Add edges to graph based on parsed graph definition
 *
 * @param {object} edges The edges to add to the graph
 * @param {object} g The graph object
<<<<<<< HEAD
 */
export const addEdges = async function (edges, g) {
=======
 * @param _diagObj
 */
export const addEdges = async function (edges, g, _diagObj) {
>>>>>>> f3a65f31
  log.info('abc78 edges = ', edges);
  let cnt = 0;
  let linkIdCnt = {};

  let defaultStyle;
  let defaultLabelStyle;

  if (edges.defaultStyle !== undefined) {
    const defaultStyles = getStylesFromArray(edges.defaultStyle);
    defaultStyle = defaultStyles.style;
    defaultLabelStyle = defaultStyles.labelStyle;
  }

  for (const edge of edges) {
    cnt++;

    // Identify Link
    const linkIdBase = getEdgeId(edge.start, edge.end, {
      counter: cnt,
      prefix: 'L',
    });

    // count the links from+to the same node to give unique id
    if (linkIdCnt[linkIdBase] === undefined) {
      linkIdCnt[linkIdBase] = 0;
      log.info('abc78 new entry', linkIdBase, linkIdCnt[linkIdBase]);
    } else {
      linkIdCnt[linkIdBase]++;
      log.info('abc78 new entry', linkIdBase, linkIdCnt[linkIdBase]);
    }
    let linkId = `${linkIdBase}_${linkIdCnt[linkIdBase]}`;

    log.info('abc78 new link id to be used is', linkIdBase, linkId, linkIdCnt[linkIdBase]);
    const linkNameStart = 'LS-' + edge.start;
    const linkNameEnd = 'LE-' + edge.end;

    const edgeData = { style: '', labelStyle: '' };
    edgeData.minlen = edge.length || 1;
    //edgeData.id = 'id' + cnt;

    // Set link type for rendering
    if (edge.type === 'arrow_open') {
      edgeData.arrowhead = 'none';
    } else {
      edgeData.arrowhead = 'normal';
    }

    // Check of arrow types, placed here in order not to break old rendering
    edgeData.arrowTypeStart = 'arrow_open';
    edgeData.arrowTypeEnd = 'arrow_open';

    /* eslint-disable no-fallthrough */
    switch (edge.type) {
      case 'double_arrow_cross':
        edgeData.arrowTypeStart = 'arrow_cross';
      case 'arrow_cross':
        edgeData.arrowTypeEnd = 'arrow_cross';
        break;
      case 'double_arrow_point':
        edgeData.arrowTypeStart = 'arrow_point';
      case 'arrow_point':
        edgeData.arrowTypeEnd = 'arrow_point';
        break;
      case 'double_arrow_circle':
        edgeData.arrowTypeStart = 'arrow_circle';
      case 'arrow_circle':
        edgeData.arrowTypeEnd = 'arrow_circle';
        break;
    }

    let style = '';
    let labelStyle = '';

    switch (edge.stroke) {
      case 'normal':
        style = 'fill:none;';
        if (defaultStyle !== undefined) {
          style = defaultStyle;
        }
        if (defaultLabelStyle !== undefined) {
          labelStyle = defaultLabelStyle;
        }
        edgeData.thickness = 'normal';
        edgeData.pattern = 'solid';
        break;
      case 'dotted':
        edgeData.thickness = 'normal';
        edgeData.pattern = 'dotted';
        edgeData.style = 'fill:none;stroke-width:2px;stroke-dasharray:3;';
        break;
      case 'thick':
        edgeData.thickness = 'thick';
        edgeData.pattern = 'solid';
        edgeData.style = 'stroke-width: 3.5px;fill:none;';
        break;
      case 'invisible':
        edgeData.thickness = 'invisible';
        edgeData.pattern = 'solid';
        edgeData.style = 'stroke-width: 0;fill:none;';
        break;
    }
    if (edge.style !== undefined) {
      const styles = getStylesFromArray(edge.style);
      style = styles.style;
      labelStyle = styles.labelStyle;
    }

    edgeData.style = edgeData.style += style;
    edgeData.labelStyle = edgeData.labelStyle += labelStyle;

    if (edge.interpolate !== undefined) {
      edgeData.curve = interpolateToCurve(edge.interpolate, curveLinear);
    } else if (edges.defaultInterpolate !== undefined) {
      edgeData.curve = interpolateToCurve(edges.defaultInterpolate, curveLinear);
    } else {
      edgeData.curve = interpolateToCurve(conf.curve, curveLinear);
    }

    if (edge.text === undefined) {
      if (edge.style !== undefined) {
        edgeData.arrowheadStyle = 'fill: #333';
      }
    } else {
      edgeData.arrowheadStyle = 'fill: #333';
      edgeData.labelpos = 'c';
    }
    edgeData.labelType = edge.labelType;
    edgeData.label = await renderKatex(edge.text.replace(common.lineBreakRegex, '\n'), getConfig());

    if (edge.style === undefined) {
      edgeData.style = edgeData.style || 'stroke: #333; stroke-width: 1.5px;fill:none;';
    }

    edgeData.labelStyle = edgeData.labelStyle.replace('color:', 'fill:');

    edgeData.id = linkId;
    edgeData.classes = 'flowchart-link ' + linkNameStart + ' ' + linkNameEnd;

    // Add the edge to the graph
    g.setEdge(edge.start, edge.end, edgeData, cnt);
  }
};

/**
 * Returns the all the styles from classDef statements in the graph definition.
 *
 * @param text
 * @param diagObj
 * @returns {Map<string, import('../../diagram-api/types.js').DiagramStyleClassDef>} ClassDef styles
 */
export const getClasses = function (text, diagObj) {
  return diagObj.db.getClasses();
};

/**
 * Draws a flowchart in the tag with id: id based on the graph definition in text.
 *
 * @param text
 * @param id
 * @param _version
 * @param diagObj
 */

export const draw = async function (text, id, _version, diagObj) {
  log.info('Drawing flowchart');

  // Fetch the default direction, use TD if none was found
  let dir = diagObj.db.getDirection();
  if (dir === undefined) {
    dir = 'TD';
  }

  const { securityLevel, flowchart: conf } = getConfig();
  const nodeSpacing = conf.nodeSpacing ?? 50;
  const rankSpacing = conf.rankSpacing ?? 50;

  // Handle root and document for when rendering in sandbox mode
  let sandboxElement;
  if (securityLevel === 'sandbox') {
    sandboxElement = select('#i' + id);
  }
  const root =
    securityLevel === 'sandbox'
      ? select(sandboxElement.nodes()[0].contentDocument.body)
      : select('body');
  const doc = securityLevel === 'sandbox' ? sandboxElement.nodes()[0].contentDocument : document;

  // Create the input mermaid.graph
  const g = new graphlib.Graph({
    multigraph: true,
    compound: true,
  })
    .setGraph({
      rankdir: dir,
      nodesep: nodeSpacing,
      ranksep: rankSpacing,
      marginx: 0,
      marginy: 0,
    })
    .setDefaultEdgeLabel(function () {
      return {};
    });

  let subG;
  const subGraphs = diagObj.db.getSubGraphs();
  log.info('Subgraphs - ', subGraphs);
  for (let i = subGraphs.length - 1; i >= 0; i--) {
    subG = subGraphs[i];
    log.info('Subgraph - ', subG);
    diagObj.db.addVertex(
      subG.id,
      { text: subG.title, type: subG.labelType },
      'group',
      undefined,
      subG.classes,
      subG.dir
    );
  }

  // Fetch the vertices/nodes and edges/links from the parsed graph definition
  const vert = diagObj.db.getVertices();

  const edges = diagObj.db.getEdges();

  log.info('Edges', edges);
  let i = 0;
  for (i = subGraphs.length - 1; i >= 0; i--) {
    subG = subGraphs[i];

    selectAll('cluster').append('text');

    for (const node of subG.nodes) {
      log.info('Setting up subgraphs', node, subG.id);
      g.setParent(node, subG.id);
    }
  }
  await addVertices(vert, g, id, root, doc, diagObj);
  await addEdges(edges, g, diagObj);

  // Add custom shapes
  // flowChartShapes.addToRenderV2(addShape);

  // Set up an SVG group so that we can translate the final graph.
  const svg = root.select(`[id="${id}"]`);

  // Run the renderer. This is what draws the final graph.
  const element = root.select('#' + id + ' g');
  await render(element, g, ['point', 'circle', 'cross'], 'flowchart', id);

  utils.insertTitle(svg, 'flowchartTitleText', conf.titleTopMargin, diagObj.db.getDiagramTitle());

  setupGraphViewbox(g, svg, conf.diagramPadding, conf.useMaxWidth);

  // Index nodes
  diagObj.db.indexNodes('subGraph' + i);

  // Add label rects for non html labels
  if (!conf.htmlLabels) {
    const labels = doc.querySelectorAll('[id="' + id + '"] .edgeLabel .label');
    for (const label of labels) {
      // Get dimensions of label
      const dim = label.getBBox();

      const rect = doc.createElementNS('http://www.w3.org/2000/svg', 'rect');
      rect.setAttribute('rx', 0);
      rect.setAttribute('ry', 0);
      rect.setAttribute('width', dim.width);
      rect.setAttribute('height', dim.height);

      label.insertBefore(rect, label.firstChild);
    }
  }

  // If node has a link, wrap it in an anchor SVG object.
  const keys = [...vert.keys()];
  keys.forEach((key) => {
    const vertex = vert.get(key);

    if (vertex.link) {
      const node = select('#' + id + ' [id="' + key + '"]');
      if (node) {
        const link = doc.createElementNS('http://www.w3.org/2000/svg', 'a');
        link.setAttributeNS('http://www.w3.org/2000/svg', 'class', vertex.classes.join(' '));
        link.setAttributeNS('http://www.w3.org/2000/svg', 'href', vertex.link);
        link.setAttributeNS('http://www.w3.org/2000/svg', 'rel', 'noopener');
        if (securityLevel === 'sandbox') {
          link.setAttributeNS('http://www.w3.org/2000/svg', 'target', '_top');
        } else if (vertex.linkTarget) {
          link.setAttributeNS('http://www.w3.org/2000/svg', 'target', vertex.linkTarget);
        }

        const linkNode = node.insert(function () {
          return link;
        }, ':first-child');

        const shape = node.select('.label-container');
        if (shape) {
          linkNode.append(function () {
            return shape.node();
          });
        }

        const label = node.select('.label');
        if (label) {
          linkNode.append(function () {
            return label.node();
          });
        }
      }
    }
  });
};

export default {
  setConf,
  addVertices,
  addEdges,
  getClasses,
  draw,
};<|MERGE_RESOLUTION|>--- conflicted
+++ resolved
@@ -192,14 +192,8 @@
  *
  * @param {object} edges The edges to add to the graph
  * @param {object} g The graph object
-<<<<<<< HEAD
  */
 export const addEdges = async function (edges, g) {
-=======
- * @param _diagObj
- */
-export const addEdges = async function (edges, g, _diagObj) {
->>>>>>> f3a65f31
   log.info('abc78 edges = ', edges);
   let cnt = 0;
   let linkIdCnt = {};
