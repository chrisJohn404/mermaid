import moment from 'moment-mini';
import { sanitizeUrl } from '@braintree/sanitize-url';
import { log } from '../../logger';
import * as configApi from '../../config';
import utils from '../../utils';
import mermaidAPI from '../../mermaidAPI';
import common from '../common/common';

let dateFormat = '';
let axisFormat = '';
let todayMarker = '';
let includes = [];
let excludes = [];
let links = {};
let title = '';
let accDescription = '';
let sections = [];
let tasks = [];
let currentSection = '';
const tags = ['active', 'done', 'crit', 'milestone'];
let funs = [];
let inclusiveEndDates = false;
let topAxis = false;

// The serial order of the task in the script
let lastOrder = 0;

const sanitizeText = function (txt) {
  return common.sanitizeText(txt, configApi.getConfig());
};

export const parseDirective = function (statement, context, type) {
  mermaidAPI.parseDirective(this, statement, context, type);
};

export const clear = function () {
  sections = [];
  tasks = [];
  currentSection = '';
  funs = [];
  title = '';
  taskCnt = 0;
  lastTask = undefined;
  lastTaskID = undefined;
  rawTasks = [];
  dateFormat = '';
  axisFormat = '';
  todayMarker = '';
  includes = [];
  excludes = [];
  inclusiveEndDates = false;
  topAxis = false;
  lastOrder = 0;
  links = {};
};

export const setAxisFormat = function (txt) {
  axisFormat = txt;
};

export const getAxisFormat = function () {
  return axisFormat;
};

export const setTodayMarker = function (txt) {
  todayMarker = txt;
};

export const getTodayMarker = function () {
  return todayMarker;
};

export const setDateFormat = function (txt) {
  dateFormat = txt;
};

export const enableInclusiveEndDates = function () {
  inclusiveEndDates = true;
};

export const endDatesAreInclusive = function () {
  return inclusiveEndDates;
};

export const enableTopAxis = function () {
  topAxis = true;
};

export const topAxisEnabled = function () {
  return topAxis;
};

export const getDateFormat = function () {
  return dateFormat;
};

export const setIncludes = function (txt) {
  includes = txt.toLowerCase().split(/[\s,]+/);
};

export const getIncludes = function () {
  return includes;
};
export const setExcludes = function (txt) {
  excludes = txt.toLowerCase().split(/[\s,]+/);
};

export const getExcludes = function () {
  return excludes;
};

export const getLinks = function () {
  return links;
};

export const setTitle = function (txt) {
<<<<<<< HEAD
  let sanitizedText = common.sanitizeText(txt, configApi.getConfig());
  title = sanitizedText;
=======
  title = sanitizeText(txt);
>>>>>>> 7d2e77a1
};

export const getTitle = function () {
  return title;
};

export const setAccDescription = function (txt) {
  accDescription = sanitizeText(txt);
};

export const getAccDescription = function () {
  return accDescription;
};

export const addSection = function (txt) {
  currentSection = txt;
  sections.push(txt);
};

export const getSections = function () {
  return sections;
};

export const getTasks = function () {
  let allItemsPricessed = compileTasks();
  const maxDepth = 10;
  let iterationCount = 0;
  while (!allItemsPricessed && iterationCount < maxDepth) {
    allItemsPricessed = compileTasks();
    iterationCount++;
  }

  tasks = rawTasks;

  return tasks;
};

export const isInvalidDate = function (date, dateFormat, excludes, includes) {
  if (includes.indexOf(date.format(dateFormat.trim())) >= 0) {
    return false;
  }
  if (date.isoWeekday() >= 6 && excludes.indexOf('weekends') >= 0) {
    return true;
  }
  if (excludes.indexOf(date.format('dddd').toLowerCase()) >= 0) {
    return true;
  }
  return excludes.indexOf(date.format(dateFormat.trim())) >= 0;
};

const checkTaskDates = function (task, dateFormat, excludes, includes) {
  if (!excludes.length || task.manualEndTime) return;
  let startTime = moment(task.startTime, dateFormat, true);
  startTime.add(1, 'd');
  let endTime = moment(task.endTime, dateFormat, true);
  let renderEndTime = fixTaskDates(startTime, endTime, dateFormat, excludes, includes);
  task.endTime = endTime.toDate();
  task.renderEndTime = renderEndTime;
};

const fixTaskDates = function (startTime, endTime, dateFormat, excludes, includes) {
  let invalid = false;
  let renderEndTime = null;
  while (startTime <= endTime) {
    if (!invalid) {
      renderEndTime = endTime.toDate();
    }
    invalid = isInvalidDate(startTime, dateFormat, excludes, includes);
    if (invalid) {
      endTime.add(1, 'd');
    }
    startTime.add(1, 'd');
  }
  return renderEndTime;
};

const getStartDate = function (prevTime, dateFormat, str) {
  str = str.trim();

  // Test for after
  const re = /^after\s+([\d\w- ]+)/;
  const afterStatement = re.exec(str.trim());

  if (afterStatement !== null) {
    // check all after ids and take the latest
    let latestEndingTask = null;
    afterStatement[1].split(' ').forEach(function (id) {
      let task = findTaskById(id);
      if (typeof task !== 'undefined') {
        if (!latestEndingTask) {
          latestEndingTask = task;
        } else {
          if (task.endTime > latestEndingTask.endTime) {
            latestEndingTask = task;
          }
        }
      }
    });

    if (!latestEndingTask) {
      const dt = new Date();
      dt.setHours(0, 0, 0, 0);
      return dt;
    } else {
      return latestEndingTask.endTime;
    }
  }

  // Check for actual date set
  let mDate = moment(str, dateFormat.trim(), true);
  if (mDate.isValid()) {
    return mDate.toDate();
  } else {
    log.debug('Invalid date:' + str);
    log.debug('With date format:' + dateFormat.trim());
  }

  // Default date - now
  return new Date();
};

const durationToDate = function (durationStatement, relativeTime) {
  if (durationStatement !== null) {
    switch (durationStatement[2]) {
      case 's':
        relativeTime.add(durationStatement[1], 'seconds');
        break;
      case 'm':
        relativeTime.add(durationStatement[1], 'minutes');
        break;
      case 'h':
        relativeTime.add(durationStatement[1], 'hours');
        break;
      case 'd':
        relativeTime.add(durationStatement[1], 'days');
        break;
      case 'w':
        relativeTime.add(durationStatement[1], 'weeks');
        break;
    }
  }
  // Default date - now
  return relativeTime.toDate();
};

const getEndDate = function (prevTime, dateFormat, str, inclusive) {
  inclusive = inclusive || false;
  str = str.trim();

  // Check for actual date
  let mDate = moment(str, dateFormat.trim(), true);
  if (mDate.isValid()) {
    if (inclusive) {
      mDate.add(1, 'd');
    }
    return mDate.toDate();
  }

  return durationToDate(/^([\d]+)([wdhms])/.exec(str.trim()), moment(prevTime));
};

let taskCnt = 0;
const parseId = function (idStr) {
  if (typeof idStr === 'undefined') {
    taskCnt = taskCnt + 1;
    return 'task' + taskCnt;
  }
  return idStr;
};
// id, startDate, endDate
// id, startDate, length
// id, after x, endDate
// id, after x, length
// startDate, endDate
// startDate, length
// after x, endDate
// after x, length
// endDate
// length

const compileData = function (prevTask, dataStr) {
  let ds;

  if (dataStr.substr(0, 1) === ':') {
    ds = dataStr.substr(1, dataStr.length);
  } else {
    ds = dataStr;
  }

  const data = ds.split(',');

  const task = {};

  // Get tags like active, done, crit and milestone
  getTaskTags(data, task, tags);

  for (let i = 0; i < data.length; i++) {
    data[i] = data[i].trim();
  }

  let endTimeData = '';
  switch (data.length) {
    case 1:
      task.id = parseId();
      task.startTime = prevTask.endTime;
      endTimeData = data[0];
      break;
    case 2:
      task.id = parseId();
      task.startTime = getStartDate(undefined, dateFormat, data[0]);
      endTimeData = data[1];
      break;
    case 3:
      task.id = parseId(data[0]);
      task.startTime = getStartDate(undefined, dateFormat, data[1]);
      endTimeData = data[2];
      break;
    default:
  }

  if (endTimeData) {
    task.endTime = getEndDate(task.startTime, dateFormat, endTimeData, inclusiveEndDates);
    task.manualEndTime = moment(endTimeData, 'YYYY-MM-DD', true).isValid();
    checkTaskDates(task, dateFormat, excludes, includes);
  }

  return task;
};

const parseData = function (prevTaskId, dataStr) {
  let ds;
  if (dataStr.substr(0, 1) === ':') {
    ds = dataStr.substr(1, dataStr.length);
  } else {
    ds = dataStr;
  }

  const data = ds.split(',');

  const task = {};

  // Get tags like active, done, crit and milestone
  getTaskTags(data, task, tags);

  for (let i = 0; i < data.length; i++) {
    data[i] = data[i].trim();
  }

  switch (data.length) {
    case 1:
      task.id = parseId();
      task.startTime = {
        type: 'prevTaskEnd',
        id: prevTaskId,
      };
      task.endTime = {
        data: data[0],
      };
      break;
    case 2:
      task.id = parseId();
      task.startTime = {
        type: 'getStartDate',
        startData: data[0],
      };
      task.endTime = {
        data: data[1],
      };
      break;
    case 3:
      task.id = parseId(data[0]);
      task.startTime = {
        type: 'getStartDate',
        startData: data[1],
      };
      task.endTime = {
        data: data[2],
      };
      break;
    default:
  }

  return task;
};

let lastTask;
let lastTaskID;
let rawTasks = [];
const taskDb = {};
export const addTask = function (descr, data) {
  const rawTask = {
    section: currentSection,
    type: currentSection,
    processed: false,
    manualEndTime: false,
    renderEndTime: null,
    raw: { data: data },
    task: descr,
    classes: [],
  };
  const taskInfo = parseData(lastTaskID, data);
  rawTask.raw.startTime = taskInfo.startTime;
  rawTask.raw.endTime = taskInfo.endTime;
  rawTask.id = taskInfo.id;
  rawTask.prevTaskId = lastTaskID;
  rawTask.active = taskInfo.active;
  rawTask.done = taskInfo.done;
  rawTask.crit = taskInfo.crit;
  rawTask.milestone = taskInfo.milestone;
  rawTask.order = lastOrder;

  lastOrder++;

  const pos = rawTasks.push(rawTask);

  lastTaskID = rawTask.id;
  // Store cross ref
  taskDb[rawTask.id] = pos - 1;
};

export const findTaskById = function (id) {
  const pos = taskDb[id];
  return rawTasks[pos];
};

export const addTaskOrg = function (descr, data) {
  const newTask = {
    section: currentSection,
    type: currentSection,
    description: descr,
    task: descr,
    classes: [],
  };
  const taskInfo = compileData(lastTask, data);
  newTask.startTime = taskInfo.startTime;
  newTask.endTime = taskInfo.endTime;
  newTask.id = taskInfo.id;
  newTask.active = taskInfo.active;
  newTask.done = taskInfo.done;
  newTask.crit = taskInfo.crit;
  newTask.milestone = taskInfo.milestone;
  lastTask = newTask;
  tasks.push(newTask);
};

const compileTasks = function () {
  const compileTask = function (pos) {
    const task = rawTasks[pos];
    let startTime = '';
    switch (rawTasks[pos].raw.startTime.type) {
      case 'prevTaskEnd': {
        const prevTask = findTaskById(task.prevTaskId);
        task.startTime = prevTask.endTime;
        break;
      }
      case 'getStartDate':
        startTime = getStartDate(undefined, dateFormat, rawTasks[pos].raw.startTime.startData);
        if (startTime) {
          rawTasks[pos].startTime = startTime;
        }
        break;
    }

    if (rawTasks[pos].startTime) {
      rawTasks[pos].endTime = getEndDate(
        rawTasks[pos].startTime,
        dateFormat,
        rawTasks[pos].raw.endTime.data,
        inclusiveEndDates
      );
      if (rawTasks[pos].endTime) {
        rawTasks[pos].processed = true;
        rawTasks[pos].manualEndTime = moment(
          rawTasks[pos].raw.endTime.data,
          'YYYY-MM-DD',
          true
        ).isValid();
        checkTaskDates(rawTasks[pos], dateFormat, excludes, includes);
      }
    }

    return rawTasks[pos].processed;
  };

  let allProcessed = true;
  for (let i = 0; i < rawTasks.length; i++) {
    compileTask(i);

    allProcessed = allProcessed && rawTasks[i].processed;
  }
  return allProcessed;
};

/**
 * Called by parser when a link is found. Adds the URL to the vertex data.
 *
 * @param ids Comma separated list of ids
 * @param _linkStr URL to create a link for
 */
export const setLink = function (ids, _linkStr) {
  let linkStr = _linkStr;
  if (configApi.getConfig().securityLevel !== 'loose') {
    linkStr = sanitizeUrl(_linkStr);
  }
  ids.split(',').forEach(function (id) {
    let rawTask = findTaskById(id);
    if (typeof rawTask !== 'undefined') {
      pushFun(id, () => {
        window.open(linkStr, '_self');
      });
      links[id] = linkStr;
    }
  });
  setClass(ids, 'clickable');
};

/**
 * Called by parser when a special node is found, e.g. a clickable element.
 *
 * @param ids Comma separated list of ids
 * @param className Class to add
 */
export const setClass = function (ids, className) {
  ids.split(',').forEach(function (id) {
    let rawTask = findTaskById(id);
    if (typeof rawTask !== 'undefined') {
      rawTask.classes.push(className);
    }
  });
};

const setClickFun = function (id, functionName, functionArgs) {
  if (configApi.getConfig().securityLevel !== 'loose') {
    return;
  }
  if (typeof functionName === 'undefined') {
    return;
  }

  let argList = [];
  if (typeof functionArgs === 'string') {
    /* Splits functionArgs by ',', ignoring all ',' in double quoted strings */
    argList = functionArgs.split(/,(?=(?:(?:[^"]*"){2})*[^"]*$)/);
    for (let i = 0; i < argList.length; i++) {
      let item = argList[i].trim();
      /* Removes all double quotes at the start and end of an argument */
      /* This preserves all starting and ending whitespace inside */
      if (item.charAt(0) === '"' && item.charAt(item.length - 1) === '"') {
        item = item.substr(1, item.length - 2);
      }
      argList[i] = item;
    }
  }

  /* if no arguments passed into callback, default to passing in id */
  if (argList.length === 0) {
    argList.push(id);
  }

  let rawTask = findTaskById(id);
  if (typeof rawTask !== 'undefined') {
    pushFun(id, () => {
      utils.runFunc(functionName, ...argList);
    });
  }
};

/**
 * The callbackFunction is executed in a click event bound to the task with the specified id or the
 * task's assigned text
 *
 * @param id The task's id
 * @param callbackFunction A function to be executed when clicked on the task or the task's text
 */
const pushFun = function (id, callbackFunction) {
  funs.push(function () {
    // const elem = d3.select(element).select(`[id="${id}"]`)
    const elem = document.querySelector(`[id="${id}"]`);
    if (elem !== null) {
      elem.addEventListener('click', function () {
        callbackFunction();
      });
    }
  });
  funs.push(function () {
    // const elem = d3.select(element).select(`[id="${id}-text"]`)
    const elem = document.querySelector(`[id="${id}-text"]`);
    if (elem !== null) {
      elem.addEventListener('click', function () {
        callbackFunction();
      });
    }
  });
};

/**
 * Called by parser when a click definition is found. Registers an event handler.
 *
 * @param ids Comma separated list of ids
 * @param functionName Function to be called on click
 * @param functionArgs Function args the function should be called with
 */
export const setClickEvent = function (ids, functionName, functionArgs) {
  ids.split(',').forEach(function (id) {
    setClickFun(id, functionName, functionArgs);
  });
  setClass(ids, 'clickable');
};

/**
 * Binds all functions previously added to fun (specified through click) to the element
 *
 * @param element
 */
export const bindFunctions = function (element) {
  funs.forEach(function (fun) {
    fun(element);
  });
};

export default {
  parseDirective,
  getConfig: () => configApi.getConfig().gantt,
  clear,
  setDateFormat,
  getDateFormat,
  enableInclusiveEndDates,
  endDatesAreInclusive,
  enableTopAxis,
  topAxisEnabled,
  setAxisFormat,
  getAxisFormat,
  setTodayMarker,
  getTodayMarker,
  setTitle,
  getTitle,
  setAccDescription,
  getAccDescription,
  addSection,
  getSections,
  getTasks,
  addTask,
  findTaskById,
  addTaskOrg,
  setIncludes,
  getIncludes,
  setExcludes,
  getExcludes,
  setClickEvent,
  setLink,
  getLinks,
  bindFunctions,
  durationToDate,
  isInvalidDate,
};

/**
 * @param data
 * @param task
 * @param tags
 */
function getTaskTags(data, task, tags) {
  let matchFound = true;
  while (matchFound) {
    matchFound = false;
    tags.forEach(function (t) {
      const pattern = '^\\s*' + t + '\\s*$';
      const regex = new RegExp(pattern);
      if (data[0].match(regex)) {
        task[t] = true;
        data.shift(1);
        matchFound = true;
      }
    });
  }
}<|MERGE_RESOLUTION|>--- conflicted
+++ resolved
@@ -114,12 +114,7 @@
 };
 
 export const setTitle = function (txt) {
-<<<<<<< HEAD
-  let sanitizedText = common.sanitizeText(txt, configApi.getConfig());
-  title = sanitizedText;
-=======
   title = sanitizeText(txt);
->>>>>>> 7d2e77a1
 };
 
 export const getTitle = function () {
