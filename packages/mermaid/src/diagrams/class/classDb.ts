--- conflicted
+++ resolved
@@ -517,63 +517,10 @@
   public getDirection() {
     return this.direction;
   }
-<<<<<<< HEAD
-};
-
-/**
- * Gets the arrow marker for a type index
- *
- * @param type - The type to look for
- * @returns The arrow marker
- */
-function getArrowMarker(type: number) {
-  let marker;
-  switch (type) {
-    case 0:
-      marker = 'aggregation';
-      break;
-    case 1:
-      marker = 'extension';
-      break;
-    case 2:
-      marker = 'composition';
-      break;
-    case 3:
-      marker = 'dependency';
-      break;
-    case 4:
-      marker = 'lollipop';
-      break;
-    default:
-      marker = 'none';
-  }
-  return marker;
-}
-
-export const getData = () => {
-  const nodes: Node[] = [];
-  const edges: Edge[] = [];
-  const config = getConfig();
-
-  for (const namespaceKey of namespaces.keys()) {
-    const namespace = namespaces.get(namespaceKey);
-    if (namespace) {
-      const node: Node = {
-        id: namespace.id,
-        label: namespace.id,
-        isGroup: true,
-        padding: config.class!.padding ?? 16,
-        // parent node must be one of [rect, roundedWithTitle, noteGroup, divider]
-        shape: 'rect',
-        cssStyles: [],
-        look: config.look,
-      };
-      nodes.push(node);
-=======
   public setDirection(dir: string) {
     this.direction = dir;
   }
-
+  
   /**
    * Function called by parser when a namespace definition has been found.
    *
@@ -618,7 +565,6 @@
       const { className } = this.splitClassNameAndType(name);
       this.classes.get(className)!.parent = id;
       this.namespaces.get(id)!.classes.set(className, this.classes.get(className)!);
->>>>>>> 446f6a77
     }
   }
 
@@ -681,7 +627,7 @@
           padding: config.class!.padding ?? 16,
           // parent node must be one of [rect, roundedWithTitle, noteGroup, divider]
           shape: 'rect',
-          cssStyles: ['fill: none', 'stroke: black'],
+          cssStyles: [],
           look: config.look,
         };
         nodes.push(node);
