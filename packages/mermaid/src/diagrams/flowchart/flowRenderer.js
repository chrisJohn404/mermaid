import * as graphlib from 'dagre-d3-es/src/graphlib/index.js';
import { select, curveLinear, selectAll } from 'd3';
<<<<<<< HEAD
import katex from 'katex';
import { getConfig } from '../../config';
=======
import { getConfig } from '../../config.js';
>>>>>>> 32d553a2
import { render as Render } from 'dagre-d3-es';
import { applyStyle } from 'dagre-d3-es/src/dagre-js/util.js';
import { addHtmlLabel } from 'dagre-d3-es/src/dagre-js/label/add-html-label.js';
import { log } from '../../logger.js';
import common, { evaluate } from '../common/common.js';
import { interpolateToCurve, getStylesFromArray } from '../../utils.js';
import { setupGraphViewbox } from '../../setupGraphViewbox.js';
import flowChartShapes from './flowChartShapes.js';

const conf = {};
export const setConf = function (cnf) {
  const keys = Object.keys(cnf);
  for (const key of keys) {
    conf[key] = cnf[key];
  }
};

/**
 * Function that adds the vertices found in the graph definition to the graph to be rendered.
 *
 * @param vert Object containing the vertices.
 * @param g The graph that is to be drawn.
 * @param svgId
 * @param root
 * @param _doc
 * @param diagObj
 */
export const addVertices = function (vert, g, svgId, root, _doc, diagObj) {
  const svg = !root ? select(`[id="${svgId}"]`) : root.select(`[id="${svgId}"]`);
  const doc = !_doc ? document : _doc;
  const keys = Object.keys(vert);

  // Iterate through each item in the vertex object (containing all the vertices found) in the graph definition
  keys.forEach(function (id) {
    const vertex = vert[id];

    /**
     * Variable for storing the classes for the vertex
     *
     * @type {string}
     */
    let classStr = 'default';
    if (vertex.classes.length > 0) {
      classStr = vertex.classes.join(' ');
    }

    const styles = getStylesFromArray(vertex.styles);

    // Use vertex id as text in the box if no text is provided by the graph definition
    let vertexText = vertex.text !== undefined ? vertex.text : vertex.id;

    // We create a SVG label, either by delegating to addHtmlLabel or manually
    let vertexNode;
    if (evaluate(getConfig().flowchart.htmlLabels)) {
      // TODO: addHtmlLabel accepts a labelStyle. Do we possibly have that?
      const node = {
        label: vertexText
          .replace(/fa[blrs]?:fa-[\w-]+/g, (s) => `<i class='${s.replace(':', ' ')}'></i>`)
          .replace(/\$\$(.*)\$\$/g, (r, c) =>
            katex
              .renderToString(c, { throwOnError: true, displayMode: true, output: 'mathml' })
              .replace(/\n/g, ' ')
              .replace(/<annotation.*<\/annotation>/g, '')
          ),
      };
      vertexNode = addHtmlLabel(svg, node).node();
      vertexNode.parentNode.removeChild(vertexNode);
    } else {
      const svgLabel = doc.createElementNS('http://www.w3.org/2000/svg', 'text');
      svgLabel.setAttribute('style', styles.labelStyle.replace('color:', 'fill:'));

      const rows = vertexText.split(common.lineBreakRegex);

      for (const row of rows) {
        const tspan = doc.createElementNS('http://www.w3.org/2000/svg', 'tspan');
        tspan.setAttributeNS('http://www.w3.org/XML/1998/namespace', 'xml:space', 'preserve');
        tspan.setAttribute('dy', '1em');
        tspan.setAttribute('x', '1');
        tspan.textContent = row;
        svgLabel.appendChild(tspan);
      }
      vertexNode = svgLabel;
    }

    let radious = 0;
    let _shape = '';
    // Set the shape based parameters
    switch (vertex.type) {
      case 'round':
        radious = 5;
        _shape = 'rect';
        break;
      case 'square':
        _shape = 'rect';
        break;
      case 'diamond':
        _shape = 'question';
        break;
      case 'hexagon':
        _shape = 'hexagon';
        break;
      case 'odd':
        _shape = 'rect_left_inv_arrow';
        break;
      case 'lean_right':
        _shape = 'lean_right';
        break;
      case 'lean_left':
        _shape = 'lean_left';
        break;
      case 'trapezoid':
        _shape = 'trapezoid';
        break;
      case 'inv_trapezoid':
        _shape = 'inv_trapezoid';
        break;
      case 'odd_right':
        _shape = 'rect_left_inv_arrow';
        break;
      case 'circle':
        _shape = 'circle';
        break;
      case 'ellipse':
        _shape = 'ellipse';
        break;
      case 'stadium':
        _shape = 'stadium';
        break;
      case 'subroutine':
        _shape = 'subroutine';
        break;
      case 'cylinder':
        _shape = 'cylinder';
        break;
      case 'group':
        _shape = 'rect';
        break;
      default:
        _shape = 'rect';
    }
    // Add the node
    log.warn('Adding node', vertex.id, vertex.domId);
    g.setNode(diagObj.db.lookUpDomId(vertex.id), {
      labelType: 'svg',
      labelStyle: styles.labelStyle,
      shape: _shape,
      label: vertexNode,
      rx: radious,
      ry: radious,
      class: classStr,
      style: styles.style,
      id: diagObj.db.lookUpDomId(vertex.id),
    });
  });
};

/**
 * Add edges to graph based on parsed graph definition
 *
 * @param {object} edges The edges to add to the graph
 * @param {object} g The graph object
 * @param diagObj
 */
export const addEdges = function (edges, g, diagObj) {
  let cnt = 0;

  let defaultStyle;
  let defaultLabelStyle;

  if (edges.defaultStyle !== undefined) {
    const defaultStyles = getStylesFromArray(edges.defaultStyle);
    defaultStyle = defaultStyles.style;
    defaultLabelStyle = defaultStyles.labelStyle;
  }

  edges.forEach(function (edge) {
    cnt++;

    // Identify Link
    var linkId = 'L-' + edge.start + '-' + edge.end;
    var linkNameStart = 'LS-' + edge.start;
    var linkNameEnd = 'LE-' + edge.end;

    const edgeData = {};

    // Set link type for rendering
    if (edge.type === 'arrow_open') {
      edgeData.arrowhead = 'none';
    } else {
      edgeData.arrowhead = 'normal';
    }

    let style = '';
    let labelStyle = '';

    if (edge.style !== undefined) {
      const styles = getStylesFromArray(edge.style);
      style = styles.style;
      labelStyle = styles.labelStyle;
    } else {
      switch (edge.stroke) {
        case 'normal':
          style = 'fill:none';
          if (defaultStyle !== undefined) {
            style = defaultStyle;
          }
          if (defaultLabelStyle !== undefined) {
            labelStyle = defaultLabelStyle;
          }
          break;
        case 'dotted':
          style = 'fill:none;stroke-width:2px;stroke-dasharray:3;';
          break;
        case 'thick':
          style = ' stroke-width: 3.5px;fill:none';
          break;
      }
    }

    edgeData.style = style;
    edgeData.labelStyle = labelStyle;

    if (edge.interpolate !== undefined) {
      edgeData.curve = interpolateToCurve(edge.interpolate, curveLinear);
    } else if (edges.defaultInterpolate !== undefined) {
      edgeData.curve = interpolateToCurve(edges.defaultInterpolate, curveLinear);
    } else {
      edgeData.curve = interpolateToCurve(conf.curve, curveLinear);
    }

    if (edge.text === undefined) {
      if (edge.style !== undefined) {
        edgeData.arrowheadStyle = 'fill: #333';
      }
    } else {
      edgeData.arrowheadStyle = 'fill: #333';
      edgeData.labelpos = 'c';

      if (evaluate(getConfig().flowchart.htmlLabels)) {
        edgeData.labelType = 'html';
        edgeData.label = `<span id="L-${linkId}" class="edgeLabel L-${linkNameStart}' L-${linkNameEnd}" style="${
          edgeData.labelStyle
        }">${edge.text
          .replace(/fa[blrs]?:fa-[\w-]+/g, (s) => `<i class='${s.replace(':', ' ')}'></i>`)
          .replace(/\$\$(.*)\$\$/g, (r, c) =>
            katex
              .renderToString(c, { throwOnError: true, displayMode: true, output: 'mathml' })
              .replace(/\n/g, ' ')
              .replace(/<annotation.*<\/annotation>/g, '')
          )}</span>`;
      } else {
        edgeData.labelType = 'text';
        edgeData.label = edge.text.replace(common.lineBreakRegex, '\n');

        if (edge.style === undefined) {
          edgeData.style = edgeData.style || 'stroke: #333; stroke-width: 1.5px;fill:none';
        }

        edgeData.labelStyle = edgeData.labelStyle.replace('color:', 'fill:');
      }
    }

    edgeData.id = linkId;
    edgeData.class = linkNameStart + ' ' + linkNameEnd;
    edgeData.minlen = edge.length || 1;

    // Add the edge to the graph
    g.setEdge(diagObj.db.lookUpDomId(edge.start), diagObj.db.lookUpDomId(edge.end), edgeData, cnt);
  });
};

/**
 * Returns the all the styles from classDef statements in the graph definition.
 *
 * @param text
 * @param diagObj
 * @returns {object} ClassDef styles
 */
export const getClasses = function (text, diagObj) {
  log.info('Extracting classes');
  diagObj.db.clear();
  try {
    // Parse the graph definition
    diagObj.parse(text);
    return diagObj.db.getClasses();
  } catch (e) {
    log.error(e);
    return {};
  }
};

/**
 * Draws a flowchart in the tag with id: id based on the graph definition in text.
 *
 * @param text
 * @param id
 * @param _version
 * @param diagObj
 */
export const draw = function (text, id, _version, diagObj) {
  log.info('Drawing flowchart');
  diagObj.db.clear();
  const { securityLevel, flowchart: conf } = getConfig();
  let sandboxElement;
  if (securityLevel === 'sandbox') {
    sandboxElement = select('#i' + id);
  }
  const root =
    securityLevel === 'sandbox'
      ? select(sandboxElement.nodes()[0].contentDocument.body)
      : select('body');
  const doc = securityLevel === 'sandbox' ? sandboxElement.nodes()[0].contentDocument : document;

  // Parse the graph definition
  try {
    diagObj.parser.parse(text);
  } catch (err) {
    log.debug('Parsing failed');
  }

  // Fetch the default direction, use TD if none was found
  let dir = diagObj.db.getDirection();
  if (dir === undefined) {
    dir = 'TD';
  }
  const nodeSpacing = conf.nodeSpacing || 50;
  const rankSpacing = conf.rankSpacing || 50;

  // Create the input mermaid.graph
  const g = new graphlib.Graph({
    multigraph: true,
    compound: true,
  })
    .setGraph({
      rankdir: dir,
      nodesep: nodeSpacing,
      ranksep: rankSpacing,
      marginx: 8,
      marginy: 8,
    })
    .setDefaultEdgeLabel(function () {
      return {};
    });

  let subG;
  const subGraphs = diagObj.db.getSubGraphs();
  for (let i = subGraphs.length - 1; i >= 0; i--) {
    subG = subGraphs[i];
    diagObj.db.addVertex(subG.id, subG.title, 'group', undefined, subG.classes);
  }

  // Fetch the vertices/nodes and edges/links from the parsed graph definition
  const vert = diagObj.db.getVertices();
  log.warn('Get vertices', vert);

  const edges = diagObj.db.getEdges();

  let i = 0;
  for (i = subGraphs.length - 1; i >= 0; i--) {
    subG = subGraphs[i];

    selectAll('cluster').append('text');

    for (let j = 0; j < subG.nodes.length; j++) {
      log.warn(
        'Setting subgraph',
        subG.nodes[j],
        diagObj.db.lookUpDomId(subG.nodes[j]),
        diagObj.db.lookUpDomId(subG.id)
      );
      g.setParent(diagObj.db.lookUpDomId(subG.nodes[j]), diagObj.db.lookUpDomId(subG.id));
    }
  }
  addVertices(vert, g, id, root, doc, diagObj);
  addEdges(edges, g, diagObj);

  // Create the renderer
  const render = new Render();

  // Add custom shapes
  flowChartShapes.addToRender(render);

  // Add our custom arrow - an empty arrowhead
  render.arrows().none = function normal(parent, id, edge, type) {
    const marker = parent
      .append('marker')
      .attr('id', id)
      .attr('viewBox', '0 0 10 10')
      .attr('refX', 9)
      .attr('refY', 5)
      .attr('markerUnits', 'strokeWidth')
      .attr('markerWidth', 8)
      .attr('markerHeight', 6)
      .attr('orient', 'auto');

    const path = marker.append('path').attr('d', 'M 0 0 L 0 0 L 0 0 z');
    applyStyle(path, edge[type + 'Style']);
  };

  // Override normal arrowhead defined in d3. Remove style & add class to allow css styling.
  render.arrows().normal = function normal(parent, id) {
    const marker = parent
      .append('marker')
      .attr('id', id)
      .attr('viewBox', '0 0 10 10')
      .attr('refX', 9)
      .attr('refY', 5)
      .attr('markerUnits', 'strokeWidth')
      .attr('markerWidth', 8)
      .attr('markerHeight', 6)
      .attr('orient', 'auto');

    marker
      .append('path')
      .attr('d', 'M 0 0 L 10 5 L 0 10 z')
      .attr('class', 'arrowheadPath')
      .style('stroke-width', 1)
      .style('stroke-dasharray', '1,0');
  };

  // Set up an SVG group so that we can translate the final graph.
  const svg = root.select(`[id="${id}"]`);

  // Run the renderer. This is what draws the final graph.
  const element = root.select('#' + id + ' g');
  render(element, g);

  element.selectAll('g.node').attr('title', function () {
    return diagObj.db.getTooltip(this.id);
  });

  // Index nodes
  diagObj.db.indexNodes('subGraph' + i);

  // reposition labels
  for (i = 0; i < subGraphs.length; i++) {
    subG = subGraphs[i];
    if (subG.title !== 'undefined') {
      const clusterRects = doc.querySelectorAll(
        '#' + id + ' [id="' + diagObj.db.lookUpDomId(subG.id) + '"] rect'
      );
      const clusterEl = doc.querySelectorAll(
        '#' + id + ' [id="' + diagObj.db.lookUpDomId(subG.id) + '"]'
      );

      const xPos = clusterRects[0].x.baseVal.value;
      const yPos = clusterRects[0].y.baseVal.value;
      const _width = clusterRects[0].width.baseVal.value;
      const cluster = select(clusterEl[0]);
      const te = cluster.select('.label');
      te.attr('transform', `translate(${xPos + _width / 2}, ${yPos + 14})`);
      te.attr('id', id + 'Text');

      for (let j = 0; j < subG.classes.length; j++) {
        clusterEl[0].classList.add(subG.classes[j]);
      }
    }
  }

  // Add label rects for non html labels
  if (!conf.htmlLabels) {
    const labels = doc.querySelectorAll('[id="' + id + '"] .edgeLabel .label');
    for (const label of labels) {
      // Get dimensions of label
      const dim = label.getBBox();

      const rect = doc.createElementNS('http://www.w3.org/2000/svg', 'rect');
      rect.setAttribute('rx', 0);
      rect.setAttribute('ry', 0);
      rect.setAttribute('width', dim.width);
      rect.setAttribute('height', dim.height);
      // rect.setAttribute('style', 'fill:#e8e8e8;');

      label.insertBefore(rect, label.firstChild);
    }
  }
  setupGraphViewbox(g, svg, conf.diagramPadding, conf.useMaxWidth);

  // If node has a link, wrap it in an anchor SVG object.
  const keys = Object.keys(vert);
  keys.forEach(function (key) {
    const vertex = vert[key];

    if (vertex.link) {
      const node = root.select('#' + id + ' [id="' + diagObj.db.lookUpDomId(key) + '"]');
      if (node) {
        const link = doc.createElementNS('http://www.w3.org/2000/svg', 'a');
        link.setAttributeNS('http://www.w3.org/2000/svg', 'class', vertex.classes.join(' '));
        link.setAttributeNS('http://www.w3.org/2000/svg', 'href', vertex.link);
        link.setAttributeNS('http://www.w3.org/2000/svg', 'rel', 'noopener');
        if (securityLevel === 'sandbox') {
          link.setAttributeNS('http://www.w3.org/2000/svg', 'target', '_top');
        } else if (vertex.linkTarget) {
          link.setAttributeNS('http://www.w3.org/2000/svg', 'target', vertex.linkTarget);
        }

        const linkNode = node.insert(function () {
          return link;
        }, ':first-child');

        const shape = node.select('.label-container');
        if (shape) {
          linkNode.append(function () {
            return shape.node();
          });
        }

        const label = node.select('.label');
        if (label) {
          linkNode.append(function () {
            return label.node();
          });
        }
      }
    }
  });
};

export default {
  setConf,
  addVertices,
  addEdges,
  getClasses,
  draw,
};<|MERGE_RESOLUTION|>--- conflicted
+++ resolved
@@ -1,11 +1,7 @@
 import * as graphlib from 'dagre-d3-es/src/graphlib/index.js';
 import { select, curveLinear, selectAll } from 'd3';
-<<<<<<< HEAD
 import katex from 'katex';
-import { getConfig } from '../../config';
-=======
 import { getConfig } from '../../config.js';
->>>>>>> 32d553a2
 import { render as Render } from 'dagre-d3-es';
 import { applyStyle } from 'dagre-d3-es/src/dagre-js/util.js';
 import { addHtmlLabel } from 'dagre-d3-es/src/dagre-js/label/add-html-label.js';
