--- conflicted
+++ resolved
@@ -1,25 +1,10 @@
-<<<<<<< HEAD
 import { MermaidConfig } from '../config.type.js';
+import { frontMatterRegex } from './regexes.js';
 import { DiagramDB } from './types.js';
 // The "* as yaml" part is necessary for tree-shaking
 import * as yaml from 'js-yaml';
 
-// Match Jekyll-style front matter blocks (https://jekyllrb.com/docs/front-matter/).
-// Based on regex used by Jekyll: https://github.com/jekyll/jekyll/blob/6dd3cc21c40b98054851846425af06c64f9fb466/lib/jekyll/document.rb#L10
-// Note that JS doesn't support the "\A" anchor, which means we can't use
-// multiline mode.
-// Relevant YAML spec: https://yaml.org/spec/1.2.2/#914-explicit-documents
-export const frontMatterRegex = /^-{3}\s*[\n\r](.*?)[\n\r]-{3}\s*[\n\r]+/s;
-
 interface FrontMatterMetadata {
-=======
-import type { DiagramDB } from './types.js';
-import { frontMatterRegex } from './regexes.js';
-// The "* as yaml" part is necessary for tree-shaking
-import * as yaml from 'js-yaml';
-
-type FrontMatterMetadata = {
->>>>>>> 6e0f4118
   title?: string;
   // Allows custom display modes. Currently used for compact mode in gantt charts.
   displayMode?: string;
