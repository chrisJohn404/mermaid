import { imgSnapshotTest } from '../../helpers/util.ts';

describe('Git Graph diagram', () => {
  it('1: should render a simple gitgraph with commit on main branch', () => {
    imgSnapshotTest(
      `gitGraph
       commit id: "1"
       commit id: "2"
       commit id: "3"
      `,
      {}
    );
  });
  it('2: should render a simple gitgraph with commit on main branch with Id', () => {
    imgSnapshotTest(
      `gitGraph
       commit id: "One"
       commit id: "Two"
       commit id: "Three"
      `,
      {}
    );
  });
  it('3: should render a simple gitgraph with different commitTypes on main branch ', () => {
    imgSnapshotTest(
      `gitGraph
       commit id: "Normal Commit"
       commit id: "Reverse Commit" type: REVERSE
       commit id: "Highlight Commit" type: HIGHLIGHT
      `,
      {}
    );
  });
  it('4: should render a simple gitgraph with tags commitTypes on main branch ', () => {
    imgSnapshotTest(
      `gitGraph
       commit id: "Normal Commit with tag" tag: "v1.0.0"
       commit id: "Reverse Commit with tag" type: REVERSE tag: "RC_1"
       commit id: "Highlight Commit" type: HIGHLIGHT  tag: "8.8.4"
      `,
      {}
    );
  });
  it('5: should render a simple gitgraph with two branches', () => {
    imgSnapshotTest(
      `gitGraph
       commit id: "1"
       commit id: "2"
       branch develop
       checkout develop
       commit id: "3"
       commit id: "4"
       checkout main
       commit id: "5"
       commit id: "6"
      `,
      {}
    );
  });
  it('6: should render a simple gitgraph with two branches and merge commit', () => {
    imgSnapshotTest(
      `gitGraph
       commit id: "1"
       commit id: "2"
       branch develop
       checkout develop
       commit id: "3"
       commit id: "4"
       checkout main
       merge develop
       commit id: "5"
       commit id: "6"
      `,
      {}
    );
  });
  it('7: should render a simple gitgraph with three branches and tagged merge commit', () => {
    imgSnapshotTest(
      `gitGraph
       commit id: "1"
       commit id: "2"
       branch nice_feature
       checkout nice_feature
       commit id: "3"
       checkout main
       commit id: "4"
       checkout nice_feature
       branch very_nice_feature
       checkout very_nice_feature
       commit id: "5"
       checkout main
       commit id: "6"
       checkout nice_feature
       commit id: "7"
       checkout main
       merge nice_feature id: "12345" tag: "my merge commit"
       checkout very_nice_feature
       commit id: "8"
       checkout main
       commit id: "9"
      `,
      {}
    );
  });
  it('8: should render a simple gitgraph with more than 8 branches &  overriding variables', () => {
    imgSnapshotTest(
      `%%{init: { 'logLevel': 'debug', 'theme': 'default' , 'themeVariables': {
        'gitBranchLabel0': '#ffffff',
        'gitBranchLabel1': '#ffffff',
        'gitBranchLabel2': '#ffffff',
        'gitBranchLabel3': '#ffffff',
        'gitBranchLabel4': '#ffffff',
        'gitBranchLabel5': '#ffffff',
        'gitBranchLabel6': '#ffffff',
        'gitBranchLabel7': '#ffffff',
  } } }%%
  gitGraph
    checkout main
    branch branch1
    branch branch2
    branch branch3
    branch branch4
    branch branch5
    branch branch6
    branch branch7
    branch branch8
    branch branch9
    checkout branch1
    commit id: "1"
      `,
      {}
    );
  });
  it('9: should render a simple gitgraph with rotated labels', () => {
    imgSnapshotTest(
      `%%{init: { 'logLevel': 'debug', 'theme': 'default' , 'gitGraph': {
        'rotateCommitLabel': true
  } } }%%
        gitGraph
        commit id: "75f7219e83b321cd3fdde7dcf83bc7c1000a6828"
        commit id: "0db4784daf82736dec4569e0dc92980d328c1f2e"
        commit id: "7067e9973f9eaa6cd4a4b723c506d1eab598e83e"
        commit id: "66972321ad6c199013b5b31f03b3a86fa3f9817d"
      `,
      {}
    );
  });
  it('10: should render a simple gitgraph with horizontal labels', () => {
    imgSnapshotTest(
      `%%{init: { 'logLevel': 'debug', 'theme': 'default' , 'gitGraph': {
        'rotateCommitLabel': false
  } } }%%
        gitGraph
        commit id: "Alpha"
        commit id: "Beta"
        commit id: "Gamma"
        commit id: "Delta"
      `,
      {}
    );
  });
  it('11: should render a simple gitgraph with cherry pick commit', () => {
    imgSnapshotTest(
      `
    gitGraph
       commit id: "ZERO"
       branch develop
       commit id:"A"
       checkout main
       commit id:"ONE"
       checkout develop
       commit id:"B"
       checkout main
       commit id:"TWO"
       cherry-pick id:"A"
       commit id:"THREE"
       checkout develop
       commit id:"C"
      `,
      {}
    );
  });
  it('11: should render a gitgraph with cherry pick commit with custom tag', () => {
    imgSnapshotTest(
      `
    gitGraph
       commit id: "ZERO"
       branch develop
       commit id:"A"
       checkout main
       commit id:"ONE"
       checkout develop
       commit id:"B"
       checkout main
       commit id:"TWO"
       cherry-pick id:"A" tag: "snapshot"
       commit id:"THREE"
       checkout develop
       commit id:"C"
      `,
      {}
    );
  });
  it('11: should render a gitgraph with cherry pick commit with no tag', () => {
    imgSnapshotTest(
      `
    gitGraph
       commit id: "ZERO"
       branch develop
       commit id:"A"
       checkout main
       commit id:"ONE"
       checkout develop
       commit id:"B"
       checkout main
       commit id:"TWO"
       cherry-pick id:"A" tag: ""
       commit id:"THREE"
       checkout develop
       commit id:"C"
      `,
      {}
    );
  });
  it('11: should render a simple gitgraph with two cherry pick commit', () => {
    imgSnapshotTest(
      `
    gitGraph
       commit id: "ZERO"
       branch develop
       commit id:"A"
       checkout main
       commit id:"ONE"
       checkout develop
       commit id:"B"
       branch featureA
       commit id:"FIX"
       commit id: "FIX-2"
       checkout main
       commit id:"TWO"
       cherry-pick id:"A"
       commit id:"THREE"
       cherry-pick id:"FIX"
       checkout develop
       commit id:"C"
       merge featureA
      `,
      {}
    );
  });
  it('12: should render commits for more than 8 branches', () => {
    imgSnapshotTest(
      `
      gitGraph
      checkout main
      %% Make sure to manually set the ID of all commits, for consistent visual tests
      commit id: "1-abcdefg"
      checkout main
      branch branch1
      commit id: "2-abcdefg"
      checkout main
      merge branch1
      branch branch2
      commit id: "3-abcdefg"
      checkout main
      merge branch2
      branch branch3
      commit id: "4-abcdefg"
      checkout main
      merge branch3
      branch branch4
      commit id: "5-abcdefg"
      checkout main
      merge branch4
      branch branch5
      commit id: "6-abcdefg"
      checkout main
      merge branch5
      branch branch6
      commit id: "7-abcdefg"
      checkout main
      merge branch6
      branch branch7
      commit id: "8-abcdefg"
      checkout main
      merge branch7
      branch branch8
      commit id: "9-abcdefg"
      checkout main
      merge branch8
      branch branch9
      commit id: "10-abcdefg"
      `,
      {}
    );
  });
  it('13: should render a simple gitgraph with three branches,custom merge commit id,tag,type', () => {
    imgSnapshotTest(
      `gitGraph
       commit id: "1"
       commit id: "2"
       branch nice_feature
       checkout nice_feature
       commit id: "3"
       checkout main
       commit id: "4"
       checkout nice_feature
       branch very_nice_feature
       checkout very_nice_feature
       commit id: "5"
       checkout main
       commit id: "6"
       checkout nice_feature
       commit id: "7"
       checkout main
       merge nice_feature id: "customID" tag: "customTag" type: REVERSE
       checkout very_nice_feature
       commit id: "8"
       checkout main
       commit id: "9"
      `,
      {}
    );
  });
  it('1433: should render a simple gitgraph with a title', () => {
    imgSnapshotTest(
      `---
title: simple gitGraph
---
gitGraph
  commit id: "1-abcdefg"
`,
      {}
    );
  });
  it('15: should render a simple gitgraph with commit on main branch | Vertical Branch', () => {
    imgSnapshotTest(
      `gitGraph TB:
       commit id: "1"
       commit id: "2"
       commit id: "3"
      `,
      {}
    );
  });
  it('16: should render a simple gitgraph with commit on main branch with Id | Vertical Branch', () => {
    imgSnapshotTest(
      `gitGraph TB:
       commit id: "One"
       commit id: "Two"
       commit id: "Three"
      `,
      {}
    );
  });
  it('17: should render a simple gitgraph with different commitTypes on main branch | Vertical Branch', () => {
    imgSnapshotTest(
      `gitGraph TB:
       commit id: "Normal Commit"
       commit id: "Reverse Commit" type: REVERSE
       commit id: "Highlight Commit" type: HIGHLIGHT
      `,
      {}
    );
  });
  it('18: should render a simple gitgraph with tags commitTypes on main branch | Vertical Branch', () => {
    imgSnapshotTest(
      `gitGraph TB:
       commit id: "Normal Commit with tag" tag: "v1.0.0"
       commit id: "Reverse Commit with tag" type: REVERSE tag: "RC_1"
       commit id: "Highlight Commit" type: HIGHLIGHT  tag: "8.8.4"
      `,
      {}
    );
  });
  it('19: should render a simple gitgraph with two branches | Vertical Branch', () => {
    imgSnapshotTest(
      `gitGraph TB:
       commit id: "1"
       commit id: "2"
       branch develop
       checkout develop
       commit id: "3"
       commit id: "4"
       checkout main
       commit id: "5"
       commit id: "6"
      `,
      {}
    );
  });
  it('20: should render a simple gitgraph with two branches and merge commit | Vertical Branch', () => {
    imgSnapshotTest(
      `gitGraph TB:
       commit id: "1"
       commit id: "2"
       branch develop
       checkout develop
       commit id: "3"
       commit id: "4"
       checkout main
       merge develop
       commit id: "5"
       commit id: "6"
      `,
      {}
    );
  });
  it('21: should render a simple gitgraph with three branches and tagged merge commit | Vertical Branch', () => {
    imgSnapshotTest(
      `gitGraph TB:
       commit id: "1"
       commit id: "2"
       branch nice_feature
       checkout nice_feature
       commit id: "3"
       checkout main
       commit id: "4"
       checkout nice_feature
       branch very_nice_feature
       checkout very_nice_feature
       commit id: "5"
       checkout main
       commit id: "6"
       checkout nice_feature
       commit id: "7"
       checkout main
       merge nice_feature id: "12345" tag: "my merge commit"
       checkout very_nice_feature
       commit id: "8"
       checkout main
       commit id: "9"
      `,
      {}
    );
  });
  it('22: should render a simple gitgraph with more than 8 branches &  overriding variables | Vertical Branch', () => {
    imgSnapshotTest(
      `%%{init: { 'logLevel': 'debug', 'theme': 'default' , 'themeVariables': {
        'gitBranchLabel0': '#ffffff',
        'gitBranchLabel1': '#ffffff',
        'gitBranchLabel2': '#ffffff',
        'gitBranchLabel3': '#ffffff',
        'gitBranchLabel4': '#ffffff',
        'gitBranchLabel5': '#ffffff',
        'gitBranchLabel6': '#ffffff',
        'gitBranchLabel7': '#ffffff',
  } } }%%
  gitGraph TB:
    checkout main
    branch branch1
    branch branch2
    branch branch3
    branch branch4
    branch branch5
    branch branch6
    branch branch7
    branch branch8
    branch branch9
    checkout branch1
    commit id: "1"
      `,
      {}
    );
  });
  it('23: should render a simple gitgraph with rotated labels | Vertical Branch', () => {
    imgSnapshotTest(
      `%%{init: { 'logLevel': 'debug', 'theme': 'default' , 'gitGraph': {
        'rotateCommitLabel': true
  } } }%%
        gitGraph TB:
        commit id: "75f7219e83b321cd3fdde7dcf83bc7c1000a6828"
        commit id: "0db4784daf82736dec4569e0dc92980d328c1f2e"
        commit id: "7067e9973f9eaa6cd4a4b723c506d1eab598e83e"
        commit id: "66972321ad6c199013b5b31f03b3a86fa3f9817d"
      `,
      {}
    );
  });
  it('24: should render a simple gitgraph with horizontal labels | Vertical Branch', () => {
    imgSnapshotTest(
      `%%{init: { 'logLevel': 'debug', 'theme': 'default' , 'gitGraph': {
        'rotateCommitLabel': false
  } } }%%
        gitGraph TB:
        commit id: "Alpha"
        commit id: "Beta"
        commit id: "Gamma"
        commit id: "Delta"
      `,
      {}
    );
  });
  it('25: should render a simple gitgraph with cherry pick commit | Vertical Branch', () => {
    imgSnapshotTest(
      `
    gitGraph TB:
       commit id: "ZERO"
       branch develop
       commit id:"A"
       checkout main
       commit id:"ONE"
       checkout develop
       commit id:"B"
       checkout main
       commit id:"TWO"
       cherry-pick id:"A"
       commit id:"THREE"
       checkout develop
       commit id:"C"
      `,
      {}
    );
  });
  it('26: should render a gitgraph with cherry pick commit with custom tag | Vertical Branch', () => {
    imgSnapshotTest(
      `
    gitGraph TB:
       commit id: "ZERO"
       branch develop
       commit id:"A"
       checkout main
       commit id:"ONE"
       checkout develop
       commit id:"B"
       checkout main
       commit id:"TWO"
       cherry-pick id:"A" tag: "snapshot"
       commit id:"THREE"
       checkout develop
       commit id:"C"
      `,
      {}
    );
  });
  it('27: should render a gitgraph with cherry pick commit with no tag | Vertical Branch', () => {
    imgSnapshotTest(
      `
    gitGraph TB:
       commit id: "ZERO"
       branch develop
       commit id:"A"
       checkout main
       commit id:"ONE"
       checkout develop
       commit id:"B"
       checkout main
       commit id:"TWO"
       cherry-pick id:"A" tag: ""
       commit id:"THREE"
       checkout develop
       commit id:"C"
      `,
      {}
    );
  });
  it('28: should render a simple gitgraph with two cherry pick commit | Vertical Branch', () => {
    imgSnapshotTest(
      `
    gitGraph TB:
       commit id: "ZERO"
       branch develop
       commit id:"A"
       checkout main
       commit id:"ONE"
       checkout develop
       commit id:"B"
       branch featureA
       commit id:"FIX"
       commit id: "FIX-2"
       checkout main
       commit id:"TWO"
       cherry-pick id:"A"
       commit id:"THREE"
       cherry-pick id:"FIX"
       checkout develop
       commit id:"C"
       merge featureA
      `,
      {}
    );
  });
  it('29: should render commits for more than 8 branches | Vertical Branch', () => {
    imgSnapshotTest(
      `
      gitGraph TB:
      checkout main
      %% Make sure to manually set the ID of all commits, for consistent visual tests
      commit id: "1-abcdefg"
      checkout main
      branch branch1
      commit id: "2-abcdefg"
      checkout main
      merge branch1
      branch branch2
      commit id: "3-abcdefg"
      checkout main
      merge branch2
      branch branch3
      commit id: "4-abcdefg"
      checkout main
      merge branch3
      branch branch4
      commit id: "5-abcdefg"
      checkout main
      merge branch4
      branch branch5
      commit id: "6-abcdefg"
      checkout main
      merge branch5
      branch branch6
      commit id: "7-abcdefg"
      checkout main
      merge branch6
      branch branch7
      commit id: "8-abcdefg"
      checkout main
      merge branch7
      branch branch8
      commit id: "9-abcdefg"
      checkout main
      merge branch8
      branch branch9
      commit id: "10-abcdefg"
      `,
      {}
    );
  });
  it('30: should render a simple gitgraph with three branches,custom merge commit id,tag,type | Vertical Branch', () => {
    imgSnapshotTest(
      `gitGraph TB:
       commit id: "1"
       commit id: "2"
       branch nice_feature
       checkout nice_feature
       commit id: "3"
       checkout main
       commit id: "4"
       checkout nice_feature
       branch very_nice_feature
       checkout very_nice_feature
       commit id: "5"
       checkout main
       commit id: "6"
       checkout nice_feature
       commit id: "7"
       checkout main
       merge nice_feature id: "customID" tag: "customTag" type: REVERSE
       checkout very_nice_feature
       commit id: "8"
       checkout main
       commit id: "9"
      `,
      {}
    );
  });
  it('31: should render a simple gitgraph with a title | Vertical Branch', () => {
    imgSnapshotTest(
      `---
title: simple gitGraph
---
gitGraph TB:
  commit id: "1-abcdefg"
`,
      {}
    );
  });
  it('32: should render a simple gitgraph overlapping commits | Vertical Branch', () => {
    imgSnapshotTest(
      `gitGraph TB:
       commit id:"s1"
       commit id:"s2"
       branch branch1
       commit id:"s3"
       commit id:"s4"
       checkout main
       commit id:"s5"
       checkout branch1
       commit id:"s6"
       commit id:"s7"
       merge main
      `,
      {}
    );
  });
  it('33: should render a simple gitgraph overlapping commits', () => {
    imgSnapshotTest(
      `gitGraph
       commit id:"s1"
       commit id:"s2"
       branch branch1
       commit id:"s3"
       commit id:"s4"
       checkout main
       commit id:"s5"
       checkout branch1
       commit id:"s6"
       commit id:"s7"
       merge main
      `,
      {}
    );
  });
  it('34: should render a simple gitgraph with two branches from same commit', () => {
    imgSnapshotTest(
      `gitGraph
      commit id:"1-abcdefg"
      commit id:"2-abcdefg"
      branch feature-001
      commit id:"3-abcdefg"
      commit id:"4-abcdefg"
      checkout main
      branch feature-002
      commit id:"5-abcdefg"
      checkout feature-001
      merge feature-002
      `,
      {}
    );
  });
  it('35: should render a simple gitgraph with two branches from same commit | Vertical Branch', () => {
    imgSnapshotTest(
      `gitGraph TB:
      commit id:"1-abcdefg"
      commit id:"2-abcdefg"
      branch feature-001
      commit id:"3-abcdefg"
      commit id:"4-abcdefg"
      checkout main
      branch feature-002
      commit id:"5-abcdefg"
      checkout feature-001
      merge feature-002
      `,
      {}
    );
  });
  it('36: should render GitGraph with branch that is not used immediately', () => {
    imgSnapshotTest(
      `gitGraph LR:
      commit id:"1-abcdefg"
      branch x
      checkout main
      commit id:"2-abcdefg"
      checkout x
      commit id:"3-abcdefg"
      checkout main
      merge x
      `,
      {}
    );
  });
  it('37: should render GitGraph with branch that is not used immediately | Vertical Branch', () => {
    imgSnapshotTest(
      `gitGraph TB:
      commit id:"1-abcdefg"
      branch x
      checkout main
      commit id:"2-abcdefg"
      checkout x
      commit id:"3-abcdefg"
      checkout main
      merge x
      `,
      {}
    );
  });
  it('38: should render GitGraph with branch and sub-branch neither of which used immediately', () => {
    imgSnapshotTest(
      `gitGraph LR:
      commit id:"1-abcdefg"
      branch x
      checkout main
      commit id:"2-abcdefg"
      checkout x
      commit id:"3-abcdefg"
      checkout main
      merge x
      checkout x
      branch y
      checkout x
      commit id:"4-abcdefg"
      checkout y
      commit id:"5-abcdefg"
      checkout x
      merge y
      `,
      {}
    );
  });
  it('39: should render GitGraph with branch and sub-branch neither of which used immediately | Vertical Branch', () => {
    imgSnapshotTest(
      `gitGraph TB:
      commit id:"1-abcdefg"
      branch x
      checkout main
      commit id:"2-abcdefg"
      checkout x
      commit id:"3-abcdefg"
      checkout main
      merge x
      checkout x
      branch y
      checkout x
      commit id:"4-abcdefg"
      checkout y
      commit id:"5-abcdefg"
      checkout x
      merge y
      `,
      {}
    );
  });
<<<<<<< HEAD
  it('40: should render default GitGraph with parallelCommits set to false', () => {
    imgSnapshotTest(
      `gitGraph
      commit id:"1-abcdefg"
      commit id:"2-abcdefg"
      branch develop
      commit id:"3-abcdefg"
      commit id:"4-abcdefg"
      checkout main
      branch feature
      commit id:"5-abcdefg"
      commit id:"6-abcdefg"
      checkout main
      commit id:"7-abcdefg"
      commit id:"8-abcdefg"
      `,
      { gitGraph: { parallelCommits: false } }
    );
  });
  it('41: should render GitGraph with parallel commits', () => {
    imgSnapshotTest(
      `gitGraph
      commit id:"1-abcdefg"
      commit id:"2-abcdefg"
      branch develop
      commit id:"3-abcdefg"
      commit id:"4-abcdefg"
      checkout main
      branch feature
      commit id:"5-abcdefg"
      commit id:"6-abcdefg"
      checkout main
      commit id:"7-abcdefg"
      commit id:"8-abcdefg"
      `,
      { gitGraph: { parallelCommits: true } }
    );
  });
  it('42: should render GitGraph with parallel commits | Vertical Branch', () => {
    imgSnapshotTest(
      `gitGraph TB:
      commit id:"1-abcdefg"
      commit id:"2-abcdefg"
      branch develop
      commit id:"3-abcdefg"
      commit id:"4-abcdefg"
      checkout main
      branch feature
      commit id:"5-abcdefg"
      commit id:"6-abcdefg"
      checkout main
      commit id:"7-abcdefg"
      commit id:"8-abcdefg"
      `,
      { gitGraph: { parallelCommits: true } }
=======
  it('40: should render a simple gitgraph with cherry pick merge commit', () => {
    imgSnapshotTest(
      `gitGraph
      commit id: "ZERO"
      branch feature
      branch release
      checkout feature
      commit id: "A"
      commit id: "B"
      checkout main
      merge feature id: "M"
      checkout release
      cherry-pick id: "M" parent:"B"`
>>>>>>> 60280361
    );
  });
});<|MERGE_RESOLUTION|>--- conflicted
+++ resolved
@@ -811,63 +811,6 @@
       {}
     );
   });
-<<<<<<< HEAD
-  it('40: should render default GitGraph with parallelCommits set to false', () => {
-    imgSnapshotTest(
-      `gitGraph
-      commit id:"1-abcdefg"
-      commit id:"2-abcdefg"
-      branch develop
-      commit id:"3-abcdefg"
-      commit id:"4-abcdefg"
-      checkout main
-      branch feature
-      commit id:"5-abcdefg"
-      commit id:"6-abcdefg"
-      checkout main
-      commit id:"7-abcdefg"
-      commit id:"8-abcdefg"
-      `,
-      { gitGraph: { parallelCommits: false } }
-    );
-  });
-  it('41: should render GitGraph with parallel commits', () => {
-    imgSnapshotTest(
-      `gitGraph
-      commit id:"1-abcdefg"
-      commit id:"2-abcdefg"
-      branch develop
-      commit id:"3-abcdefg"
-      commit id:"4-abcdefg"
-      checkout main
-      branch feature
-      commit id:"5-abcdefg"
-      commit id:"6-abcdefg"
-      checkout main
-      commit id:"7-abcdefg"
-      commit id:"8-abcdefg"
-      `,
-      { gitGraph: { parallelCommits: true } }
-    );
-  });
-  it('42: should render GitGraph with parallel commits | Vertical Branch', () => {
-    imgSnapshotTest(
-      `gitGraph TB:
-      commit id:"1-abcdefg"
-      commit id:"2-abcdefg"
-      branch develop
-      commit id:"3-abcdefg"
-      commit id:"4-abcdefg"
-      checkout main
-      branch feature
-      commit id:"5-abcdefg"
-      commit id:"6-abcdefg"
-      checkout main
-      commit id:"7-abcdefg"
-      commit id:"8-abcdefg"
-      `,
-      { gitGraph: { parallelCommits: true } }
-=======
   it('40: should render a simple gitgraph with cherry pick merge commit', () => {
     imgSnapshotTest(
       `gitGraph
@@ -881,7 +824,63 @@
       merge feature id: "M"
       checkout release
       cherry-pick id: "M" parent:"B"`
->>>>>>> 60280361
+    );
+  });
+  it('41: should render default GitGraph with parallelCommits set to false', () => {
+    imgSnapshotTest(
+      `gitGraph
+      commit id:"1-abcdefg"
+      commit id:"2-abcdefg"
+      branch develop
+      commit id:"3-abcdefg"
+      commit id:"4-abcdefg"
+      checkout main
+      branch feature
+      commit id:"5-abcdefg"
+      commit id:"6-abcdefg"
+      checkout main
+      commit id:"7-abcdefg"
+      commit id:"8-abcdefg"
+      `,
+      { gitGraph: { parallelCommits: false } }
+    );
+  });
+  it('42: should render GitGraph with parallel commits', () => {
+    imgSnapshotTest(
+      `gitGraph
+      commit id:"1-abcdefg"
+      commit id:"2-abcdefg"
+      branch develop
+      commit id:"3-abcdefg"
+      commit id:"4-abcdefg"
+      checkout main
+      branch feature
+      commit id:"5-abcdefg"
+      commit id:"6-abcdefg"
+      checkout main
+      commit id:"7-abcdefg"
+      commit id:"8-abcdefg"
+      `,
+      { gitGraph: { parallelCommits: true } }
+    );
+  });
+  it('43: should render GitGraph with parallel commits | Vertical Branch', () => {
+    imgSnapshotTest(
+      `gitGraph TB:
+      commit id:"1-abcdefg"
+      commit id:"2-abcdefg"
+      branch develop
+      commit id:"3-abcdefg"
+      commit id:"4-abcdefg"
+      checkout main
+      branch feature
+      commit id:"5-abcdefg"
+      commit id:"6-abcdefg"
+      checkout main
+      commit id:"7-abcdefg"
+      commit id:"8-abcdefg"
+      `,
+      { gitGraph: { parallelCommits: true } }
     );
   });
 });