<<<<<<< HEAD
export * from './language/index.js';
export * from './parse.js';
=======
import type { AstNode } from 'langium';

export * from './language/index.js';
export * from './parse.js';

/**
 * Exclude/omit all `AstNode` attributes recursively.
 */
export type RecursiveAstOmit<T> = T extends object
  ? { [P in keyof T as Exclude<P, keyof AstNode>]: RecursiveAstOmit<T[P]> }
  : T;
>>>>>>> 191ea24e
<|MERGE_RESOLUTION|>--- conflicted
+++ resolved
@@ -1,7 +1,3 @@
-<<<<<<< HEAD
-export * from './language/index.js';
-export * from './parse.js';
-=======
 import type { AstNode } from 'langium';
 
 export * from './language/index.js';
@@ -12,5 +8,4 @@
  */
 export type RecursiveAstOmit<T> = T extends object
   ? { [P in keyof T as Exclude<P, keyof AstNode>]: RecursiveAstOmit<T[P]> }
-  : T;
->>>>>>> 191ea24e
+  : T;