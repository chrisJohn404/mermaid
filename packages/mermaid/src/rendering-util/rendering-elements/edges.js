import { getConfig } from '../../diagram-api/diagramAPI.js';
import { evaluate } from '../../diagrams/common/common.js';
import { log } from '../../logger.js';
import { createText } from '../createText.js';
import utils from '../../utils.js';
import {
  getLineFunctionsWithOffset,
  markerOffsets,
  markerOffsets2,
} from '../../utils/lineWithOffset.js';
import { getSubGraphTitleMargins } from '../../utils/subGraphTitleMargins.js';

import {
  curveBasis,
  curveLinear,
  curveCardinal,
  curveBumpX,
  curveBumpY,
  curveCatmullRom,
  curveMonotoneX,
  curveMonotoneY,
  curveNatural,
  curveStep,
  curveStepAfter,
  curveStepBefore,
  line,
  select,
} from 'd3';
import rough from 'roughjs';
import createLabel from './createLabel.js';
import { addEdgeMarkers } from './edgeMarker.ts';
import { isLabelStyle, styles2String } from './shapes/handDrawnShapeStyles.js';

export const edgeLabels = new Map();
export const terminalLabels = new Map();

export const clear = () => {
  edgeLabels.clear();
  terminalLabels.clear();
};

export const getLabelStyles = (styleArray) => {
  let styles = styleArray ? styleArray.reduce((acc, style) => acc + ';' + style, '') : '';
  return styles;
};

export const insertEdgeLabel = async (elem, edge) => {
  let useHtmlLabels = evaluate(getConfig().flowchart.htmlLabels);

  const { labelStyles } = styles2String(edge);
  edge.labelStyle = labelStyles;
  const labelElement = await createText(elem, edge.label, {
    style: edge.labelStyle,
    useHtmlLabels,
    addSvgBackground: true,
    isNode: false,
  });
  log.info('abc82', edge, edge.labelType);

  // Create outer g, edgeLabel, this will be positioned after graph layout
  const edgeLabel = elem.insert('g').attr('class', 'edgeLabel');

  // Create inner g, label, this will be positioned now for centering the text
  const label = edgeLabel.insert('g').attr('class', 'label').attr('data-id', edge.id);
  label.node().appendChild(labelElement);

  // Center the label
  let bbox = labelElement.getBBox();
  if (useHtmlLabels) {
    const div = labelElement.children[0];
    const dv = select(labelElement);
    bbox = div.getBoundingClientRect();
    dv.attr('width', bbox.width);
    dv.attr('height', bbox.height);
  }
  label.attr('transform', 'translate(' + -bbox.width / 2 + ', ' + -bbox.height / 2 + ')');

  // Make element accessible by id for positioning
  edgeLabels.set(edge.id, edgeLabel);

  // Update the abstract data of the edge with the new information about its width and height
  edge.width = bbox.width;
  edge.height = bbox.height;

  let fo;
  if (edge.startLabelLeft) {
    // Create the actual text element
    const startLabelElement = await createLabel(
      edge.startLabelLeft,
      getLabelStyles(edge.labelStyle)
    );
    const startEdgeLabelLeft = elem.insert('g').attr('class', 'edgeTerminals');
    const inner = startEdgeLabelLeft.insert('g').attr('class', 'inner');
    fo = inner.node().appendChild(startLabelElement);
    const slBox = startLabelElement.getBBox();
    inner.attr('transform', 'translate(' + -slBox.width / 2 + ', ' + -slBox.height / 2 + ')');
    if (!terminalLabels.get(edge.id)) {
      terminalLabels.set(edge.id, {});
    }
    terminalLabels.get(edge.id).startLeft = startEdgeLabelLeft;
    setTerminalWidth(fo, edge.startLabelLeft);
  }
  if (edge.startLabelRight) {
    // Create the actual text element
    const startLabelElement = await createLabel(
      edge.startLabelRight,
      getLabelStyles(edge.labelStyle)
    );
    const startEdgeLabelRight = elem.insert('g').attr('class', 'edgeTerminals');
    const inner = startEdgeLabelRight.insert('g').attr('class', 'inner');
    fo = startEdgeLabelRight.node().appendChild(startLabelElement);
    inner.node().appendChild(startLabelElement);
    const slBox = startLabelElement.getBBox();
    inner.attr('transform', 'translate(' + -slBox.width / 2 + ', ' + -slBox.height / 2 + ')');

    if (!terminalLabels.get(edge.id)) {
      terminalLabels.set(edge.id, {});
    }
    terminalLabels.get(edge.id).startRight = startEdgeLabelRight;
    setTerminalWidth(fo, edge.startLabelRight);
  }
  if (edge.endLabelLeft) {
    // Create the actual text element
    const endLabelElement = await createLabel(edge.endLabelLeft, getLabelStyles(edge.labelStyle));
    const endEdgeLabelLeft = elem.insert('g').attr('class', 'edgeTerminals');
    const inner = endEdgeLabelLeft.insert('g').attr('class', 'inner');
    fo = inner.node().appendChild(endLabelElement);
    const slBox = endLabelElement.getBBox();
    inner.attr('transform', 'translate(' + -slBox.width / 2 + ', ' + -slBox.height / 2 + ')');

    endEdgeLabelLeft.node().appendChild(endLabelElement);

    if (!terminalLabels.get(edge.id)) {
      terminalLabels.set(edge.id, {});
    }
    terminalLabels.get(edge.id).endLeft = endEdgeLabelLeft;
    setTerminalWidth(fo, edge.endLabelLeft);
  }
  if (edge.endLabelRight) {
    // Create the actual text element
    const endLabelElement = await createLabel(edge.endLabelRight, getLabelStyles(edge.labelStyle));
    const endEdgeLabelRight = elem.insert('g').attr('class', 'edgeTerminals');
    const inner = endEdgeLabelRight.insert('g').attr('class', 'inner');

    fo = inner.node().appendChild(endLabelElement);
    const slBox = endLabelElement.getBBox();
    inner.attr('transform', 'translate(' + -slBox.width / 2 + ', ' + -slBox.height / 2 + ')');

    endEdgeLabelRight.node().appendChild(endLabelElement);
    if (!terminalLabels.get(edge.id)) {
      terminalLabels.set(edge.id, {});
    }
    terminalLabels.get(edge.id).endRight = endEdgeLabelRight;
    setTerminalWidth(fo, edge.endLabelRight);
  }
  return labelElement;
};

/**
 * @param {any} fo
 * @param {any} value
 */
function setTerminalWidth(fo, value) {
  if (getConfig().flowchart.htmlLabels && fo) {
    fo.style.width = value.length * 9 + 'px';
    fo.style.height = '12px';
  }
}

export const positionEdgeLabel = (edge, paths) => {
  log.debug('Moving label abc88 ', edge.id, edge.label, edgeLabels.get(edge.id), paths);
  let path = paths.updatedPath ? paths.updatedPath : paths.originalPath;
  const siteConfig = getConfig();
  const { subGraphTitleTotalMargin } = getSubGraphTitleMargins(siteConfig);
  if (edge.label) {
    const el = edgeLabels.get(edge.id);
    let x = edge.x;
    let y = edge.y;
    if (path) {
      const pos = utils.calcLabelPosition(path);
      log.debug(
        'Moving label ' + edge.label + ' from (',
        x,
        ',',
        y,
        ') to (',
        pos.x,
        ',',
        pos.y,
        ') abc88'
      );
      if (paths.updatedPath) {
        x = pos.x;
        y = pos.y;
      }
    }
    el.attr('transform', `translate(${x}, ${y + subGraphTitleTotalMargin / 2})`);
  }

  if (edge.startLabelLeft) {
    const el = terminalLabels.get(edge.id).startLeft;
    let x = edge.x;
    let y = edge.y;
    if (path) {
      const pos = utils.calcTerminalLabelPosition(edge.arrowTypeStart ? 10 : 0, 'start_left', path);
      x = pos.x;
      y = pos.y;
    }
    el.attr('transform', `translate(${x}, ${y})`);
  }
  if (edge.startLabelRight) {
    const el = terminalLabels.get(edge.id).startRight;
    let x = edge.x;
    let y = edge.y;
    if (path) {
      const pos = utils.calcTerminalLabelPosition(
        edge.arrowTypeStart ? 10 : 0,
        'start_right',
        path
      );
      x = pos.x;
      y = pos.y;
    }
    el.attr('transform', `translate(${x}, ${y})`);
  }
  if (edge.endLabelLeft) {
    const el = terminalLabels.get(edge.id).endLeft;
    let x = edge.x;
    let y = edge.y;
    if (path) {
      const pos = utils.calcTerminalLabelPosition(edge.arrowTypeEnd ? 10 : 0, 'end_left', path);
      x = pos.x;
      y = pos.y;
    }
    el.attr('transform', `translate(${x}, ${y})`);
  }
  if (edge.endLabelRight) {
    const el = terminalLabels.get(edge.id).endRight;
    let x = edge.x;
    let y = edge.y;
    if (path) {
      const pos = utils.calcTerminalLabelPosition(edge.arrowTypeEnd ? 10 : 0, 'end_right', path);
      x = pos.x;
      y = pos.y;
    }
    el.attr('transform', `translate(${x}, ${y})`);
  }
};

const outsideNode = (node, point) => {
  const x = node.x;
  const y = node.y;
  const dx = Math.abs(point.x - x);
  const dy = Math.abs(point.y - y);
  const w = node.width / 2;
  const h = node.height / 2;
  return dx >= w || dy >= h;
};

export const intersection = (node, outsidePoint, insidePoint) => {
  log.debug(`intersection calc abc89:
  outsidePoint: ${JSON.stringify(outsidePoint)}
  insidePoint : ${JSON.stringify(insidePoint)}
  node        : x:${node.x} y:${node.y} w:${node.width} h:${node.height}`);
  const x = node.x;
  const y = node.y;

  const dx = Math.abs(x - insidePoint.x);
  const w = node.width / 2;
  let r = insidePoint.x < outsidePoint.x ? w - dx : w + dx;
  const h = node.height / 2;

  const Q = Math.abs(outsidePoint.y - insidePoint.y);
  const R = Math.abs(outsidePoint.x - insidePoint.x);

  if (Math.abs(y - outsidePoint.y) * w > Math.abs(x - outsidePoint.x) * h) {
    // Intersection is top or bottom of rect.
    let q = insidePoint.y < outsidePoint.y ? outsidePoint.y - h - y : y - h - outsidePoint.y;
    r = (R * q) / Q;
    const res = {
      x: insidePoint.x < outsidePoint.x ? insidePoint.x + r : insidePoint.x - R + r,
      y: insidePoint.y < outsidePoint.y ? insidePoint.y + Q - q : insidePoint.y - Q + q,
    };

    if (r === 0) {
      res.x = outsidePoint.x;
      res.y = outsidePoint.y;
    }
    if (R === 0) {
      res.x = outsidePoint.x;
    }
    if (Q === 0) {
      res.y = outsidePoint.y;
    }

    log.debug(`abc89 top/bottom calc, Q ${Q}, q ${q}, R ${R}, r ${r}`, res);

    return res;
  } else {
    // Intersection on sides of rect
    if (insidePoint.x < outsidePoint.x) {
      r = outsidePoint.x - w - x;
    } else {
      r = x - w - outsidePoint.x;
    }
    let q = (Q * r) / R;
    let _x = insidePoint.x < outsidePoint.x ? insidePoint.x + R - r : insidePoint.x - R + r;
    let _y = insidePoint.y < outsidePoint.y ? insidePoint.y + q : insidePoint.y - q;
    log.debug(`sides calc abc89, Q ${Q}, q ${q}, R ${R}, r ${r}`, { _x, _y });
    if (r === 0) {
      _x = outsidePoint.x;
      _y = outsidePoint.y;
    }
    if (R === 0) {
      _x = outsidePoint.x;
    }
    if (Q === 0) {
      _y = outsidePoint.y;
    }

    return { x: _x, y: _y };
  }
};

const cutPathAtIntersect = (_points, boundaryNode) => {
  log.warn('abc88 cutPathAtIntersect', _points, boundaryNode);
  let points = [];
  let lastPointOutside = _points[0];
  let isInside = false;
  _points.forEach((point) => {
    log.info('abc88 checking point', point, boundaryNode);

    if (!outsideNode(boundaryNode, point) && !isInside) {
      const inter = intersection(boundaryNode, lastPointOutside, point);
      log.debug('abc88 inside', point, lastPointOutside, inter);
      log.debug('abc88 intersection', inter, boundaryNode);

      let pointPresent = false;
      points.forEach((p) => {
        pointPresent = pointPresent || (p.x === inter.x && p.y === inter.y);
      });

      if (!points.some((e) => e.x === inter.x && e.y === inter.y)) {
        points.push(inter);
      } else {
        log.warn('abc88 no intersect', inter, points);
      }
      isInside = true;
    } else {
      log.warn('abc88 outside', point, lastPointOutside);
      lastPointOutside = point;
      if (!isInside) {
        points.push(point);
      }
    }
  });
  log.debug('returning points', points);
  return points;
};

function extractCornerPoints(points) {
  const cornerPoints = [];
  const cornerPointPositions = [];
  for (let i = 1; i < points.length - 1; i++) {
    const prev = points[i - 1];
    const curr = points[i];
    const next = points[i + 1];
    if (
      prev.x === curr.x &&
      curr.y === next.y &&
      Math.abs(curr.x - next.x) > 5 &&
      Math.abs(curr.y - prev.y) > 5
    ) {
      cornerPoints.push(curr);
      cornerPointPositions.push(i);
    } else if (
      prev.y === curr.y &&
      curr.x === next.x &&
      Math.abs(curr.x - prev.x) > 5 &&
      Math.abs(curr.y - next.y) > 5
    ) {
      cornerPoints.push(curr);
      cornerPointPositions.push(i);
    }
  }
  return { cornerPoints, cornerPointPositions };
}

const findAdjacentPoint = function (pointA, pointB, distance) {
  const xDiff = pointB.x - pointA.x;
  const yDiff = pointB.y - pointA.y;
  const length = Math.sqrt(xDiff * xDiff + yDiff * yDiff);
  const ratio = distance / length;
  return { x: pointB.x - ratio * xDiff, y: pointB.y - ratio * yDiff };
};

const fixCorners = function (lineData) {
  const { cornerPointPositions } = extractCornerPoints(lineData);
  const newLineData = [];
  for (let i = 0; i < lineData.length; i++) {
    if (cornerPointPositions.includes(i)) {
      const prevPoint = lineData[i - 1];
      const nextPoint = lineData[i + 1];
      const cornerPoint = lineData[i];

      const newPrevPoint = findAdjacentPoint(prevPoint, cornerPoint, 5);
      const newNextPoint = findAdjacentPoint(nextPoint, cornerPoint, 5);

      const xDiff = newNextPoint.x - newPrevPoint.x;
      const yDiff = newNextPoint.y - newPrevPoint.y;
      newLineData.push(newPrevPoint);

      const a = Math.sqrt(2) * 2;
      let newCornerPoint = { x: cornerPoint.x, y: cornerPoint.y };
      if (Math.abs(nextPoint.x - prevPoint.x) > 10 && Math.abs(nextPoint.y - prevPoint.y) >= 10) {
        log.debug(
          'Corner point fixing',
          Math.abs(nextPoint.x - prevPoint.x),
          Math.abs(nextPoint.y - prevPoint.y)
        );
        const r = 5;
        if (cornerPoint.x === newPrevPoint.x) {
          newCornerPoint = {
            x: xDiff < 0 ? newPrevPoint.x - r + a : newPrevPoint.x + r - a,
            y: yDiff < 0 ? newPrevPoint.y - a : newPrevPoint.y + a,
          };
        } else {
          newCornerPoint = {
            x: xDiff < 0 ? newPrevPoint.x - a : newPrevPoint.x + a,
            y: yDiff < 0 ? newPrevPoint.y - r + a : newPrevPoint.y + r - a,
          };
        }
      } else {
        log.debug(
          'Corner point skipping fixing',
          Math.abs(nextPoint.x - prevPoint.x),
          Math.abs(nextPoint.y - prevPoint.y)
        );
      }
      newLineData.push(newCornerPoint, newNextPoint);
    } else {
      newLineData.push(lineData[i]);
    }
  }
  return newLineData;
};
const generateDashArray = (len, oValueS, oValueE) => {
  const middleLength = len - oValueS - oValueE;
  const dashLength = 2; // Length of each dash
  const gapLength = 2; // Length of each gap
  const dashGapPairLength = dashLength + gapLength;

  // Calculate number of complete dash-gap pairs that can fit
  const numberOfPairs = Math.floor(middleLength / dashGapPairLength);

  // Generate the middle pattern array
  const middlePattern = Array(numberOfPairs).fill(`${dashLength} ${gapLength}`).join(' ');

  // Combine all parts
  const dashArray = `0 ${oValueS} ${middlePattern} ${oValueE}`;

  return dashArray;
};
export const insertEdge = function (
  elem,
  edge,
  clusterDb,
  diagramType,
  startNode,
  endNode,
  id,
  skipIntersect = false
) {
  const { handDrawnSeed } = getConfig();
  let points = edge.points;
  let pointsHasChanged = false;
  const tail = startNode;
  var head = endNode;
  const edgeClassStyles = [];
  for (const key in edge.cssCompiledStyles) {
    if (isLabelStyle(key)) {
      continue;
    }
    edgeClassStyles.push(edge.cssCompiledStyles[key]);
  }

  log.debug('UIO intersect check', edge.points, head.x, tail.x);
  if (head.intersect && tail.intersect && !skipIntersect) {
    points = points.slice(1, edge.points.length - 1);
    points.unshift(tail.intersect(points[0]));
    log.debug(
      'Last point UIO',
      edge.start,
      '-->',
      edge.end,
      points[points.length - 1],
      head,
      head.intersect(points[points.length - 1])
    );
    points.push(head.intersect(points[points.length - 1]));
  }
  const pointsStr = btoa(JSON.stringify(points));
  if (edge.toCluster) {
    log.info('to cluster abc88', clusterDb.get(edge.toCluster));
    points = cutPathAtIntersect(edge.points, clusterDb.get(edge.toCluster).node);

    pointsHasChanged = true;
  }

  if (edge.fromCluster) {
    log.debug(
      'from cluster abc88',
      clusterDb.get(edge.fromCluster),
      JSON.stringify(points, null, 2)
    );
    points = cutPathAtIntersect(points.reverse(), clusterDb.get(edge.fromCluster).node).reverse();

    pointsHasChanged = true;
  }

  let lineData = points.filter((p) => !Number.isNaN(p.y));
  lineData = fixCorners(lineData);
  let curve = curveBasis;
  curve = curveLinear;
  switch (edge.curve) {
    case 'linear':
      curve = curveLinear;
      break;
    case 'basis':
      curve = curveBasis;
      break;
    case 'cardinal':
      curve = curveCardinal;
      break;
    case 'bumpX':
      curve = curveBumpX;
      break;
    case 'bumpY':
      curve = curveBumpY;
      break;
    case 'catmullRom':
      curve = curveCatmullRom;
      break;
    case 'monotoneX':
      curve = curveMonotoneX;
      break;
    case 'monotoneY':
      curve = curveMonotoneY;
      break;
    case 'natural':
      curve = curveNatural;
      break;
    case 'step':
      curve = curveStep;
      break;
    case 'stepAfter':
      curve = curveStepAfter;
      break;
    case 'stepBefore':
      curve = curveStepBefore;
      break;
    default:
      curve = curveBasis;
  }

  // if (edge.curve) {
  //   curve = edge.curve;
  // }

  const { x, y } = getLineFunctionsWithOffset(edge);
  const lineFunction = line().x(x).y(y).curve(curve);

  let strokeClasses;
  switch (edge.thickness) {
    case 'normal':
      strokeClasses = 'edge-thickness-normal';
      break;
    case 'thick':
      strokeClasses = 'edge-thickness-thick';
      break;
    case 'invisible':
      strokeClasses = 'edge-thickness-invisible';
      break;
    default:
      strokeClasses = 'edge-thickness-normal';
  }
  switch (edge.pattern) {
    case 'solid':
      strokeClasses += ' edge-pattern-solid';
      break;
    case 'dotted':
      strokeClasses += ' edge-pattern-dotted';
      break;
    case 'dashed':
      strokeClasses += ' edge-pattern-dashed';
      break;
    default:
      strokeClasses += ' edge-pattern-solid';
  }
  let svgPath;
  let linePath =
    edge.curve === 'rounded'
      ? generateRoundedPath(applyMarkerOffsetsToPoints(lineData, edge), 5)
      : lineFunction(lineData);
  const edgeStyles = Array.isArray(edge.style) ? edge.style : [edge.style];
  let strokeColor = edgeStyles.find((style) => style?.startsWith('stroke:'));

<<<<<<< HEAD
  let animationClass = '';
  if (edge.animate) {
    animationClass = 'edge-animation-fast';
  }
  if (edge.animation) {
    animationClass = 'edge-animation-' + edge.animation;
  }

=======
  let animatedEdge = false;
>>>>>>> b36edd55
  if (edge.look === 'handDrawn') {
    const rc = rough.svg(elem);
    Object.assign([], lineData);

    const svgPathNode = rc.path(linePath, {
      roughness: 0.3,
      seed: handDrawnSeed,
    });

    strokeClasses += ' transition';

    svgPath = select(svgPathNode)
      .select('path')
      .attr('id', edge.id)
      .attr(
        'class',
        ' ' +
          strokeClasses +
          (edge.classes ? ' ' + edge.classes : '') +
          (animationClass ? ' ' + animationClass : '')
      )
      .attr('style', edgeStyles ? edgeStyles.reduce((acc, style) => acc + ';' + style, '') : '');
    let d = svgPath.attr('d');
    svgPath.attr('d', d);
    elem.node().appendChild(svgPath.node());
  } else {
    const stylesFromClasses = edgeClassStyles.join(';');
    const styles = edgeStyles ? edgeStyles.reduce((acc, style) => acc + style + ';', '') : '';

    const pathStyle =
      (stylesFromClasses ? stylesFromClasses + ';' + styles + ';' : styles) +
      ';' +
      (edgeStyles ? edgeStyles.reduce((acc, style) => acc + ';' + style, '') : '');
    svgPath = elem
      .append('path')
      .attr('d', linePath)
      .attr('id', edge.id)
      .attr(
        'class',
        ' ' +
          strokeClasses +
          (edge.classes ? ' ' + edge.classes : '') +
          (animationClass ? ' ' + animationClass : '')
      )
      .attr('style', pathStyle);

    //eslint-disable-next-line @typescript-eslint/prefer-regexp-exec
    strokeColor = pathStyle.match(/stroke:([^;]+)/)?.[1];

    // Possible fix to remove eslint-disable-next-line
    //strokeColor = /stroke:([^;]+)/.exec(pathStyle)?.[1];

    animatedEdge =
      edge.animate === true || !!edge.animation || stylesFromClasses.includes('animation');
    const pathNode = svgPath.node();
    const len = typeof pathNode.getTotalLength === 'function' ? pathNode.getTotalLength() : 0;
    const oValueS = markerOffsets2[edge.arrowTypeStart] || 0;
    const oValueE = markerOffsets2[edge.arrowTypeEnd] || 0;

    if (edge.look === 'neo' && !animatedEdge) {
      const dashArray =
        edge.pattern === 'dotted' || edge.pattern === 'dashed'
          ? generateDashArray(len, oValueS, oValueE)
          : `0 ${oValueS} ${len - oValueS - oValueE} ${oValueE}`;

      // No offset needed because we already start with a zero-length dash that effectively sets us up for a gap at the start.
      const mOffset = `stroke-dasharray: ${dashArray}; stroke-dashoffset: 0;`;
      svgPath.attr('style', mOffset + svgPath.attr('style'));
    }
  }

  // MC Special
  svgPath.attr('data-edge', true);
  svgPath.attr('data-et', 'edge');
  svgPath.attr('data-id', edge.id);
  svgPath.attr('data-points', pointsStr);

  // DEBUG code, adds a red circle at each edge coordinate
  // cornerPoints.forEach((point) => {
  //   elem
  //     .append('circle')
  //     .style('stroke', 'blue')
  //     .style('fill', 'blue')
  //     .attr('r', 3)
  //     .attr('cx', point.x)
  //     .attr('cy', point.y);
  // });
  if (edge.showPoints) {
    lineData.forEach((point) => {
      elem
        .append('circle')
        .style('stroke', 'red')
        .style('fill', 'red')
        .attr('r', 1)
        .attr('cx', point.x)
        .attr('cy', point.y);
    });
  }

  let url = '';
  if (getConfig().flowchart.arrowMarkerAbsolute || getConfig().state.arrowMarkerAbsolute) {
    url =
      window.location.protocol +
      '//' +
      window.location.host +
      window.location.pathname +
      window.location.search;
    url = url.replace(/\(/g, '\\(').replace(/\)/g, '\\)');
  }
  log.info('arrowTypeStart', edge.arrowTypeStart);
  log.info('arrowTypeEnd', edge.arrowTypeEnd);

  addEdgeMarkers(svgPath, edge, url, id, diagramType, strokeColor);
  const midIndex = Math.floor(points.length / 2);
  const point = points[midIndex];
  if (!utils.isLabelCoordinateInPath(point, svgPath.attr('d'))) {
    pointsHasChanged = true;
  }

  let paths = {};
  if (pointsHasChanged) {
    paths.updatedPath = points;
  }
  paths.originalPath = edge.points;
  return paths;
};

/**
 * Generates SVG path data with rounded corners from an array of points.
 * @param {Array} points - Array of points in the format [{x: Number, y: Number}, ...]
 * @param {Number} radius - The radius of the rounded corners
 * @returns {String} - SVG path data string
 */
function generateRoundedPath(points, radius) {
  if (points.length < 2) {
    return '';
  }

  let path = '';
  const size = points.length;
  const epsilon = 1e-5;

  for (let i = 0; i < size; i++) {
    const currPoint = points[i];
    const prevPoint = points[i - 1];
    const nextPoint = points[i + 1];

    if (i === 0) {
      // Move to the first point
      path += `M${currPoint.x},${currPoint.y}`;
    } else if (i === size - 1) {
      // Last point, draw a straight line to the final point
      path += `L${currPoint.x},${currPoint.y}`;
    } else {
      // Calculate vectors for incoming and outgoing segments
      const dx1 = currPoint.x - prevPoint.x;
      const dy1 = currPoint.y - prevPoint.y;
      const dx2 = nextPoint.x - currPoint.x;
      const dy2 = nextPoint.y - currPoint.y;

      const len1 = Math.hypot(dx1, dy1);
      const len2 = Math.hypot(dx2, dy2);

      // Prevent division by zero
      if (len1 < epsilon || len2 < epsilon) {
        path += `L${currPoint.x},${currPoint.y}`;
        continue;
      }

      // Normalize the vectors
      const nx1 = dx1 / len1;
      const ny1 = dy1 / len1;
      const nx2 = dx2 / len2;
      const ny2 = dy2 / len2;

      // Calculate the angle between the vectors
      const dot = nx1 * nx2 + ny1 * ny2;
      // Clamp the dot product to avoid numerical issues with acos
      const clampedDot = Math.max(-1, Math.min(1, dot));
      const angle = Math.acos(clampedDot);

      // Skip rounding if the angle is too small or too close to 180 degrees
      if (angle < epsilon || Math.abs(Math.PI - angle) < epsilon) {
        path += `L${currPoint.x},${currPoint.y}`;
        continue;
      }

      // Calculate the distance to offset the control point
      const cutLen = Math.min(radius / Math.sin(angle / 2), len1 / 2, len2 / 2);

      // Calculate the start and end points of the curve
      const startX = currPoint.x - nx1 * cutLen;
      const startY = currPoint.y - ny1 * cutLen;
      const endX = currPoint.x + nx2 * cutLen;
      const endY = currPoint.y + ny2 * cutLen;

      // Draw the line to the start of the curve
      path += `L${startX},${startY}`;

      // Draw the quadratic Bezier curve
      path += `Q${currPoint.x},${currPoint.y} ${endX},${endY}`;
    }
  }

  return path;
}
// Helper function to calculate delta and angle between two points
function calculateDeltaAndAngle(point1, point2) {
  if (!point1 || !point2) {
    return { angle: 0, deltaX: 0, deltaY: 0 };
  }
  const deltaX = point2.x - point1.x;
  const deltaY = point2.y - point1.y;
  const angle = Math.atan2(deltaY, deltaX);
  return { angle, deltaX, deltaY };
}

// Function to adjust the first and last points of the points array
function applyMarkerOffsetsToPoints(points, edge) {
  // Copy the points array to avoid mutating the original data
  const newPoints = points.map((point) => ({ ...point }));

  // Handle the first point (start of the edge)
  if (points.length >= 2 && markerOffsets[edge.arrowTypeStart]) {
    const offsetValue = markerOffsets[edge.arrowTypeStart];

    const point1 = points[0];
    const point2 = points[1];

    const { angle } = calculateDeltaAndAngle(point1, point2);

    const offsetX = offsetValue * Math.cos(angle);
    const offsetY = offsetValue * Math.sin(angle);

    newPoints[0].x = point1.x + offsetX;
    newPoints[0].y = point1.y + offsetY;
  }

  // Handle the last point (end of the edge)
  const n = points.length;
  if (n >= 2 && markerOffsets[edge.arrowTypeEnd]) {
    const offsetValue = markerOffsets[edge.arrowTypeEnd];

    const point1 = points[n - 1];
    const point2 = points[n - 2];

    const { angle } = calculateDeltaAndAngle(point2, point1);

    const offsetX = offsetValue * Math.cos(angle);
    const offsetY = offsetValue * Math.sin(angle);

    newPoints[n - 1].x = point1.x - offsetX;
    newPoints[n - 1].y = point1.y - offsetY;
  }

  return newPoints;
}<|MERGE_RESOLUTION|>--- conflicted
+++ resolved
@@ -605,7 +605,6 @@
   const edgeStyles = Array.isArray(edge.style) ? edge.style : [edge.style];
   let strokeColor = edgeStyles.find((style) => style?.startsWith('stroke:'));
 
-<<<<<<< HEAD
   let animationClass = '';
   if (edge.animate) {
     animationClass = 'edge-animation-fast';
@@ -614,9 +613,7 @@
     animationClass = 'edge-animation-' + edge.animation;
   }
 
-=======
   let animatedEdge = false;
->>>>>>> b36edd55
   if (edge.look === 'handDrawn') {
     const rc = rough.svg(elem);
     Object.assign([], lineData);
