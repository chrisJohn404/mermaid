import type {
  InternalHelpers,
  LayoutData,
  RenderOptions,
  SVG,
  SVGGroup,
} from '@mermaid-chart/mermaid';
// @ts-ignore TODO: Investigate D3 issue
import { curveLinear } from 'd3';
import ELK from 'elkjs/lib/elk.bundled.js';
import { type TreeData, findCommonAncestor } from './find-common-ancestor.js';

type Node = LayoutData['nodes'][number];
// Used to calculate distances in order to avoid floating number rounding issues when comparing floating numbers
const epsilon = 0.0001;
interface LabelData {
  width: number;
  height: number;
  wrappingWidth?: number;
  labelNode?: SVGGElement | null;
}

interface NodeWithVertex extends Omit<Node, 'domId'> {
  children?: LayoutData['nodes'];
  labelData?: LabelData;
  domId?: Node['domId'] | SVGGroup | d3.Selection<SVGAElement, unknown, Element | null, unknown>;
}
interface Point {
  x: number;
  y: number;
}
function distance(p1?: Point, p2?: Point): number {
  if (!p1 || !p2) {
    return 0;
  }
  return Math.sqrt(Math.pow(p2.x - p1.x, 2) + Math.pow(p2.y - p1.y, 2));
}
export const render = async (
  data4Layout: LayoutData,
  svg: SVG,
  {
    common,
    getConfig,
    insertCluster,
    insertEdge,
    insertEdgeLabel,
    insertMarkers,
    insertNode,
    interpolateToCurve,
    labelHelper,
    log,
    positionEdgeLabel,
  }: InternalHelpers,
  { algorithm }: RenderOptions
) => {
  const nodeDb: Record<string, any> = {};
  const clusterDb: Record<string, any> = {};

  const addVertex = async (
    nodeEl: SVGGroup,
    graph: { children: NodeWithVertex[] },
    nodeArr: Node[],
    node: Node
  ) => {
    const labelData: LabelData = { width: 0, height: 0 };

    const config = getConfig();

    // Add the element to the DOM
    if (!node.isGroup) {
<<<<<<< HEAD
      // Create a clean node object for ELK with only the properties it expects
      const child: NodeWithVertex = {
        id: node.id,
        width: node.width,
        height: node.height,
        // Store the original node data for later use
        label: node.label,
        isGroup: node.isGroup,
        shape: node.shape,
        padding: node.padding,
        cssClasses: node.cssClasses,
        cssStyles: node.cssStyles,
        look: node.look,
        // Include parentId for subgraph processing
        parentId: node.parentId,
      };
=======
      const child = node as NodeWithVertex;
>>>>>>> 8314554e
      graph.children.push(child);
      nodeDb[node.id] = node;

      const childNodeEl = await insertNode(nodeEl, node, { config, dir: node.dir });
      const boundingBox = childNodeEl.node()!.getBBox();
      // Store the domId separately for rendering, not in the ELK graph
      child.domId = childNodeEl;
      child.calcIntersect = node.calcIntersect;
      child.width = boundingBox.width;
      child.height = boundingBox.height;
    } else {
      // A subgraph
      const child: NodeWithVertex & { children: NodeWithVertex[] } = {
        ...node,
        children: [],
      };
      // Let elk render with the copy
      graph.children.push(child);
      // Save the original containing the intersection function
      nodeDb[node.id] = child;
      await addVertices(nodeEl, nodeArr, child, node.id);

      if (node.label) {
        // @ts-ignore TODO: fix this
        const { shapeSvg, bbox } = await labelHelper(nodeEl, node, undefined, true);
        labelData.width = bbox.width;
        labelData.wrappingWidth = config.flowchart!.wrappingWidth;
        // Give some padding for elk
        labelData.height = bbox.height - 2;
        labelData.labelNode = shapeSvg.node();
        // We need the label hight to be able to size the subgraph;
        shapeSvg.remove();
      } else {
        // Subgraph without label
        labelData.width = 0;
        labelData.height = 0;
      }
      child.labelData = labelData;
      child.domId = nodeEl;
    }
  };

  const addVertices = async function (
    nodeEl: SVGGroup,
    nodeArr: Node[],
    graph: { children: NodeWithVertex[] },
    parentId?: string
  ) {
    const siblings = nodeArr.filter((node) => node?.parentId === parentId);
    log.info('addVertices APA12', siblings, parentId);
    // Iterate through each item in the vertex object (containing all the vertices found) in the graph definition
    await Promise.all(
      siblings.map(async (node) => {
        await addVertex(nodeEl, graph, nodeArr, node);
      })
    );
    return graph;
  };

  const drawNodes = async (
    relX: number,
    relY: number,
    nodeArray: any[],
    svg: any,
    subgraphsEl: SVGGroup,
    depth: number
  ) => {
    await Promise.all(
      nodeArray.map(async function (node: {
        id: string | number;
        x: any;
        y: any;
        width: number;
        labels: { width: any }[];
        height: number;
        isGroup: any;
        labelData: any;
        offset: { posX: number; posY: number };
        shape: any;
        domId: { node: () => any; attr: (arg0: string, arg1: string) => void };
      }) {
        if (node) {
          nodeDb[node.id] = node;
          nodeDb[node.id].offset = {
            posX: node.x + relX,
            posY: node.y + relY,
            x: relX,
            y: relY,
            depth,
            width: Math.max(node.width, node.labels ? node.labels[0]?.width || 0 : 0),
            height: node.height,
          };
          if (node.isGroup) {
            log.debug('Id abc88 subgraph = ', node.id, node.x, node.y, node.labelData);
            const subgraphEl = subgraphsEl.insert('g').attr('class', 'subgraph');
            // TODO use faster way of cloning
            const clusterNode = JSON.parse(JSON.stringify(node));
            clusterNode.x = node.offset.posX + node.width / 2;
            clusterNode.y = node.offset.posY + node.height / 2;
            clusterNode.width = Math.max(clusterNode.width, node.labelData.width);
            await insertCluster(subgraphEl, clusterNode);

            log.debug('Id (UIO)= ', node.id, node.width, node.shape, node.labels);
          } else {
            log.info(
              'Id NODE = ',
              node.id,
              node.x,
              node.y,
              relX,
              relY,
              node.domId.node(),
              `translate(${node.x + relX + node.width / 2}, ${node.y + relY + node.height / 2})`
            );
            node.domId.attr(
              'transform',
              `translate(${node.x + relX + node.width / 2}, ${node.y + relY + node.height / 2})`
            );
          }
        }
      })
    );

    await Promise.all(
      nodeArray.map(async function (node: { isGroup: any; x: any; y: any; children: any }) {
        if (node?.isGroup) {
          await drawNodes(relX + node.x, relY + node.y, node.children, svg, subgraphsEl, depth + 1);
        }
      })
    );
  };

  const addSubGraphs = (nodeArr: any[]): TreeData => {
    const parentLookupDb: TreeData = { parentById: {}, childrenById: {} };
    const subgraphs = nodeArr.filter((node: { isGroup: any }) => node.isGroup);
    log.info('Subgraphs - ', subgraphs);
    subgraphs.forEach((subgraph: { id: string }) => {
      const children = nodeArr.filter((node: { parentId: any }) => node.parentId === subgraph.id);
      children.forEach((node: any) => {
        parentLookupDb.parentById[node.id] = subgraph.id;
        if (parentLookupDb.childrenById[subgraph.id] === undefined) {
          parentLookupDb.childrenById[subgraph.id] = [];
        }
        parentLookupDb.childrenById[subgraph.id].push(node);
      });
    });

    subgraphs.forEach(function (subgraph: { id: string | number }) {
      const data: any = { id: subgraph.id };
      if (parentLookupDb.parentById[subgraph.id] !== undefined) {
        data.parent = parentLookupDb.parentById[subgraph.id];
      }
    });
    return parentLookupDb;
  };

  const getEdgeStartEndPoint = (edge: any) => {
    const source: any = edge.start;
    const target: any = edge.end;

    // Save the original source and target
    const sourceId = source;
    const targetId = target;

    const startNode = nodeDb[edge.start.id];
    const endNode = nodeDb[edge.end.id];

    if (!startNode || !endNode) {
      return { source, target };
    }

    // Add the edge to the graph
    return { source, target, sourceId, targetId };
  };

  const calcOffset = function (src: string, dest: string, parentLookupDb: TreeData) {
    const ancestor = findCommonAncestor(src, dest, parentLookupDb);
    if (ancestor === undefined || ancestor === 'root') {
      return { x: 0, y: 0 };
    }

    const ancestorOffset = nodeDb[ancestor].offset;
    return { x: ancestorOffset.posX, y: ancestorOffset.posY };
  };

  /**
   * Add edges to graph based on parsed graph definition
   */
  const addEdges = async function (
    dataForLayout: { edges: any; direction?: string },
    graph: {
      id?: string;
      layoutOptions?: {
        'elk.hierarchyHandling': string;
        'elk.algorithm': any;
        'nodePlacement.strategy': any;
        'elk.layered.mergeEdges': any;
        'elk.direction': string;
        'spacing.baseValue': number;
      };
      children?: never[];
      edges: any;
    },
    svg: SVG
  ) {
    log.info('abc78 DAGA edges = ', dataForLayout);
    const edges = dataForLayout.edges;
    const labelsEl = svg.insert('g').attr('class', 'edgeLabels');
    const linkIdCnt: any = {};
    let defaultStyle: string | undefined;
    let defaultLabelStyle: string | undefined;

    await Promise.all(
      edges.map(async function (edge: {
        id: string;
        start: string;
        end: string;
        length: number;
        text: undefined;
        label: any;
        type: string;
        stroke: any;
        interpolate: undefined;
        style: undefined;
        labelType: any;
        startLabelRight?: string;
        endLabelLeft?: string;
      }) {
        // Identify Link
        const linkIdBase = edge.id; // 'L-' + edge.start + '-' + edge.end;
        // count the links from+to the same node to give unique id
        if (linkIdCnt[linkIdBase] === undefined) {
          linkIdCnt[linkIdBase] = 0;
          log.info('abc78 new entry', linkIdBase, linkIdCnt[linkIdBase]);
        } else {
          linkIdCnt[linkIdBase]++;
          log.info('abc78 new entry', linkIdBase, linkIdCnt[linkIdBase]);
        }
        const linkId = linkIdBase; // + '_' + linkIdCnt[linkIdBase];
        edge.id = linkId;
        log.info('abc78 new link id to be used is', linkIdBase, linkId, linkIdCnt[linkIdBase]);
        const linkNameStart = 'LS_' + edge.start;
        const linkNameEnd = 'LE_' + edge.end;

        const edgeData: any = { style: '', labelStyle: '' };
        edgeData.minlen = edge.length || 1;
        edge.text = edge.label;
        // Set link type for rendering
        if (edge.type === 'arrow_open') {
          edgeData.arrowhead = 'none';
        } else {
          edgeData.arrowhead = 'normal';
        }

        // Check of arrow types, placed here in order not to break old rendering
        edgeData.arrowTypeStart = 'arrow_open';
        edgeData.arrowTypeEnd = 'arrow_open';

        /* eslint-disable no-fallthrough */
        switch (edge.type) {
          case 'double_arrow_cross':
            edgeData.arrowTypeStart = 'arrow_cross';
          case 'arrow_cross':
            edgeData.arrowTypeEnd = 'arrow_cross';
            break;
          case 'double_arrow_point':
            edgeData.arrowTypeStart = 'arrow_point';
          case 'arrow_point':
            edgeData.arrowTypeEnd = 'arrow_point';
            break;
          case 'double_arrow_circle':
            edgeData.arrowTypeStart = 'arrow_circle';
          case 'arrow_circle':
            edgeData.arrowTypeEnd = 'arrow_circle';
            break;
        }

        let style = '';
        let labelStyle = '';

        edgeData.startLabelRight = edge.startLabelRight;
        edgeData.endLabelLeft = edge.endLabelLeft;

        switch (edge.stroke) {
          case 'normal':
            style = 'fill:none;';
            if (defaultStyle !== undefined) {
              style = defaultStyle;
            }
            if (defaultLabelStyle !== undefined) {
              labelStyle = defaultLabelStyle;
            }
            edgeData.thickness = 'normal';
            edgeData.pattern = 'solid';
            break;
          case 'dotted':
            edgeData.thickness = 'normal';
            edgeData.pattern = 'dotted';
            edgeData.style = 'fill:none;stroke-width:2px;stroke-dasharray:3;';
            break;
          case 'thick':
            edgeData.thickness = 'thick';
            edgeData.pattern = 'solid';
            edgeData.style = 'stroke-width: 3.5px;fill:none;';
            break;
        }

        edgeData.style = edgeData.style += style;
        edgeData.labelStyle = edgeData.labelStyle += labelStyle;

        const conf = getConfig();
        if (edge.interpolate !== undefined) {
          edgeData.curve = interpolateToCurve(edge.interpolate, curveLinear);
        } else if (edges.defaultInterpolate !== undefined) {
          edgeData.curve = interpolateToCurve(edges.defaultInterpolate, curveLinear);
        } else {
          // @ts-ignore TODO: fix this
          edgeData.curve = interpolateToCurve(conf.curve, curveLinear);
        }

        if (edge.text === undefined) {
          if (edge.style !== undefined) {
            edgeData.arrowheadStyle = 'fill: #333';
          }
        } else {
          edgeData.arrowheadStyle = 'fill: #333';
          edgeData.labelpos = 'c';
        }

        edgeData.labelType = edge.labelType;
        edgeData.label = (edge?.text || '').replace(common.lineBreakRegex, '\n');

        if (edge.style === undefined) {
          edgeData.style = edgeData.style || 'stroke: #333; stroke-width: 1.5px;fill:none;';
        }

        edgeData.labelStyle = edgeData.labelStyle.replace('color:', 'fill:');

        edgeData.id = linkId;
        edgeData.classes = 'flowchart-link ' + linkNameStart + ' ' + linkNameEnd;

        const labelEl = await insertEdgeLabel(labelsEl, edgeData);

        // calculate start and end points of the edge, note that the source and target
        // can be modified for shapes that have ports

        const { source, target, sourceId, targetId } = getEdgeStartEndPoint(edge);
        log.debug('abc78 source and target', source, target);
        // Add the edge to the graph
        graph.edges.push({
          ...edge,
          sources: [source],
          targets: [target],
          sourceId,
          targetId,
          labelEl: labelEl,
          labels: [
            {
              width: edgeData.width,
              height: edgeData.height,
              orgWidth: edgeData.width,
              orgHeight: edgeData.height,
              text: edgeData.label,
              layoutOptions: {
                'edgeLabels.inline': 'true',
                'edgeLabels.placement': 'CENTER',
              },
            },
          ],
          edgeData,
        });
      })
    );
    return graph;
  };

  function dir2ElkDirection(dir: any) {
    switch (dir) {
      case 'LR':
        return 'RIGHT';
      case 'RL':
        return 'LEFT';
      case 'TB':
        return 'DOWN';
      case 'BT':
        return 'UP';
      default:
        return 'DOWN';
    }
  }

  function setIncludeChildrenPolicy(nodeId: string, ancestorId: string) {
    const node = nodeDb[nodeId];

    if (!node) {
      return;
    }
    if (node?.layoutOptions === undefined) {
      node.layoutOptions = {};
    }
    node.layoutOptions['elk.hierarchyHandling'] = 'INCLUDE_CHILDREN';
    if (node.id !== ancestorId) {
      setIncludeChildrenPolicy(node.parentId, ancestorId);
    }
  }

<<<<<<< HEAD
=======
  const intersection = (
    node: { x: any; y: any; width: number; height: number },
    outsidePoint: { x: number; y: number },
    insidePoint: { x: number; y: number }
  ) => {
    log.debug(`intersection calc abc89:
  outsidePoint: ${JSON.stringify(outsidePoint)}
  insidePoint : ${JSON.stringify(insidePoint)}
  node        : x:${node.x} y:${node.y} w:${node.width} h:${node.height}`);
    const x = node.x;
    const y = node.y;

    const dx = Math.abs(x - insidePoint.x);
    // const dy = Math.abs(y - insidePoint.y);
    const w = node.width / 2;
    let r = insidePoint.x < outsidePoint.x ? w - dx : w + dx;
    const h = node.height / 2;

    const Q = Math.abs(outsidePoint.y - insidePoint.y);
    const R = Math.abs(outsidePoint.x - insidePoint.x);

    if (Math.abs(y - outsidePoint.y) * w > Math.abs(x - outsidePoint.x) * h) {
      // Intersection is top or bottom of rect.
      const q = insidePoint.y < outsidePoint.y ? outsidePoint.y - h - y : y - h - outsidePoint.y;
      r = (R * q) / Q;
      const res = {
        x: insidePoint.x < outsidePoint.x ? insidePoint.x + r : insidePoint.x - R + r,
        y: insidePoint.y < outsidePoint.y ? insidePoint.y + Q - q : insidePoint.y - Q + q,
      };

      if (r === 0) {
        res.x = outsidePoint.x;
        res.y = outsidePoint.y;
      }
      if (R === 0) {
        res.x = outsidePoint.x;
      }
      if (Q === 0) {
        res.y = outsidePoint.y;
      }

      log.debug(`abc89 topp/bott calc, Q ${Q}, q ${q}, R ${R}, r ${r}`, res); // cspell: disable-line

      return res;
    } else {
      // Intersection onn sides of rect
      if (insidePoint.x < outsidePoint.x) {
        r = outsidePoint.x - w - x;
      } else {
        // r = outsidePoint.x - w - x;
        r = x - w - outsidePoint.x;
      }
      const q = (Q * r) / R;
      //  OK let _x = insidePoint.x < outsidePoint.x ? insidePoint.x + R - r : insidePoint.x + dx - w;
      // OK let _x = insidePoint.x < outsidePoint.x ? insidePoint.x + R - r : outsidePoint.x + r;
      let _x = insidePoint.x < outsidePoint.x ? insidePoint.x + R - r : insidePoint.x - R + r;
      // let _x = insidePoint.x < outsidePoint.x ? insidePoint.x + R - r : outsidePoint.x + r;
      let _y = insidePoint.y < outsidePoint.y ? insidePoint.y + q : insidePoint.y - q;
      log.debug(`sides calc abc89, Q ${Q}, q ${q}, R ${R}, r ${r}`, { _x, _y });
      if (r === 0) {
        _x = outsidePoint.x;
        _y = outsidePoint.y;
      }
      if (R === 0) {
        _x = outsidePoint.x;
      }
      if (Q === 0) {
        _y = outsidePoint.y;
      }

      return { x: _x, y: _y };
    }
  };
  const outsideNode = (
    node: { x: any; y: any; width: number; height: number },
    point: { x: number; y: number }
  ) => {
    const x = node.x;
    const y = node.y;
    const dx = Math.abs(point.x - x);
    const dy = Math.abs(point.y - y);
    const w = node.width / 2;
    const h = node.height / 2;
    if (dx >= w || dy >= h) {
      return true;
    }
    return false;
  };

  const cutter2 = (startNode: any, endNode: any, _points: any[]) => {
    const startBounds = {
      x: startNode.offset.posX + startNode.width / 2,
      y: startNode.offset.posY + startNode.height / 2,
      width: startNode.width,
      height: startNode.height,
      padding: startNode.padding,
    };
    const endBounds = {
      x: endNode.offset.posX + endNode.width / 2,
      y: endNode.offset.posY + endNode.height / 2,
      width: endNode.width,
      height: endNode.height,
      padding: endNode.padding,
    };

    if (_points.length === 0) {
      return [];
    }

    // Copy the original points array
    const points = [..._points];

    // The first point is the center of sNode, the last point is the center of eNode
    const startCenter = points[0];
    const endCenter = points[points.length - 1];

    log.debug('UIO cutter2: startCenter:', startCenter);
    log.debug('UIO cutter2: endCenter:', endCenter);

    let firstOutsideStartIndex = -1;
    let lastOutsideEndIndex = -1;

    // Single iteration through the array
    for (let i = 0; i < points.length; i++) {
      const point = points[i];

      // Check if this is the first point outside the start node
      if (firstOutsideStartIndex === -1 && outsideNode(startBounds, point)) {
        firstOutsideStartIndex = i;
        log.debug('UIO cutter2: First point outside start node at index', i, point);
      }

      // Check if this point is outside the end node (keep updating to find the last one)
      if (outsideNode(endBounds, point)) {
        lastOutsideEndIndex = i;
        log.debug('UIO cutter2: Point outside end node at index', i, point);
      }
    }

    log.debug(
      'UIO cutter2: firstOutsideStartIndex:',
      firstOutsideStartIndex,
      'lastOutsideEndIndex:',
      lastOutsideEndIndex
    );
    log.debug('UIO cutter2: startBounds:', startBounds);
    log.debug('UIO cutter2: endBounds:', endBounds);
    log.debug('UIO cutter2: original points:', _points);

    // Calculate intersection with start node if we found a point outside it
    if (firstOutsideStartIndex !== -1) {
      const outsidePoint = points[firstOutsideStartIndex];
      let startIntersection;

      // Try using the node's intersect method first
      if (startNode.intersect) {
        startIntersection = startNode.intersect(outsidePoint);

        // Check if the intersection is valid (distance > 1)
        const distance = Math.sqrt(
          (startCenter.x - startIntersection.x) ** 2 + (startCenter.y - startIntersection.y) ** 2
        );
        if (distance <= 1) {
          startIntersection = null;
        }
      }

      // Fallback to intersection function
      if (!startIntersection) {
        startIntersection = intersection(startBounds, startCenter, outsidePoint);
      }

      // Replace the first point with the intersection
      if (startIntersection) {
        // Check if the intersection is the same as any existing point
        const isDuplicate = points.some(
          (p, index) =>
            index > 0 &&
            Math.abs(p.x - startIntersection.x) < 0.1 &&
            Math.abs(p.y - startIntersection.y) < 0.1
        );

        if (isDuplicate) {
          log.debug(
            'UIO cutter2: Start intersection is duplicate of existing point, removing first point instead'
          );
          points.shift(); // Remove the first point instead of replacing it
        } else {
          log.debug(
            'UIO cutter2: Replacing first point',
            points[0],
            'with intersection',
            startIntersection
          );
          points[0] = startIntersection;
        }
      }
    }

    // Calculate intersection with end node
    // Need to recalculate indices since we may have removed the first point
    let outsidePointForEnd = null;
    let outsideIndexForEnd = -1;

    // Find the last point that's outside the end node in the current points array
    for (let i = points.length - 1; i >= 0; i--) {
      if (outsideNode(endBounds, points[i])) {
        outsidePointForEnd = points[i];
        outsideIndexForEnd = i;
        log.debug('UIO cutter2: Found point outside end node at current index:', i, points[i]);
        break;
      }
    }

    if (!outsidePointForEnd && points.length > 1) {
      // No points outside end node, try using the second-to-last point
      log.debug('UIO cutter2: No points outside end node, trying second-to-last point');
      outsidePointForEnd = points[points.length - 2];
      outsideIndexForEnd = points.length - 2;
    }

    if (outsidePointForEnd) {
      // Check if the outside point is actually on the boundary (distance = 0 from intersection)
      // If so, we need to create a truly outside point
      let actualOutsidePoint = outsidePointForEnd;

      // Quick check: if the point is very close to the node boundary, move it further out
      const dx = Math.abs(outsidePointForEnd.x - endBounds.x);
      const dy = Math.abs(outsidePointForEnd.y - endBounds.y);
      const w = endBounds.width / 2;
      const h = endBounds.height / 2;

      log.debug('UIO cutter2: Checking if outside point is truly outside:', {
        outsidePoint: outsidePointForEnd,
        dx,
        dy,
        w,
        h,
        isOnBoundary: Math.abs(dx - w) < 1 || Math.abs(dy - h) < 1,
      });

      // If the point is on or very close to the boundary, move it further out
      if (Math.abs(dx - w) < 1 || Math.abs(dy - h) < 1) {
        log.debug('UIO cutter2: Outside point is on boundary, creating truly outside point');
        // Move the point further away from the node center
        const directionX = outsidePointForEnd.x - endBounds.x;
        const directionY = outsidePointForEnd.y - endBounds.y;
        const length = Math.sqrt(directionX * directionX + directionY * directionY);

        if (length > 0) {
          // Move the point 10 pixels further out in the same direction
          actualOutsidePoint = {
            x: endBounds.x + (directionX / length) * (length + 10),
            y: endBounds.y + (directionY / length) * (length + 10),
          };
          log.debug('UIO cutter2: Created truly outside point:', actualOutsidePoint);
        }
      }

      let endIntersection;

      // Try using the node's intersect method first
      if (endNode.intersect) {
        endIntersection = endNode.intersect(actualOutsidePoint);
        log.debug('UIO cutter2: endNode.intersect result:', endIntersection);

        // Check if the intersection is on the wrong side of the node
        const isWrongSide =
          (actualOutsidePoint.x < endBounds.x && endIntersection.x > endBounds.x) ||
          (actualOutsidePoint.x > endBounds.x && endIntersection.x < endBounds.x);

        if (isWrongSide) {
          log.debug('UIO cutter2: endNode.intersect returned wrong side, setting to null');
          endIntersection = null;
        } else {
          // Check if the intersection is valid (distance > 1)
          const distance = Math.sqrt(
            (actualOutsidePoint.x - endIntersection.x) ** 2 +
              (actualOutsidePoint.y - endIntersection.y) ** 2
          );
          log.debug('UIO cutter2: Distance from outside point to intersection:', distance);
          if (distance <= 1) {
            log.debug('UIO cutter2: endNode.intersect distance too small, setting to null');
            endIntersection = null;
          }
        }
      } else {
        log.debug('UIO cutter2: endNode.intersect method not available');
      }

      // Fallback to intersection function
      if (!endIntersection) {
        // Create a proper inside point that's on the correct side of the node
        // The inside point should be between the outside point and the far edge
        const insidePoint = {
          x:
            actualOutsidePoint.x < endBounds.x
              ? endBounds.x - endBounds.width / 4
              : endBounds.x + endBounds.width / 4,
          y: endCenter.y,
        };

        log.debug('UIO cutter2: Using fallback intersection function with:', {
          endBounds,
          actualOutsidePoint,
          insidePoint,
          endCenter,
        });
        endIntersection = intersection(endBounds, actualOutsidePoint, insidePoint);
        log.debug('UIO cutter2: Fallback intersection result:', endIntersection);
      }

      // Replace the last point with the intersection
      if (endIntersection) {
        // Check if the intersection is the same as any existing point
        const isDuplicate = points.some(
          (p, index) =>
            index < points.length - 1 &&
            Math.abs(p.x - endIntersection.x) < 0.1 &&
            Math.abs(p.y - endIntersection.y) < 0.1
        );

        if (isDuplicate) {
          log.debug(
            'UIO cutter2: End intersection is duplicate of existing point, removing last point instead'
          );
          points.pop(); // Remove the last point instead of replacing it
        } else {
          log.debug(
            'UIO cutter2: Replacing last point',
            points[points.length - 1],
            'with intersection',
            endIntersection,
            'using outside point at index',
            outsideIndexForEnd
          );
          points[points.length - 1] = endIntersection;
        }
      }
    } else {
      log.debug('UIO cutter2: No suitable outside point found for end node intersection');
    }

    // Final cleanup: Check if the last point is too close to the previous point
    if (points.length > 1) {
      const lastPoint = points[points.length - 1];
      const secondLastPoint = points[points.length - 2];
      const distance = Math.sqrt(
        (lastPoint.x - secondLastPoint.x) ** 2 + (lastPoint.y - secondLastPoint.y) ** 2
      );

      // If the distance is very small (less than 2 pixels), remove the last point
      if (distance < 2) {
        log.debug(
          'UIO cutter2: Last point too close to previous point, removing it. Distance:',
          distance
        );
        log.debug('UIO cutter2: Removing last point:', lastPoint, 'keeping:', secondLastPoint);
        points.pop();
      }
    }

    log.debug('UIO cutter2: Final points:', points);

    // Debug: Check which side of the end node we're ending at
    if (points.length > 0) {
      const finalPoint = points[points.length - 1];
      const endNodeCenter = endBounds.x;
      const endNodeLeftEdge = endNodeCenter - endBounds.width / 2;
      const endNodeRightEdge = endNodeCenter + endBounds.width / 2;

      log.debug('UIO cutter2: End node analysis:', {
        finalPoint,
        endNodeCenter,
        endNodeLeftEdge,
        endNodeRightEdge,
        endingSide: finalPoint.x < endNodeCenter ? 'LEFT' : 'RIGHT',
        distanceFromLeftEdge: Math.abs(finalPoint.x - endNodeLeftEdge),
        distanceFromRightEdge: Math.abs(finalPoint.x - endNodeRightEdge),
      });
    }

    return points;
  };

>>>>>>> 8314554e
  // @ts-ignore - ELK is not typed
  const elk = new ELK();
  const element = svg.select('g');
  // Add the arrowheads to the svg
  insertMarkers(element, data4Layout.markers, data4Layout.type, data4Layout.diagramId);

  // Setup the graph with the layout options and the data for the layout
  let elkGraph: any = {
    id: 'root',
    layoutOptions: {
      'elk.hierarchyHandling': 'INCLUDE_CHILDREN',
      'elk.algorithm': algorithm,
      'nodePlacement.strategy': data4Layout.config.elk?.nodePlacementStrategy,
      'elk.layered.mergeEdges': data4Layout.config.elk?.mergeEdges,
      'elk.direction': 'DOWN',
      'spacing.baseValue': 35,
      'elk.layered.unnecessaryBendpoints': true,
      'elk.layered.cycleBreaking.strategy': data4Layout.config.elk?.cycleBreakingStrategy,
      // 'spacing.nodeNode': 20,
      // 'spacing.nodeNodeBetweenLayers': 25,
      // 'spacing.edgeNode': 20,
      // 'spacing.edgeNodeBetweenLayers': 10,
      // 'spacing.edgeEdge': 10,
      // 'spacing.edgeEdgeBetweenLayers': 20,
      // 'spacing.nodeSelfLoop': 20,

      // Tweaking options
      // 'elk.layered.nodePlacement.favorStraightEdges': true,
      // 'nodePlacement.feedbackEdges': true,
      // 'elk.layered.wrapping.multiEdge.improveCuts': true,
      // 'elk.layered.wrapping.multiEdge.improveWrappedEdges': true,
      // 'elk.layered.wrapping.strategy': 'MULTI_EDGE',
      // 'elk.layered.edgeRouting.selfLoopDistribution': 'EQUALLY',
      // 'elk.layered.mergeHierarchyEdges': true,
      // 'elk.layered.feedbackEdges': true,
      // 'elk.layered.crossingMinimization.semiInteractive': true,
      // 'elk.layered.edgeRouting.splines.sloppy.layerSpacingFactor': 1,
      // 'elk.layered.edgeRouting.polyline.slopedEdgeZoneWidth': 4.0,
      // 'elk.layered.wrapping.validify.strategy': 'LOOK_BACK',
      // 'elk.insideSelfLoops.activate': true,
      // 'elk.alg.layered.options.EdgeStraighteningStrategy': 'NONE',
      // 'elk.layered.considerModelOrder.strategy': 'NODES_AND_EDGES', // NODES_AND_EDGES
      // 'elk.layered.wrapping.cutting.strategy': 'ARD', // NODES_AND_EDGES
    },
    children: [],
    edges: [],
  };

  log.info('Drawing flowchart using v4 renderer', elk);

  // Set the direction of the graph based on the parsed information
  const dir = data4Layout.direction || 'DOWN';
  elkGraph.layoutOptions['elk.direction'] = dir2ElkDirection(dir);

  // Create the lookup db for the subgraphs and their children to used when creating
  // the tree structured graph
  const parentLookupDb: any = addSubGraphs(data4Layout.nodes);

  // Add elements in the svg to be used to hold the subgraphs container
  // elements and the nodes
  const subGraphsEl = svg.insert('g').attr('class', 'subgraphs');

  const nodeEl = svg.insert('g').attr('class', 'nodes');

  // Add the nodes to the graph, this will entail creating the actual nodes
  // in order to get the size of the node. You can't get the size of a node
  // that is not in the dom so we need to add it to the dom, get the size
  // we will position the nodes when we get the layout from elkjs
  elkGraph = await addVertices(nodeEl, data4Layout.nodes, elkGraph);
  // Time for the edges, we start with adding an element in the node to hold the edges
  const edgesEl = svg.insert('g').attr('class', 'edges edgePaths');

  // Add the edges to the elk graph, this will entail creating the actual edges
  elkGraph = await addEdges(data4Layout, elkGraph, svg);

  // Iterate through all nodes and add the top level nodes to the graph
  const nodes = data4Layout.nodes;
  nodes.forEach((n: { id: string | number }) => {
    const node = nodeDb[n.id];

    // Subgraph
    if (parentLookupDb.childrenById[node.id] !== undefined) {
      node.labels = [
        {
          text: node.label,
          width: node?.labelData?.width || 50,
          height: node?.labelData?.height || 50,
        },
        (node.width = node.width + 2 * node.padding),
        log.debug('UIO node label', node?.labelData?.width, node.padding),
      ];
      node.layoutOptions = {
        'spacing.baseValue': 30,
        'nodeLabels.placement': '[H_CENTER V_TOP, INSIDE]',
      };
      if (node.dir) {
        node.layoutOptions = {
          ...node.layoutOptions,
          'elk.algorithm': algorithm,
          'elk.direction': dir2ElkDirection(node.dir),
          'nodePlacement.strategy': data4Layout.config.elk?.nodePlacementStrategy,
          'elk.layered.mergeEdges': data4Layout.config.elk?.mergeEdges,
          'elk.hierarchyHandling': 'SEPARATE_CHILDREN',
        };
      }
      delete node.x;
      delete node.y;
      delete node.width;
      delete node.height;
    }
  });
  log.debug('APA01 processing edges, count:', elkGraph.edges.length);
  elkGraph.edges.forEach((edge: any, index: number) => {
    log.debug('APA01 processing edge', index, ':', edge);
    const source = edge.sources[0];
    const target = edge.targets[0];
    log.debug('APA01 source:', source, 'target:', target);
    log.debug('APA01 nodeDb[source]:', nodeDb[source]);
    log.debug('APA01 nodeDb[target]:', nodeDb[target]);

    if (nodeDb[source] && nodeDb[target] && nodeDb[source].parentId !== nodeDb[target].parentId) {
      const ancestorId = findCommonAncestor(source, target, parentLookupDb);
      // an edge that breaks a subgraph has been identified, set configuration accordingly
      setIncludeChildrenPolicy(source, ancestorId);
      setIncludeChildrenPolicy(target, ancestorId);
    }
  });

  log.debug('APA01 before');
  log.debug('APA01 elkGraph structure:', JSON.stringify(elkGraph, null, 2));
  log.debug('APA01 elkGraph.children length:', elkGraph.children?.length);
  log.debug('APA01 elkGraph.edges length:', elkGraph.edges?.length);

  // Validate that all edge references exist as nodes
  elkGraph.edges?.forEach((edge: any, index: number) => {
    log.debug(`APA01 validating edge ${index}:`, edge);
    if (edge.sources) {
      edge.sources.forEach((sourceId: any) => {
        const sourceExists = elkGraph.children?.some((child: any) => child.id === sourceId);
        log.debug(`APA01 source ${sourceId} exists:`, sourceExists);
      });
    }
    if (edge.targets) {
      edge.targets.forEach((targetId: any) => {
        const targetExists = elkGraph.children?.some((child: any) => child.id === targetId);
        log.debug(`APA01 target ${targetId} exists:`, targetExists);
      });
    }
  });

  let g;
  try {
    g = await elk.layout(elkGraph);
    log.debug('APA01 after - success');
    log.debug('APA01 layout result:', JSON.stringify(g, null, 2));
  } catch (error) {
    log.error('APA01 ELK layout error:', error);
    throw error;
  }

  // debugger;
  await drawNodes(0, 0, g.children, svg, subGraphsEl, 0);
  g.edges?.map(
    (edge: {
      sources: (string | number)[];
      targets: (string | number)[];
      start: any;
      end: any;
      sections: { startPoint: any; endPoint: any; bendPoints: any }[];
      points: any[];
      x: any;
      labels: { height: number; width: number; x: number; y: number }[];
      y: any;
    }) => {
      // (elem, edge, clusterDb, diagramType, graph, id)
      const startNode = nodeDb[edge.sources[0]];
      const startCluster = parentLookupDb[edge.sources[0]];
      const endNode = nodeDb[edge.targets[0]];
      const sourceId = edge.start;
      const targetId = edge.end;

      const offset = calcOffset(sourceId, targetId, parentLookupDb);
      log.debug(
        'APA18 offset',
        offset,
        sourceId,
        ' ==> ',
        targetId,
        'edge:',
        edge,
        'cluster:',
        startCluster,
        startNode
      );
      if (edge.sections) {
        const src = edge.sections[0].startPoint;
        const dest = edge.sections[0].endPoint;
        const segments = edge.sections[0].bendPoints ? edge.sections[0].bendPoints : [];

        const segPoints = segments.map((segment: { x: any; y: any }) => {
          return { x: segment.x + offset.x, y: segment.y + offset.y };
        });
        edge.points = [
          { x: src.x + offset.x, y: src.y + offset.y },
          ...segPoints,
          { x: dest.x + offset.x, y: dest.y + offset.y },
        ];

        let sw = startNode.width;
        let ew = endNode.width;
        if (startNode.isGroup) {
          const bbox = startNode.domId.node().getBBox();
          // sw = Math.max(bbox.width, startNode.width, startNode.labels[0].width);
          sw = Math.max(startNode.width, startNode.labels[0].width + startNode.padding);
          // sw = startNode.width;
          log.debug(
            'UIO width',
            startNode.id,
            startNode.with,
            'bbox.width=',
            bbox.width,
            'lw=',
            startNode.labels[0].width,
            'node:',
            startNode.width,
            'SW = ',
            sw
            // 'HTML:',
            // startNode.domId.node().innerHTML
          );
        }
        if (endNode.isGroup) {
          const bbox = endNode.domId.node().getBBox();
          ew = Math.max(endNode.width, endNode.labels[0].width + endNode.padding);

          log.debug(
            'UIO width',
            startNode.id,
            startNode.with,
            bbox.width,
            'EW = ',
            ew,
            'HTML:',
            startNode.innerHTML
          );
        }
<<<<<<< HEAD

        if (startNode.calcIntersect) {
          const intersection = startNode.calcIntersect(
            {
              x: startNode.offset.posX + startNode.width / 2,
              y: startNode.offset.posY + startNode.height / 2,
              width: startNode.width,
              height: startNode.height,
            },
            edge.points[0]
          );

          if (distance(intersection, edge.points[0]) > epsilon) {
            edge.points.unshift(intersection);
          }
=======
        startNode.x = startNode.offset.posX + startNode.width / 2;
        startNode.y = startNode.offset.posY + startNode.height / 2;
        endNode.x = endNode.offset.posX + endNode.width / 2;
        endNode.y = endNode.offset.posY + endNode.height / 2;
        if (startNode.shape !== 'rect33') {
          edge.points.unshift({
            x: startNode.x,
            y: startNode.y,
          });
        }
        if (endNode.shape !== 'rect33') {
          edge.points.push({
            x: endNode.x,
            y: endNode.y,
          });
>>>>>>> 8314554e
        }
        if (endNode.calcIntersect) {
          const intersection = endNode.calcIntersect(
            {
              x: endNode.offset.posX + endNode.width / 2,
              y: endNode.offset.posY + endNode.height / 2,
              width: endNode.width,
              height: endNode.height,
            },
            edge.points[edge.points.length - 1]
          );

<<<<<<< HEAD
          if (distance(intersection, edge.points[edge.points.length - 1]) > epsilon) {
            edge.points.push(intersection);
          }
        }

=======
        log.debug('UIO cutter2: Points before cutter2:', edge.points);
        edge.points = cutter2(startNode, endNode, edge.points);
        log.debug('UIO cutter2: Points after cutter2:', edge.points);
>>>>>>> 8314554e
        const paths = insertEdge(
          edgesEl,
          edge,
          clusterDb,
          data4Layout.type,
          startNode,
          endNode,
          data4Layout.diagramId,
          true
        );

        edge.x = edge.labels[0].x + offset.x + edge.labels[0].width / 2;
        edge.y = edge.labels[0].y + offset.y + edge.labels[0].height / 2;
        positionEdgeLabel(edge, paths);
      }
    }
  );
};<|MERGE_RESOLUTION|>--- conflicted
+++ resolved
@@ -11,8 +11,7 @@
 import { type TreeData, findCommonAncestor } from './find-common-ancestor.js';
 
 type Node = LayoutData['nodes'][number];
-// Used to calculate distances in order to avoid floating number rounding issues when comparing floating numbers
-const epsilon = 0.0001;
+
 interface LabelData {
   width: number;
   height: number;
@@ -25,16 +24,7 @@
   labelData?: LabelData;
   domId?: Node['domId'] | SVGGroup | d3.Selection<SVGAElement, unknown, Element | null, unknown>;
 }
-interface Point {
-  x: number;
-  y: number;
-}
-function distance(p1?: Point, p2?: Point): number {
-  if (!p1 || !p2) {
-    return 0;
-  }
-  return Math.sqrt(Math.pow(p2.x - p1.x, 2) + Math.pow(p2.y - p1.y, 2));
-}
+
 export const render = async (
   data4Layout: LayoutData,
   svg: SVG,
@@ -68,26 +58,7 @@
 
     // Add the element to the DOM
     if (!node.isGroup) {
-<<<<<<< HEAD
-      // Create a clean node object for ELK with only the properties it expects
-      const child: NodeWithVertex = {
-        id: node.id,
-        width: node.width,
-        height: node.height,
-        // Store the original node data for later use
-        label: node.label,
-        isGroup: node.isGroup,
-        shape: node.shape,
-        padding: node.padding,
-        cssClasses: node.cssClasses,
-        cssStyles: node.cssStyles,
-        look: node.look,
-        // Include parentId for subgraph processing
-        parentId: node.parentId,
-      };
-=======
       const child = node as NodeWithVertex;
->>>>>>> 8314554e
       graph.children.push(child);
       nodeDb[node.id] = node;
 
@@ -95,7 +66,6 @@
       const boundingBox = childNodeEl.node()!.getBBox();
       // Store the domId separately for rendering, not in the ELK graph
       child.domId = childNodeEl;
-      child.calcIntersect = node.calcIntersect;
       child.width = boundingBox.width;
       child.height = boundingBox.height;
     } else {
@@ -494,8 +464,6 @@
     }
   }
 
-<<<<<<< HEAD
-=======
   const intersection = (
     node: { x: any; y: any; width: number; height: number },
     outsidePoint: { x: number; y: number },
@@ -881,7 +849,6 @@
     return points;
   };
 
->>>>>>> 8314554e
   // @ts-ignore - ELK is not typed
   const elk = new ELK();
   const element = svg.select('g');
@@ -1128,23 +1095,6 @@
             startNode.innerHTML
           );
         }
-<<<<<<< HEAD
-
-        if (startNode.calcIntersect) {
-          const intersection = startNode.calcIntersect(
-            {
-              x: startNode.offset.posX + startNode.width / 2,
-              y: startNode.offset.posY + startNode.height / 2,
-              width: startNode.width,
-              height: startNode.height,
-            },
-            edge.points[0]
-          );
-
-          if (distance(intersection, edge.points[0]) > epsilon) {
-            edge.points.unshift(intersection);
-          }
-=======
         startNode.x = startNode.offset.posX + startNode.width / 2;
         startNode.y = startNode.offset.posY + startNode.height / 2;
         endNode.x = endNode.offset.posX + endNode.width / 2;
@@ -1160,30 +1110,11 @@
             x: endNode.x,
             y: endNode.y,
           });
->>>>>>> 8314554e
-        }
-        if (endNode.calcIntersect) {
-          const intersection = endNode.calcIntersect(
-            {
-              x: endNode.offset.posX + endNode.width / 2,
-              y: endNode.offset.posY + endNode.height / 2,
-              width: endNode.width,
-              height: endNode.height,
-            },
-            edge.points[edge.points.length - 1]
-          );
-
-<<<<<<< HEAD
-          if (distance(intersection, edge.points[edge.points.length - 1]) > epsilon) {
-            edge.points.push(intersection);
-          }
-        }
-
-=======
+        }
+
         log.debug('UIO cutter2: Points before cutter2:', edge.points);
         edge.points = cutter2(startNode, endNode, edge.points);
         log.debug('UIO cutter2: Points after cutter2:', edge.points);
->>>>>>> 8314554e
         const paths = insertEdge(
           edgesEl,
           edge,
@@ -1194,6 +1125,7 @@
           data4Layout.diagramId,
           true
         );
+        log.info('APA12 edge points after insert', JSON.stringify(edge.points));
 
         edge.x = edge.labels[0].x + offset.x + edge.labels[0].width / 2;
         edge.y = edge.labels[0].y + offset.y + edge.labels[0].height / 2;
