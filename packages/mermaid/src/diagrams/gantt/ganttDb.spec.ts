--- conflicted
+++ resolved
@@ -1,13 +1,7 @@
 // @ts-nocheck TODO: Fix TS
-<<<<<<< HEAD
-import dayjs from 'dayjs';
+import dayjs from 'dayjs/esm/index.js';
 import ganttDb from './ganttDb.js';
 import { convert } from '../../tests/util.js';
-=======
-import dayjs from 'dayjs/esm/index.js';
-import ganttDb from './ganttDb';
-import { convert } from '../../tests/util';
->>>>>>> d9ebb0d4
 
 describe('when using the ganttDb', function () {
   beforeEach(function () {
