--- conflicted
+++ resolved
@@ -83,11 +83,7 @@
     "@vitest/spy": "^3.0.6",
     "@vitest/ui": "^3.0.6",
     "ajv": "^8.17.1",
-<<<<<<< HEAD
-    "chokidar": "^3.6.0",
-=======
     "chokidar": "3.6.0",
->>>>>>> 435790f9
     "concurrently": "^9.1.2",
     "cors": "^2.8.5",
     "cpy-cli": "^5.0.0",
