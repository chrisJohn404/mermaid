--- conflicted
+++ resolved
@@ -25,12 +25,8 @@
 import DOMPurify from 'dompurify';
 import { MermaidConfig } from './config.type';
 import { evaluate } from './diagrams/common/common';
-<<<<<<< HEAD
 import errorRenderer from './diagrams/error/errorRenderer';
-import isEmpty from 'lodash/isEmpty';
-=======
 import isEmpty from 'lodash-es/isEmpty';
->>>>>>> 650ee31c
 
 // diagram names that support classDef statements
 const CLASSDEF_DIAGRAMS = ['graph', 'flowchart', 'flowchart-v2', 'stateDiagram', 'stateDiagram-v2'];
