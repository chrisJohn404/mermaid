import * as configApi from './config.js';
import { log } from './logger.js';
import { getDiagram, registerDiagram } from './diagram-api/diagramAPI.js';
import { detectType, getDiagramLoader } from './diagram-api/detectType.js';
import { UnknownDiagramError } from './errors.js';
import type { DetailedError } from './utils.js';
import type { DiagramDefinition, DiagramMetadata } from './diagram-api/types.js';

export type ParseErrorFunction = (err: string | DetailedError | unknown, hash?: any) => void;

/**
 * An object representing a parsed mermaid diagram definition.
 * @privateRemarks This is exported as part of the public mermaidAPI.
 */
export class Diagram {
  type = 'graph';
  parser: DiagramDefinition['parser'];
  renderer: DiagramDefinition['renderer'];
  db: DiagramDefinition['db'];
  private init?: DiagramDefinition['init'];

  private detectError?: UnknownDiagramError;
  constructor(public text: string, public metadata: Pick<DiagramMetadata, 'title'> = {}) {
    this.text += '\n';
    const cnf = configApi.getConfig();
    try {
      this.type = detectType(text, cnf);
    } catch (e) {
      this.type = 'error';
      this.detectError = e as UnknownDiagramError;
    }
    const diagram = getDiagram(this.type);
    log.debug('Type ' + this.type);
    // Setup diagram
    this.db = diagram.db;
    this.renderer = diagram.renderer;
    this.parser = diagram.parser;
<<<<<<< HEAD
    const originalParse = this.parser.parse.bind(this.parser);
    // Wrap the jison parse() method to handle extracting frontmatter.
    //
    // This can't be done in this.parse() because some code
    // directly calls diagram.parser.parse(), bypassing this.parse().
    //
    // Similarly, we can't do this in getDiagramFromText() because some code
    // calls diagram.db.clear(), which would reset anything set by
    // extractFrontMatter().

    this.parser.parse = (text: string) =>
      originalParse(cleanupComments(extractFrontMatter(text, this.db, configApi.addDirective)));

    if (this.parser.parser !== undefined) {
      // The parser.parser.yy is only present in JISON parsers. So, we'll only set if required.
      this.parser.parser.yy = this.db;
    }
=======
    this.parser.parser.yy = this.db;
>>>>>>> 00d06c72
    this.init = diagram.init;
    this.parse();
  }

  parse() {
    if (this.detectError) {
      throw this.detectError;
    }
    this.db.clear?.();
    const config = configApi.getConfig();
    this.init?.(config);
    // This block was added for legacy compatibility. Use frontmatter instead of adding more special cases.
    if (this.metadata.title) {
      this.db.setDiagramTitle?.(this.metadata.title);
    }
    this.parser.parse(this.text);
  }

  async render(id: string, version: string) {
    await this.renderer.draw(this.text, id, version, this);
  }

  getParser() {
    return this.parser;
  }

  getType() {
    return this.type;
  }
}

/**
 * Parse the text asynchronously and generate a Diagram object asynchronously.
 * **Warning:** This function may be changed in the future.
 * @alpha
 * @param text - The mermaid diagram definition.
 * @param metadata - Diagram metadata, defined in YAML.
 * @returns A the Promise of a Diagram object.
 * @throws {@link UnknownDiagramError} if the diagram type can not be found.
 * @privateRemarks This is exported as part of the public mermaidAPI.
 */
export const getDiagramFromText = async (
  text: string,
  metadata: Pick<DiagramMetadata, 'title'> = {}
): Promise<Diagram> => {
  const type = detectType(text, configApi.getConfig());
  try {
    // Trying to find the diagram
    getDiagram(type);
  } catch (error) {
    const loader = getDiagramLoader(type);
    if (!loader) {
      throw new UnknownDiagramError(`Diagram ${type} not found.`);
    }
    // Diagram not available, loading it.
    // new diagram will try getDiagram again and if fails then it is a valid throw
    const { id, diagram } = await loader();
    registerDiagram(id, diagram);
  }
  return new Diagram(text, metadata);
};<|MERGE_RESOLUTION|>--- conflicted
+++ resolved
@@ -35,27 +35,10 @@
     this.db = diagram.db;
     this.renderer = diagram.renderer;
     this.parser = diagram.parser;
-<<<<<<< HEAD
-    const originalParse = this.parser.parse.bind(this.parser);
-    // Wrap the jison parse() method to handle extracting frontmatter.
-    //
-    // This can't be done in this.parse() because some code
-    // directly calls diagram.parser.parse(), bypassing this.parse().
-    //
-    // Similarly, we can't do this in getDiagramFromText() because some code
-    // calls diagram.db.clear(), which would reset anything set by
-    // extractFrontMatter().
-
-    this.parser.parse = (text: string) =>
-      originalParse(cleanupComments(extractFrontMatter(text, this.db, configApi.addDirective)));
-
-    if (this.parser.parser !== undefined) {
+    if (this.parser.parser) {
       // The parser.parser.yy is only present in JISON parsers. So, we'll only set if required.
       this.parser.parser.yy = this.db;
     }
-=======
-    this.parser.parser.yy = this.db;
->>>>>>> 00d06c72
     this.init = diagram.init;
     this.parse();
   }
