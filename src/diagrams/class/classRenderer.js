--- conflicted
+++ resolved
@@ -20,6 +20,7 @@
 
 /**
  * Gets the ID with the same label as in the cache
+ *
  * @param {string} label The label to look for
  * @returns {string} The resulting ID
  */
@@ -33,12 +34,8 @@
 
 /**
  * Setup arrow head and define the marker. The result is appended to the svg.
-<<<<<<< HEAD
- *
- * @param elem
-=======
+ *
  * @param {SVGSVGElement} elem The SVG element to append to
->>>>>>> 857f6c89
  */
 const insertMarkers = function (elem) {
   elem
@@ -144,7 +141,8 @@
 
 /**
  * Merges the value of `conf` with the passed `cnf`
- * @param {Object} cnf Config to merge
+ *
+ * @param {object} cnf Config to merge
  */
 export const setConf = function (cnf) {
   const keys = Object.keys(cnf);
@@ -156,14 +154,9 @@
 
 /**
  * Draws a flowchart in the tag with id: id based on the graph definition in text.
-<<<<<<< HEAD
- *
- * @param text
- * @param id
-=======
+ *
  * @param {string} text
  * @param {string} id
->>>>>>> 857f6c89
  */
 export const draw = function (text, id) {
   idCache = {};
