--- conflicted
+++ resolved
@@ -369,25 +369,7 @@
   return points;
 };
 
-<<<<<<< HEAD
-/**
- * Calculate the deltas and angle between two points
- * @param {{x: number, y:number}} point1
- * @param {{x: number, y:number}} point2
- * @returns {{angle: number, deltaX: number, deltaY: number}}
- */
-function calculateDeltaAndAngle(point1, point2) {
-  const [x1, y1] = [point1.x, point1.y];
-  const [x2, y2] = [point2.x, point2.y];
-  const deltaX = x2 - x1;
-  const deltaY = y2 - y1;
-  return { angle: Math.atan(deltaY / deltaX), deltaX, deltaY };
-}
-
 export const insertEdge = function (elem, e, edge, clusterDb, diagramType, graph, id) {
-=======
-export const insertEdge = function (elem, e, edge, clusterDb, diagramType, graph) {
->>>>>>> ce78ff11
   let points = edge.points;
   let pointsHasChanged = false;
   const tail = graph.node(e.v);
