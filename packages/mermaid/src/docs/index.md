---
layout: home
sidebar: false

title: Mermaid
titleTemplate: Diagramming and charting tool

hero:
  name: Mermaid
  text: Diagramming and charting tool
  tagline: JavaScript based diagramming and charting tool that renders Markdown-inspired text definitions to create and modify diagrams dynamically.
  image:
    src: /mermaid-logo.svg
    alt: Mermaid
  actions:
    - theme: brand
      text: Get Started
      link: /intro/
    - theme: alt
      text: View on GitHub
      link: https://github.com/mermaid-js/mermaid

features:
  - title: ➕ Easy to use!
    details: Easily create and render detailed diagrams and charts with the Mermaid Live Editor.
    link: https://mermaid.live/
  - title: 🧩 Integrations available!
    details: Use Mermaid with your favorite applications, check out the integrations list.
    link: ../../ecosystem/integrations.md
  - title: 🏆 Award winning!
    details: 2019 JavaScript Open Source Award winner for "The Most Exciting Use of Technology".
    link: https://osawards.com/javascript/2019
<<<<<<< HEAD
---
=======
  - title: 🥰 Mermaid + Mermaid Chart
    details: Mermaid Chart is a major supporter of the Mermaid project.
    link: https://www.mermaidchart.com/
---

<script setup>
import { VPTeamMembers } from 'vitepress/theme'

const websiteSVG = {
  svg: '<svg xmlns="http://www.w3.org/2000/svg" width="24" height="24" viewBox="0 0 24 24" fill="none" stroke="currentColor" stroke-width="2" stroke-linecap="round" stroke-linejoin="round" class="feather feather-globe"><circle cx="12" cy="12" r="10"></circle><line x1="2" y1="12" x2="22" y2="12"></line><path d="M12 2a15.3 15.3 0 0 1 4 10 15.3 15.3 0 0 1-4 10 15.3 15.3 0 0 1-4-10 15.3 15.3 0 0 1 4-10z"></path></svg>'
}

const members = [
  {
    avatar: "https://avatars.githubusercontent.com/u/5837277?v=4",
    name: "Knut Sveidqvist",
    title: "Creator",
    links: [{ icon: "github", link: "https://github.com/knsv" }],
  },
  {
    avatar: "https://avatars.githubusercontent.com/u/58763315?v=4",
    name: "Neil Cuzon",
    title: "Developer",
    links: [{ icon: "github", link: "https://github.com/NeilCuzon" }],
  },
  {
    avatar: "https://avatars.githubusercontent.com/u/733544?v=4",
    name: "Tyler Liu",
    title: "Developer",
    links: [{ icon: "github", link: "https://github.com/tylerlong" }],
  },
  {
    avatar: "https://avatars.githubusercontent.com/u/10703445?v=4",
    name: "Sidharth Vinod",
    title: "Developer",
    links: [
      { icon: "github", link: "https://github.com/sidharthv96" },
      { icon: websiteSVG, link: "https://sidharth.dev" },
      { icon: "linkedin", link: "https://www.linkedin.com/in/sidharth-vinod/" },
    ],
  },
  {
    avatar: "https://avatars.githubusercontent.com/u/16836093?v=4",
    name: "Ashish Jain",
    title: "Developer",
    links: [{ icon: "github", link: "https://github.com/ashishjain0512" }],
  },
  {
    avatar: "https://avatars.githubusercontent.com/u/6032561?v=4",
    name: "Matthieu Morel",
    title: "Developer",
    links: [
      { icon: "github", link: "https://github.com/mmorel-35" },
      {
        icon: "linkedin",
        link: "https://www.linkedin.com/in/matthieumorel35/",
      },
    ],
  },
  {
    avatar: "https://avatars.githubusercontent.com/u/6552521?v=4",
    name: "Christian Klemm",
    title: "Developer",
    links: [{ icon: "github", link: "https://github.com/klemmchr" }],
  },
  {
    avatar: "https://avatars.githubusercontent.com/u/19716675?v=4",
    name: "Alois Klink",
    title: "Developer",
    links: [
      { icon: "github", link: "https://github.com/aloisklink" },
      { icon: websiteSVG, link: "https://aloisklink.com" },
      { icon: "linkedin", link: "https://www.linkedin.com/in/aloisklink/" },
    ],
  },
  {
    avatar: "https://avatars.githubusercontent.com/u/114684273?v=4",
    name: "Per Brolin",
    title: "Developer",
    links: [{ icon: "github", link: "https://github.com/pbrolin47" }],
  },
  {
    avatar: "https://avatars.githubusercontent.com/u/53054099?v=4",
    name: "Yash Singh",
    title: "Developer",
    links: [{ icon: "github", link: "https://github.com/Yash-Singh1" }],
  },
  {
    avatar: "https://avatars.githubusercontent.com/u/1912783?v=4",
    name: "Marc Faber",
    title: "Developer",
    links: [
      { icon: "github", link: "https://gdfaber.github.io/" },
      { icon: "linkedin", link: "https://www.linkedin.com/in/marc-faber/" },
    ],
  },
  {
    avatar: "https://avatars.githubusercontent.com/u/12032557?v=4",
    name: "Mindaugas Laganeckas",
    title: "Developer",
    links: [{ icon: "github", link: "https://github.com/MindaugasLaganeckas" }],
  },
  {
    avatar: "https://avatars.githubusercontent.com/u/300077?v=4",
    name: "Justin Greywolf",
    title: "Developer",
    links: [{ icon: "github", link: "https://github.com/jgreywolf" }],
  },
  {
    avatar: "https://avatars.githubusercontent.com/u/1564825?v=4",
    name: "Nacho Orlandoni",
    title: "Developer",
    links: [{ icon: "github", link: "https://github.com/IOrlandoni" }],
  },
  {
    avatar: "https://avatars.githubusercontent.com/u/19526120?v=4",
    name: "Adrian Hall",
    title: "Developer",
    links: [{ icon: "github", link: "https://github.com/spopida" }],
  },
    {
    avatar: "https://avatars.githubusercontent.com/u/35910788?v=4",
    name: "Steph Huynh",
    title: "Developer",
    links: [{ icon: "github", link: "https://github.com/huynhicode" }],
  },
];

</script>

<div class="vp-doc" >
  <h2 id="meet-the-team"> Meet The Team </h2>
  <VPTeamMembers size="small" :members="members" />
</div>

<style>
  .image-container .image-src {
    margin: 1rem auto;
    max-width: 100%;
    width: 100%;
}

  .dark .image-src{
    filter: invert(1) hue-rotate(217deg)  contrast(0.72);
    max-width: 100%;
  }

  .vp-doc {
    align-items: center;
    flex-direction: column;
    display: flex;
    margin: 1.5rem;
  }

  .vp-doc h2 {
    margin: 48px 0 16px;
    border-top: 1px solid var(--vp-c-divider-light);
    padding-top: 24px;
    letter-spacing: -.02em;
    line-height: 32px;
    font-size: 24px;
}
</style>
>>>>>>> 33c81d55
<|MERGE_RESOLUTION|>--- conflicted
+++ resolved
@@ -30,170 +30,7 @@
   - title: 🏆 Award winning!
     details: 2019 JavaScript Open Source Award winner for "The Most Exciting Use of Technology".
     link: https://osawards.com/javascript/2019
-<<<<<<< HEAD
----
-=======
   - title: 🥰 Mermaid + Mermaid Chart
     details: Mermaid Chart is a major supporter of the Mermaid project.
     link: https://www.mermaidchart.com/
----
-
-<script setup>
-import { VPTeamMembers } from 'vitepress/theme'
-
-const websiteSVG = {
-  svg: '<svg xmlns="http://www.w3.org/2000/svg" width="24" height="24" viewBox="0 0 24 24" fill="none" stroke="currentColor" stroke-width="2" stroke-linecap="round" stroke-linejoin="round" class="feather feather-globe"><circle cx="12" cy="12" r="10"></circle><line x1="2" y1="12" x2="22" y2="12"></line><path d="M12 2a15.3 15.3 0 0 1 4 10 15.3 15.3 0 0 1-4 10 15.3 15.3 0 0 1-4-10 15.3 15.3 0 0 1 4-10z"></path></svg>'
-}
-
-const members = [
-  {
-    avatar: "https://avatars.githubusercontent.com/u/5837277?v=4",
-    name: "Knut Sveidqvist",
-    title: "Creator",
-    links: [{ icon: "github", link: "https://github.com/knsv" }],
-  },
-  {
-    avatar: "https://avatars.githubusercontent.com/u/58763315?v=4",
-    name: "Neil Cuzon",
-    title: "Developer",
-    links: [{ icon: "github", link: "https://github.com/NeilCuzon" }],
-  },
-  {
-    avatar: "https://avatars.githubusercontent.com/u/733544?v=4",
-    name: "Tyler Liu",
-    title: "Developer",
-    links: [{ icon: "github", link: "https://github.com/tylerlong" }],
-  },
-  {
-    avatar: "https://avatars.githubusercontent.com/u/10703445?v=4",
-    name: "Sidharth Vinod",
-    title: "Developer",
-    links: [
-      { icon: "github", link: "https://github.com/sidharthv96" },
-      { icon: websiteSVG, link: "https://sidharth.dev" },
-      { icon: "linkedin", link: "https://www.linkedin.com/in/sidharth-vinod/" },
-    ],
-  },
-  {
-    avatar: "https://avatars.githubusercontent.com/u/16836093?v=4",
-    name: "Ashish Jain",
-    title: "Developer",
-    links: [{ icon: "github", link: "https://github.com/ashishjain0512" }],
-  },
-  {
-    avatar: "https://avatars.githubusercontent.com/u/6032561?v=4",
-    name: "Matthieu Morel",
-    title: "Developer",
-    links: [
-      { icon: "github", link: "https://github.com/mmorel-35" },
-      {
-        icon: "linkedin",
-        link: "https://www.linkedin.com/in/matthieumorel35/",
-      },
-    ],
-  },
-  {
-    avatar: "https://avatars.githubusercontent.com/u/6552521?v=4",
-    name: "Christian Klemm",
-    title: "Developer",
-    links: [{ icon: "github", link: "https://github.com/klemmchr" }],
-  },
-  {
-    avatar: "https://avatars.githubusercontent.com/u/19716675?v=4",
-    name: "Alois Klink",
-    title: "Developer",
-    links: [
-      { icon: "github", link: "https://github.com/aloisklink" },
-      { icon: websiteSVG, link: "https://aloisklink.com" },
-      { icon: "linkedin", link: "https://www.linkedin.com/in/aloisklink/" },
-    ],
-  },
-  {
-    avatar: "https://avatars.githubusercontent.com/u/114684273?v=4",
-    name: "Per Brolin",
-    title: "Developer",
-    links: [{ icon: "github", link: "https://github.com/pbrolin47" }],
-  },
-  {
-    avatar: "https://avatars.githubusercontent.com/u/53054099?v=4",
-    name: "Yash Singh",
-    title: "Developer",
-    links: [{ icon: "github", link: "https://github.com/Yash-Singh1" }],
-  },
-  {
-    avatar: "https://avatars.githubusercontent.com/u/1912783?v=4",
-    name: "Marc Faber",
-    title: "Developer",
-    links: [
-      { icon: "github", link: "https://gdfaber.github.io/" },
-      { icon: "linkedin", link: "https://www.linkedin.com/in/marc-faber/" },
-    ],
-  },
-  {
-    avatar: "https://avatars.githubusercontent.com/u/12032557?v=4",
-    name: "Mindaugas Laganeckas",
-    title: "Developer",
-    links: [{ icon: "github", link: "https://github.com/MindaugasLaganeckas" }],
-  },
-  {
-    avatar: "https://avatars.githubusercontent.com/u/300077?v=4",
-    name: "Justin Greywolf",
-    title: "Developer",
-    links: [{ icon: "github", link: "https://github.com/jgreywolf" }],
-  },
-  {
-    avatar: "https://avatars.githubusercontent.com/u/1564825?v=4",
-    name: "Nacho Orlandoni",
-    title: "Developer",
-    links: [{ icon: "github", link: "https://github.com/IOrlandoni" }],
-  },
-  {
-    avatar: "https://avatars.githubusercontent.com/u/19526120?v=4",
-    name: "Adrian Hall",
-    title: "Developer",
-    links: [{ icon: "github", link: "https://github.com/spopida" }],
-  },
-    {
-    avatar: "https://avatars.githubusercontent.com/u/35910788?v=4",
-    name: "Steph Huynh",
-    title: "Developer",
-    links: [{ icon: "github", link: "https://github.com/huynhicode" }],
-  },
-];
-
-</script>
-
-<div class="vp-doc" >
-  <h2 id="meet-the-team"> Meet The Team </h2>
-  <VPTeamMembers size="small" :members="members" />
-</div>
-
-<style>
-  .image-container .image-src {
-    margin: 1rem auto;
-    max-width: 100%;
-    width: 100%;
-}
-
-  .dark .image-src{
-    filter: invert(1) hue-rotate(217deg)  contrast(0.72);
-    max-width: 100%;
-  }
-
-  .vp-doc {
-    align-items: center;
-    flex-direction: column;
-    display: flex;
-    margin: 1.5rem;
-  }
-
-  .vp-doc h2 {
-    margin: 48px 0 16px;
-    border-top: 1px solid var(--vp-c-divider-light);
-    padding-top: 24px;
-    letter-spacing: -.02em;
-    line-height: 32px;
-    font-size: 24px;
-}
-</style>
->>>>>>> 33c81d55
+---