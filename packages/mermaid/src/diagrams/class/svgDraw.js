--- conflicted
+++ resolved
@@ -455,10 +455,6 @@
     let methodName = text.substring(0, methodStart).trim();
 
     const parameters = text.substring(methodStart + 1, methodEnd);
-<<<<<<< HEAD
-    cssStyle = parseClassifier(text.substring(methodEnd + 1, methodEnd + 2));
-=======
->>>>>>> bf379565
 
     displayText = visibility + methodName + '(' + parseGenericTypes(parameters.trim()) + ')';
 
