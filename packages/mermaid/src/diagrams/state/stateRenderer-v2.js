--- conflicted
+++ resolved
@@ -89,7 +89,9 @@
  */
 export const getClasses = function (text, diagramObj) {
   log.trace('Extracting classes');
-  if (diagramClasses.length > 0) return diagramClasses; // we have already extracted the classes
+  if (diagramClasses.length > 0) {
+    return diagramClasses; // we have already extracted the classes
+  }
 
   diagramObj.db.clear();
   try {
@@ -113,11 +115,14 @@
  * @returns {string}
  */
 function getClassesFromDbInfo(dbInfoItem) {
-  if (typeof dbInfoItem === 'undefined' || dbInfoItem === null) return '';
-  else {
+  if (typeof dbInfoItem === 'undefined' || dbInfoItem === null) {
+    return '';
+  } else {
     if (dbInfoItem.classes) {
       return dbInfoItem.classes.join(' ');
-    } else return '';
+    } else {
+      return '';
+    }
   }
 }
 
@@ -151,9 +156,15 @@
 
   if (itemId !== 'root') {
     let shape = SHAPE_STATE;
-    if (parsedItem.start === true) shape = SHAPE_START;
-    if (parsedItem.start === false) shape = SHAPE_END;
-    if (parsedItem.type !== DEFAULT_STATE_TYPE) shape = parsedItem.type;
+    if (parsedItem.start === true) {
+      shape = SHAPE_START;
+    }
+    if (parsedItem.start === false) {
+      shape = SHAPE_END;
+    }
+    if (parsedItem.type !== DEFAULT_STATE_TYPE) {
+      shape = parsedItem.type;
+    }
 
     // Add the node to our list (nodeDb)
     if (!nodeDb[itemId]) {
@@ -165,7 +176,6 @@
       };
     }
 
-<<<<<<< HEAD
     const newNode = nodeDb[itemId];
 
     // Save data for description and group so that for instance a statement without description overwrites
@@ -174,30 +184,16 @@
     // Build of the array of description strings
     if (parsedItem.description) {
       if (Array.isArray(newNode.description)) {
-=======
-    // Build of the array of description strings according
-    if (node.description) {
-      if (Array.isArray(nodeDb[node.id].description)) {
->>>>>>> 10ba3b61
         // There already is an array of strings,add to it
         newNode.shape = SHAPE_STATE_WITH_DESC;
         newNode.description.push(parsedItem.description);
       } else {
-<<<<<<< HEAD
         if (newNode.description.length > 0) {
           // if there is a description already transform it to an array
           newNode.shape = SHAPE_STATE_WITH_DESC;
           if (newNode.description === itemId) {
             // If the previous description was this, remove it
             newNode.description = [parsedItem.description];
-=======
-        if (nodeDb[node.id].description.length > 0) {
-          // if there is a description already transform it to an array
-          nodeDb[node.id].shape = 'rectWithTitle';
-          if (nodeDb[node.id].description === node.id) {
-            // If the previous description was the is, remove it
-            nodeDb[node.id].description = [node.description];
->>>>>>> 10ba3b61
           } else {
             newNode.description = [newNode.description, parsedItem.description];
           }
@@ -397,7 +393,9 @@
   nodeDb = {};
   // Fetch the default direction, use TD if none was found
   let dir = diag.db.getDirection();
-  if (typeof dir === 'undefined') dir = DEFAULT_DIAGRAM_DIRECTION;
+  if (typeof dir === 'undefined') {
+    dir = DEFAULT_DIAGRAM_DIRECTION;
+  }
 
   const { securityLevel, state: conf } = getConfig();
   const nodeSpacing = conf.nodeSpacing || 50;
