import { assert, beforeEach, describe, expect, it, vi } from 'vitest';

// -------------------------------------
//  Mocks and mocking

import { MockedD3 } from './tests/MockedD3.js';

// Note: If running this directly from within an IDE, the mocks directory must be at packages/mermaid/mocks
vi.mock('d3');
vi.mock('dagre-d3');

// mermaidAPI.spec.ts:
import * as accessibility from './accessibility.js'; // Import it this way so we can use spyOn(accessibility,...)
vi.mock('./accessibility.js', () => ({
  setA11yDiagramInfo: vi.fn(),
  addSVGa11yTitleDescription: vi.fn(),
}));

// Mock the renderers specifically so we can test render(). Need to mock draw() for each renderer
vi.mock('./diagrams/c4/c4Renderer.js');
vi.mock('./diagrams/class/classRenderer.js');
vi.mock('./diagrams/class/classRenderer-v2.js');
vi.mock('./diagrams/er/erRenderer.js');
vi.mock('./diagrams/flowchart/flowRenderer-v2.js');
vi.mock('./diagrams/git/gitGraphRenderer.js');
vi.mock('./diagrams/gantt/ganttRenderer.js');
vi.mock('./diagrams/user-journey/journeyRenderer.js');
vi.mock('./diagrams/pie/pieRenderer.js');
vi.mock('./diagrams/packet/renderer.js');
vi.mock('./diagrams/xychart/xychartRenderer.js');
vi.mock('./diagrams/requirement/requirementRenderer.js');
vi.mock('./diagrams/sequence/sequenceRenderer.js');

// -------------------------------------

import assignWithDepth from './assignWithDepth.js';
import type { MermaidConfig } from './config.type.js';
import mermaid from './mermaid.js';
import mermaidAPI, {
  appendDivSvgG,
  cleanUpSvgCode,
  createCssStyles,
  createUserStyles,
  putIntoIFrame,
  removeExistingElements,
} from './mermaidAPI.js';

// --------------
// Mocks
//   To mock a module, first define a mock for it, then (if used explicitly in the tests) import it. Be sure the path points to exactly the same file as is imported in mermaidAPI (the module being tested)
vi.mock('./styles.js', () => {
  return {
    addStylesForDiagram: vi.fn(),
    default: vi.fn().mockReturnValue(' .userStyle { font-weight:bold; }'),
  };
});

import getStyles from './styles.js';

vi.mock('stylis', () => {
  return {
    stringify: vi.fn(),
    compile: vi.fn(),
    serialize: vi.fn().mockReturnValue('stylis serialized css'),
  };
});

import { compile, serialize } from 'stylis';
import { Diagram } from './Diagram.js';
import { decodeEntities, encodeEntities } from './utils.js';
import { toBase64 } from './utils/base64.js';
<<<<<<< HEAD
import { StateDB } from './diagrams/state/stateDb.js';
=======
import { FlowDB } from './diagrams/flowchart/flowDb.js';
>>>>>>> 5120ed09

/**
 * @see https://vitest.dev/guide/mocking.html Mock part of a module
 * To investigate how to mock just some methods from a module - call the actual implementation and then mock others, e.g. so they can be spied on
 */

// -------------------------------------------------------------------------------------

describe('mermaidAPI', () => {
  describe('encodeEntities', () => {
    it('removes the ending ; from style [text1]:[optional word]#[text2]; with ', () => {
      const text = 'style this; is ; everything :something#not-nothing; and this too;';
      expect(encodeEntities(text)).toEqual(
        'style this; is ; everything :something#not-nothing; and this too'
      );
    });
    it('removes the ending ; from classDef [text1]:[optional word]#[text2]; with ', () => {
      const text = 'classDef this; is ; everything :something#not-nothing; and this too;';
      expect(encodeEntities(text)).toEqual(
        'classDef this; is ; everything :something#not-nothing; and this too'
      );
    });

    describe('replaces words starting with # and ending with ;', () => {
      const testStr = 'Hello #there;';

      it('removes the #', () => {
        const result = encodeEntities(testStr);
        expect(result.substring(0, 7)).toEqual('Hello ﬂ');
      });

      it('prefix is ﬂ°° if is all digits', () => {
        const result = encodeEntities('Hello #77653;');
        expect(result.substring(6, result.length)).toEqual('ﬂ°°77653¶ß');
      });

      it('prefix is ﬂ° if is not all digits', () => {
        const result = encodeEntities(testStr);
        expect(result.substring(6, result.length)).toEqual('ﬂ°there¶ß');
      });
      it('always removes the semi-colon and ends with ¶ß', () => {
        const result = encodeEntities(testStr);
        expect(result.substring(result.length - 2, result.length)).toEqual('¶ß');
      });
    });

    it('does all the replacements on the given text', () => {
      const text =
        'style this; is ; everything :something#not-nothing; and this too; \n' +
        'classDef this; is ; everything :something#not-nothing; and this too; \n' +
        'Hello #there; #andHere;#77653;';

      const result = encodeEntities(text);
      expect(result).toEqual(
        'style this; is ; everything :something#not-nothing; and this too \n' +
          'classDef this; is ; everything :something#not-nothing; and this too \n' +
          'Hello ﬂ°there¶ß ﬂ°andHere¶ßﬂ°°77653¶ß'
      );
    });
  });

  describe('decodeEntities', () => {
    it('replaces ﬂ°° with &#', () => {
      expect(decodeEntities('ﬂ°°hﬂ°°iﬂ°°')).toEqual('&#h&#i&#');
    });
    it('replaces ﬂ° with &', () => {
      expect(decodeEntities('ﬂ°hﬂ°iﬂ°')).toEqual('&h&i&');
    });
    it('replaces ¶ß with ;', () => {
      expect(decodeEntities('¶ßh¶ßi¶ß')).toEqual(';h;i;');
    });
    it('runs all the replacements on the given text', () => {
      expect(decodeEntities('¶ßﬂ°¶ßﬂ°°¶ß')).toEqual(';&;&#;');
    });
  });

  describe('cleanUpSvgCode', () => {
    it('replaces marker end URLs with just the anchor if not sandboxed and not useMarkerUrls', () => {
      const markerFullUrl = 'marker-end="url(some-URI#that)"';
      let useArrowMarkerUrls = false;
      let isSandboxed = false;
      let result = cleanUpSvgCode(markerFullUrl, isSandboxed, useArrowMarkerUrls);
      expect(result).toEqual('marker-end="url(#that)"');

      useArrowMarkerUrls = true;
      result = cleanUpSvgCode(markerFullUrl, isSandboxed, useArrowMarkerUrls);
      expect(result).toEqual(markerFullUrl); // not changed

      useArrowMarkerUrls = false;
      isSandboxed = true;
      result = cleanUpSvgCode(markerFullUrl, isSandboxed, useArrowMarkerUrls);
      expect(result).toEqual(markerFullUrl); // not changed
    });

    it('decodesEntities', () => {
      // cspell:ignore brrrr
      const result = cleanUpSvgCode('¶ß brrrr', true, true);
      expect(result).toEqual('; brrrr');
    });

    it('replaces old style br tags with new style', () => {
      const result = cleanUpSvgCode('<br> brrrr<br>', true, true);
      expect(result).toEqual('<br/> brrrr<br/>');
    });
  });

  describe('putIntoIFrame', () => {
    const inputSvgCode = 'this is the SVG code ⛵';

    it('uses the default SVG iFrame height is used if no svgElement given', () => {
      const result = putIntoIFrame(inputSvgCode);
      expect(result).toMatch(/style="(.*)height:100%(.*);"/);
    });
    it('default style attributes are: width: 100%, height: 100%, border: 0, margin: 0', () => {
      const result = putIntoIFrame(inputSvgCode);
      expect(result).toMatch(/style="(.*)width:100%(.*);"/);
      expect(result).toMatch(/style="(.*)height:100%(.*);"/);
      expect(result).toMatch(/style="(.*)border:0(.*);"/);
      expect(result).toMatch(/style="(.*)margin:0(.*);"/);
    });
    it('sandbox="allow-top-navigation-by-user-activation allow-popups">', () => {
      const result = putIntoIFrame(inputSvgCode);
      expect(result).toMatch(/sandbox="allow-top-navigation-by-user-activation allow-popups">/);
    });
    it('msg shown is "The "iframe" tag is not supported by your browser.\\n" if iFrames are not supported in the browser', () => {
      const result = putIntoIFrame(inputSvgCode);
      expect(result).toMatch(/\s*The "iframe" tag is not supported by your browser\./);
    });

    it('sets src to base64 version of <body style="IFRAME_SVG_BODY_STYLE">svgCode<//body>', () => {
      const base64encodedSrc = toBase64(`<body style="margin:0">${inputSvgCode}</body>`);
      const expectedSrc = `src="data:text/html;charset=UTF-8;base64,${base64encodedSrc}"`;
      const result = putIntoIFrame(inputSvgCode);
      expect(result).toContain(expectedSrc);
    });

    it('uses the height and appends px from the svgElement given', () => {
      const faux_svgElement = {
        viewBox: {
          baseVal: {
            height: 42,
          },
        },
      };

      const result = putIntoIFrame(inputSvgCode, faux_svgElement);
      expect(result).toMatch(/style="(.*)height:42px;/);
    });
  });

  const fauxParentNode = new MockedD3();
  const fauxEnclosingDiv = new MockedD3();
  const fauxSvgNode = new MockedD3();

  describe('appendDivSvgG', () => {
    const fauxGNode = new MockedD3();
    const parent_append_spy = vi.spyOn(fauxParentNode, 'append').mockReturnValue(fauxEnclosingDiv);
    const div_append_spy = vi.spyOn(fauxEnclosingDiv, 'append').mockReturnValue(fauxSvgNode);
    // @ts-ignore @todo TODO why is this getting a type error?
    const div_attr_spy = vi.spyOn(fauxEnclosingDiv, 'attr').mockReturnValue(fauxEnclosingDiv);
    const svg_append_spy = vi.spyOn(fauxSvgNode, 'append').mockReturnValue(fauxGNode);
    // @ts-ignore @todo TODO why is this getting a type error?
    const svg_attr_spy = vi.spyOn(fauxSvgNode, 'attr').mockReturnValue(fauxSvgNode);

    // cspell:ignore dthe

    it('appends a div node', () => {
      appendDivSvgG(fauxParentNode, 'theId', 'dtheId');
      expect(parent_append_spy).toHaveBeenCalledWith('div');
      expect(div_append_spy).toHaveBeenCalledWith('svg');
    });
    it('the id for the div is "d" with the id appended', () => {
      appendDivSvgG(fauxParentNode, 'theId', 'dtheId');
      expect(div_attr_spy).toHaveBeenCalledWith('id', 'dtheId');
    });

    it('sets the style for the div if one is given', () => {
      appendDivSvgG(fauxParentNode, 'theId', 'dtheId', 'given div style', 'given x link');
      expect(div_attr_spy).toHaveBeenCalledWith('style', 'given div style');
    });

    it('appends a svg node to the div node', () => {
      appendDivSvgG(fauxParentNode, 'theId', 'dtheId');
      expect(div_attr_spy).toHaveBeenCalledWith('id', 'dtheId');
    });
    it('sets the svg width to 100%', () => {
      appendDivSvgG(fauxParentNode, 'theId', 'dtheId');
      expect(svg_attr_spy).toHaveBeenCalledWith('width', '100%');
    });
    it('the svg id is the id', () => {
      appendDivSvgG(fauxParentNode, 'theId', 'dtheId');
      expect(svg_attr_spy).toHaveBeenCalledWith('id', 'theId');
    });
    it('the svg xml namespace is the 2000 standard', () => {
      appendDivSvgG(fauxParentNode, 'theId', 'dtheId');
      expect(svg_attr_spy).toHaveBeenCalledWith('xmlns', 'http://www.w3.org/2000/svg');
    });
    it('sets the  svg xlink if one is given', () => {
      appendDivSvgG(fauxParentNode, 'theId', 'dtheId', 'div style', 'given x link');
      expect(svg_attr_spy).toHaveBeenCalledWith('xmlns:xlink', 'given x link');
    });
    it('appends a g (group) node to the svg node', () => {
      appendDivSvgG(fauxParentNode, 'theId', 'dtheId');
      expect(svg_append_spy).toHaveBeenCalledWith('g');
    });
    it('returns the given parentRoot d3 nodes', () => {
      expect(appendDivSvgG(fauxParentNode, 'theId', 'dtheId')).toEqual(fauxParentNode);
    });
  });

  describe('createCssStyles', () => {
    const serif = 'serif';
    const sansSerif = 'sans-serif';
    const mocked_config_with_htmlLabels: MermaidConfig = {
      themeCSS: 'default',
      fontFamily: serif,
      altFontFamily: sansSerif,
      htmlLabels: true,
    };

    it('gets the cssStyles from the theme', () => {
      const styles = createCssStyles(mocked_config_with_htmlLabels, null);
      expect(styles).toMatch(/^\ndefault(.*)/);
    });
    it('gets the fontFamily from the config', () => {
      const styles = createCssStyles(mocked_config_with_htmlLabels, new Map());
      expect(styles).toMatch(/(.*)\n:root { --mermaid-font-family: serif(.*)/);
    });
    it('gets the alt fontFamily from the config', () => {
      const styles = createCssStyles(mocked_config_with_htmlLabels, undefined);
      expect(styles).toMatch(/(.*)\n:root { --mermaid-alt-font-family: sans-serif(.*)/);
    });

    describe('there are some classDefs', () => {
      const classDef1 = { id: 'classDef1', styles: ['style1-1', 'style1-2'], textStyles: [] };
      const classDef2 = { id: 'classDef2', styles: [], textStyles: ['textStyle2-1'] };
      const classDef3 = { id: 'classDef3', textStyles: ['textStyle3-1', 'textStyle3-2'] };
      const classDefs = { classDef1, classDef2, classDef3 };

      describe('the graph supports classDefs', () => {
        const REGEXP_SPECIALS = ['^', '$', '?', '(', '{', '[', '.', '*', '!'];

        // prefix any special RegExp characters in the given string with a \ so we can use the literal character in a RegExp
        function escapeForRegexp(str: string) {
          const strChars = [...str]; // split into array of every char
          const strEscaped = strChars.map((char) => {
            if (REGEXP_SPECIALS.includes(char)) {
              return `\\${char}`;
            } else {
              return char;
            }
          });
          return strEscaped.join('');
        }

        // Common test expecting given styles to have .classDef1 and .classDef2 statements but not .classDef3
        function expect_styles_matchesHtmlElements(styles: string, htmlElement: string) {
          expect(styles).toMatch(
            new RegExp(
              `\\.classDef1 ${escapeForRegexp(
                htmlElement
              )} \\{ style1-1 !important; style1-2 !important; }`
            )
          );
          // no CSS styles are created if there are no styles for a classDef
          expect(styles).not.toMatch(
            new RegExp(`\\.classDef2 ${escapeForRegexp(htmlElement)} \\{ style(.*) !important; }`)
          );
          expect(styles).not.toMatch(
            new RegExp(`\\.classDef3 ${escapeForRegexp(htmlElement)} \\{ style(.*) !important; }`)
          );
        }

        // Common test expecting given textStyles to have .classDef2 and .classDef3 statements but not .classDef1
        function expect_textStyles_matchesHtmlElements(textStyles: string, htmlElement: string) {
          expect(textStyles).toMatch(
            new RegExp(
              `\\.classDef2 ${escapeForRegexp(htmlElement)} \\{ textStyle2-1 !important; }`
            )
          );
          expect(textStyles).toMatch(
            new RegExp(
              `\\.classDef3 ${escapeForRegexp(
                htmlElement
              )} \\{ textStyle3-1 !important; textStyle3-2 !important; }`
            )
          );

          // no CSS styles are created if there are no textStyles for a classDef
          expect(textStyles).not.toMatch(
            new RegExp(
              `\\.classDef1 ${escapeForRegexp(htmlElement)} \\{ textStyle(.*) !important; }`
            )
          );
        }

        // common suite and tests to verify that the right styles are created with the right htmlElements
        function expect_correct_styles_with_htmlElements(mocked_config: MermaidConfig) {
          describe('creates styles for "> *" and  "span" elements', () => {
            const htmlElements = ['> *', 'span'];

            it('creates CSS styles for every style and textStyle in every classDef', () => {
              // @todo TODO Can't figure out how to spy on the cssImportantStyles method.
              //   That would be a much better approach than manually checking the result

              const styles = createCssStyles(mocked_config, new Map(Object.entries(classDefs)));
              htmlElements.forEach((htmlElement) => {
                expect_styles_matchesHtmlElements(styles, htmlElement);
              });
              expect_textStyles_matchesHtmlElements(styles, 'tspan');
            });
          });
        }

        it('there are htmlLabels in the configuration', () => {
          expect_correct_styles_with_htmlElements(mocked_config_with_htmlLabels);
        });

        it('there are flowchart.htmlLabels in the configuration', () => {
          const mocked_config_flowchart_htmlLabels: MermaidConfig = {
            themeCSS: 'default',
            fontFamily: 'serif',
            altFontFamily: 'sans-serif',
            flowchart: {
              htmlLabels: true,
            },
          };
          expect_correct_styles_with_htmlElements(mocked_config_flowchart_htmlLabels);
        });

        describe('no htmlLabels in the configuration', () => {
          const mocked_config_no_htmlLabels = {
            themeCSS: 'default',
            fontFamily: 'serif',
            altFontFamily: 'sans-serif',
          };

          describe('creates styles for shape elements "rect", "polygon", "ellipse", and "circle"', () => {
            const htmlElements = ['rect', 'polygon', 'ellipse', 'circle'];

            it('creates CSS styles for every style and textStyle in every classDef', () => {
              // TODO Can't figure out how to spy on the cssImportantStyles method. That would be a much better approach than manually checking the result.

              const styles = createCssStyles(
                mocked_config_no_htmlLabels,
                new Map(Object.entries(classDefs))
              );
              htmlElements.forEach((htmlElement) => {
                expect_styles_matchesHtmlElements(styles, htmlElement);
              });
              expect_textStyles_matchesHtmlElements(styles, 'tspan');
            });
          });
        });
      });
    });
  });

  describe('createUserStyles', () => {
    const mockConfig = {
      themeCSS: 'default',
      htmlLabels: true,
      themeVariables: { fontFamily: 'serif' },
    };

    const classDef1 = { id: 'classDef1', styles: ['style1-1'], textStyles: [] };

    it('gets the css styles created', () => {
      // @todo TODO if a single function in the module can be mocked, do it for createCssStyles and mock the results.

      createUserStyles(mockConfig, 'flowchart-v2', new Map([['classDef1', classDef1]]), 'someId');
      const expectedStyles =
        '\ndefault' +
        '\n.classDef1 > * { style1-1 !important; }' +
        '\n.classDef1 span { style1-1 !important; }';
      expect(getStyles).toHaveBeenCalledWith('flowchart-v2', expectedStyles, {
        fontFamily: 'serif',
      });
    });

    it('calls getStyles to get css for all graph, user css styles, and config theme variables', () => {
      createUserStyles(mockConfig, 'someDiagram', new Map(), 'someId');
      expect(getStyles).toHaveBeenCalled();
    });

    it('returns the result of compiling, stringifying, and serializing the css code with stylis', () => {
      const result = createUserStyles(mockConfig, 'someDiagram', new Map(), 'someId');
      expect(compile).toHaveBeenCalled();
      expect(serialize).toHaveBeenCalled();
      expect(result).toEqual('stylis serialized css');
    });
  });

  describe('removeExistingElements', () => {
    const svgId = 'svgId';
    const tempDivId = 'tempDivId';
    const tempIframeId = 'tempIFrameId';
    const givenDocument = new Document();
    const rootHtml = givenDocument.createElement('html');
    givenDocument.append(rootHtml);

    const svgElement = givenDocument.createElement('svg'); // doesn't matter what the tag is in the test
    svgElement.id = svgId;
    const tempDivElement = givenDocument.createElement('div'); // doesn't matter what the tag is in the test
    tempDivElement.id = tempDivId;
    const tempiFrameElement = givenDocument.createElement('iframe'); // doesn't matter what the tag is in the test
    tempiFrameElement.id = tempIframeId;

    it('removes an existing element with given id', () => {
      rootHtml.appendChild(svgElement);
      rootHtml.append(tempDivElement);
      rootHtml.append(tempiFrameElement);

      expect(givenDocument.getElementById(svgElement.id)).toEqual(svgElement);
      expect(givenDocument.getElementById(tempDivElement.id)).toEqual(tempDivElement);
      expect(givenDocument.getElementById(tempiFrameElement.id)).toEqual(tempiFrameElement);
      removeExistingElements(givenDocument, svgId, tempDivId, tempIframeId);
      expect(givenDocument.getElementById(svgElement.id)).toBeNull();
      expect(givenDocument.getElementById(tempDivElement.id)).toBeNull();
      expect(givenDocument.getElementById(tempiFrameElement.id)).toBeNull();
    });

    it('removes an existing iframe element even if div element is absent', () => {
      tempiFrameElement.append(svgElement);
      rootHtml.append(tempiFrameElement);

      expect(givenDocument.getElementById(tempIframeId)).toEqual(tempiFrameElement);
      expect(givenDocument.getElementById(tempDivId)).toBeNull();
      expect(givenDocument.getElementById(svgId)).toEqual(svgElement);
      removeExistingElements(givenDocument, svgId, tempDivId, tempIframeId);
      expect(givenDocument.getElementById(tempDivId)).toBeNull();
      expect(givenDocument.getElementById(tempIframeId)).toBeNull();
      expect(givenDocument.getElementById(svgId)).toBeNull();
    });

    it('removes both existing div and iframe elements when both are present', () => {
      tempDivElement.append(svgElement);
      rootHtml.append(tempDivElement);
      rootHtml.append(tempiFrameElement);

      expect(givenDocument.getElementById(tempIframeId)).toEqual(tempiFrameElement);
      expect(givenDocument.getElementById(tempDivId)).toEqual(tempDivElement);
      expect(givenDocument.getElementById(svgId)).toEqual(svgElement);
      removeExistingElements(givenDocument, svgId, tempDivId, tempIframeId);
      expect(givenDocument.getElementById(tempIframeId)).toBeNull();
      expect(givenDocument.getElementById(tempDivId)).toBeNull();
      expect(givenDocument.getElementById(svgId)).toBeNull();
    });
  });

  describe('initialize', () => {
    beforeEach(() => {
      document.body.innerHTML = '';
      mermaidAPI.globalReset();
    });

    it('copies a literal into the configuration', () => {
      const orgConfig: any = mermaidAPI.getConfig();
      expect(orgConfig.testLiteral).toBe(undefined);

      const testConfig: any = { testLiteral: true };

      mermaidAPI.initialize(testConfig);
      const config: any = mermaidAPI.getConfig();

      expect(config.testLiteral).toBe(true);
    });

    it('copies an object into the configuration', () => {
      const orgConfig: any = mermaidAPI.getConfig();
      expect(orgConfig.testObject).toBe(undefined);

      const object = {
        test1: 1,
        test2: false,
      };

      const testConfig: any = { testObject: object };

      mermaidAPI.initialize(testConfig);

      let config: any = mermaidAPI.getConfig();

      expect(config.testObject.test1).toBe(1);

      const testObjSetting: any = { testObject: { test3: true } };
      mermaidAPI.updateSiteConfig(testObjSetting);
      config = mermaidAPI.getConfig();

      expect(config.testObject.test1).toBe(1);
      expect(config.testObject.test2).toBe(false);
      expect(config.testObject.test3).toBe(true);
    });

    it('resets mermaid config to global defaults', () => {
      const config = {
        logLevel: 0,
        securityLevel: 'loose',
      } as const;
      mermaidAPI.initialize(config);
      mermaidAPI.setConfig({ securityLevel: 'strict', logLevel: 1 });
      expect(mermaidAPI.getConfig().logLevel).toBe(1);
      expect(mermaidAPI.getConfig().securityLevel).toBe('strict');
      mermaidAPI.reset();
      expect(mermaidAPI.getConfig().logLevel).toBe(0);
      expect(mermaidAPI.getConfig().securityLevel).toBe('loose');
      mermaidAPI.globalReset();
      expect(mermaidAPI.getConfig().logLevel).toBe(5);
      expect(mermaidAPI.getConfig().securityLevel).toBe('strict');
    });

    it('prevents changes to site defaults (sneaky)', () => {
      const config: any = {
        logLevel: 0,
      };
      mermaidAPI.initialize(config);
      const siteConfig = mermaidAPI.getSiteConfig();
      expect(mermaidAPI.getConfig().logLevel).toBe(0);
      config.secure = {
        toString: () => {
          mermaidAPI.initialize({ securityLevel: 'loose' });
        },
      };
      expect(mermaidAPI.getConfig().secure).toEqual(mermaidAPI.getSiteConfig().secure);
      expect(mermaidAPI.getConfig().securityLevel).toBe('strict');
      mermaidAPI.reset();
      expect(mermaidAPI.getSiteConfig()).toEqual(siteConfig);
      expect(mermaidAPI.getConfig()).toEqual(siteConfig);
    });
    it('prevents clobbering global defaults (direct)', () => {
      const config = assignWithDepth({}, mermaidAPI.defaultConfig);
      assignWithDepth(config, { logLevel: 0 });

      let error: any = { message: '' };
      try {
        // @ts-ignore This is a read-only property. Typescript will not allow assignment, but regular javascript might.
        mermaidAPI.defaultConfig = config;
      } catch (e) {
        error = e;
      }
      expect(error.message).toBe(
        "Cannot assign to read only property 'defaultConfig' of object '#<Object>'"
      );
      expect(mermaidAPI.defaultConfig.logLevel).toBe(5);
    });
    it('prevents changes to global defaults (direct)', () => {
      let error: any = { message: '' };
      try {
        mermaidAPI.defaultConfig.logLevel = 0;
      } catch (e) {
        error = e;
      }
      expect(error.message).toBe(
        "Cannot assign to read only property 'logLevel' of object '#<Object>'"
      );
      expect(mermaidAPI.defaultConfig.logLevel).toBe(5);
    });
    it('prevents sneaky changes to global defaults (assignWithDepth)', () => {
      const config = {
        logLevel: 0,
      };
      let error: any = { message: '' };
      try {
        assignWithDepth(mermaidAPI.defaultConfig, config);
      } catch (e) {
        error = e;
      }
      expect(error.message).toBe(
        "Cannot assign to read only property 'logLevel' of object '#<Object>'"
      );
      expect(mermaidAPI.defaultConfig.logLevel).toBe(5);
    });
  });

  describe('dompurify config', () => {
    it('allows dompurify config to be set', () => {
      mermaidAPI.initialize({ dompurifyConfig: { ADD_ATTR: ['onclick'] } });

      expect(mermaidAPI.getConfig().dompurifyConfig!.ADD_ATTR).toEqual(['onclick']);
    });
  });

  describe('parse', () => {
    mermaid.parseError = undefined; // ensure it parseError undefined
    it('throws for an invalid definition (with no mermaid.parseError() defined)', async () => {
      expect(mermaid.parseError).toEqual(undefined);
      await expect(
        mermaidAPI.parse('this is not a mermaid diagram definition')
      ).rejects.toThrowError();
    });
    it('throws for a nicer error for a invalid definition starting with `---`', async () => {
      expect(mermaid.parseError).toEqual(undefined);
      await expect(
        mermaidAPI.parse(`
      ---
      title: a malformed YAML front-matter
      `)
      ).rejects.toThrow(
        'Diagrams beginning with --- are not valid. ' +
          'If you were trying to use a YAML front-matter, please ensure that ' +
          "you've correctly opened and closed the YAML front-matter with un-indented `---` blocks"
      );
    });
    it('does not throw for a valid definition', async () => {
      await expect(
        mermaidAPI.parse('graph TD;A--x|text including URL space|B;')
      ).resolves.not.toThrow();
    });
    it('throws for invalid definition', async () => {
      await expect(
        mermaidAPI.parse('this is not a mermaid diagram definition')
      ).rejects.toThrowErrorMatchingInlineSnapshot(
        `[UnknownDiagramError: No diagram type detected matching given configuration for text: this is not a mermaid diagram definition]`
      );
    });
    it('returns false for invalid definition with silent option', async () => {
      await expect(
        mermaidAPI.parse('this is not a mermaid diagram definition', { suppressErrors: true })
      ).resolves.toBe(false);
    });
    it('resolves for valid definition', async () => {
      await expect(mermaidAPI.parse('graph TD;A--x|text including URL space|B;')).resolves
        .toMatchInlineSnapshot(`
        {
          "config": {},
          "diagramType": "flowchart-v2",
        }
      `);
    });
    it('returns config when defined in frontmatter', async () => {
      await expect(
        mermaidAPI.parse(`---
config:
  theme: base
  flowchart:
    htmlLabels: true
---
graph TD;A--x|text including URL space|B;`)
      ).resolves.toMatchInlineSnapshot(`
  {
    "config": {
      "flowchart": {
        "htmlLabels": true,
      },
      "theme": "base",
    },
    "diagramType": "flowchart-v2",
  }
`);
    });

    it('returns config when defined in directive', async () => {
      await expect(
        mermaidAPI.parse(`%%{init: { 'theme': 'base' } }%%
graph TD;A--x|text including URL space|B;`)
      ).resolves.toMatchInlineSnapshot(`
  {
    "config": {
      "theme": "base",
    },
    "diagramType": "flowchart-v2",
  }
`);
    });

    it('returns merged config when defined in frontmatter and directive', async () => {
      await expect(
        mermaidAPI.parse(`---
config:
  theme: forest
  flowchart:
    htmlLabels: true
---
%%{init: { 'theme': 'base' } }%%
graph TD;A--x|text including URL space|B;`)
      ).resolves.toMatchInlineSnapshot(`
  {
    "config": {
      "flowchart": {
        "htmlLabels": true,
      },
      "theme": "base",
    },
    "diagramType": "flowchart-v2",
  }
`);
    });

    it('returns true for valid definition with silent option', async () => {
      await expect(
        mermaidAPI.parse('graph TD;A--x|text including URL space|B;', { suppressErrors: true })
      ).resolves.toMatchInlineSnapshot(`
          {
            "config": {},
            "diagramType": "flowchart-v2",
          }
        `);
    });
  });

  describe('render', () => {
    // These are more like integration tests right now because nothing is mocked.
    // But it is faster that a cypress test and there's no real reason to actually evaluate an image pixel by pixel.

    // render(id, text, cb?, svgContainingElement?)

    // Test all diagram types.  Note that old flowchart 'graph' type will invoke the flowRenderer-v2. (See the flowchart v2 detector.)
    // We have to have both the specific textDiagramType and the expected type name because the expected type may be slightly different than was is put in the diagram text (ex: in -v2 diagrams)
    const diagramTypesAndExpectations = [
      { textDiagramType: 'C4Context', expectedType: 'c4' },
      { textDiagramType: 'classDiagram', expectedType: 'class' },
      { textDiagramType: 'classDiagram-v2', expectedType: 'classDiagram' },
      { textDiagramType: 'erDiagram', expectedType: 'er' },
      { textDiagramType: 'graph', expectedType: 'flowchart-v2' },
      { textDiagramType: 'flowchart', expectedType: 'flowchart-v2' },
      { textDiagramType: 'gitGraph', expectedType: 'gitGraph' },
      { textDiagramType: 'gantt', expectedType: 'gantt' },
      { textDiagramType: 'journey', expectedType: 'journey' },
      { textDiagramType: 'pie', expectedType: 'pie' },
      { textDiagramType: 'packet-beta', expectedType: 'packet' },
      { textDiagramType: 'xychart-beta', expectedType: 'xychart' },
      { textDiagramType: 'requirementDiagram', expectedType: 'requirement' },
      { textDiagramType: 'sequenceDiagram', expectedType: 'sequence' },
      { textDiagramType: 'stateDiagram-v2', expectedType: 'stateDiagram' },
    ];

    describe('accessibility', () => {
      const id = 'mermaid-fauxId';
      const a11yTitle = 'a11y title';
      const a11yDescr = 'a11y description';

      diagramTypesAndExpectations.forEach((testedDiagram) => {
        describe(`${testedDiagram.textDiagramType}`, () => {
          const diagramType = testedDiagram.textDiagramType;
          const diagramText = `${diagramType}\n accTitle: ${a11yTitle}\n accDescr: ${a11yDescr}\n`;
          const expectedDiagramType = testedDiagram.expectedType;

          it('should set aria-roledescription to the diagram type AND should call addSVGa11yTitleDescription', async () => {
            const a11yDiagramInfo_spy = vi.spyOn(accessibility, 'setA11yDiagramInfo');
            const a11yTitleDesc_spy = vi.spyOn(accessibility, 'addSVGa11yTitleDescription');
            const result = await mermaidAPI.render(id, diagramText);
            expect(result.diagramType).toBe(expectedDiagramType);
            expect(a11yDiagramInfo_spy).toHaveBeenCalledWith(
              expect.anything(),
              expectedDiagramType
            );
            expect(a11yTitleDesc_spy).toHaveBeenCalled();
          });
        });
      });
    });
  });

  describe('getDiagramFromText', () => {
    it('should clean up comments when present in diagram definition', async () => {
      const diagram = await mermaidAPI.getDiagramFromText(
        `flowchart LR
      %% This is a comment A -- text --> B{node}
      A -- text --> B -- text2 --> C`
      );
      expect(diagram).toBeInstanceOf(Diagram);
      expect(diagram.type).toBe('flowchart-v2');
    });

    it('should not modify db when rendering different diagrams', async () => {
<<<<<<< HEAD
      const stateDiagram1 = await mermaidAPI.getDiagramFromText(
        `stateDiagram
            direction LR
            [*] --> Still
            Still --> [*]
            Still --> Moving
            Moving --> Still
            Moving --> Crash
            Crash --> [*]`
      );
      const stateDiagram2 = await mermaidAPI.getDiagramFromText(
        `stateDiagram
          direction TB
          [*] --> Still
          Still --> [*]
          Still --> Moving
          Moving --> Still
          Moving --> Crash
          Crash --> [*]`
      );
      expect(stateDiagram1.db).not.toBe(stateDiagram2.db);
      assert(stateDiagram1.db instanceof StateDB);
      assert(stateDiagram2.db instanceof StateDB);
      expect(stateDiagram1.db.getDirection()).not.toEqual(stateDiagram2.db.getDirection());
=======
      const flowDiagram1 = await mermaidAPI.getDiagramFromText(
        `flowchart LR
      A -- text --> B -- text2 --> C`
      );
      const flwoDiagram2 = await mermaidAPI.getDiagramFromText(
        `flowchart TD
      A -- text --> B -- text2 --> C`
      );
      // Since flowDiagram will return new Db object each time, we can compare the db to be different.
      expect(flowDiagram1.db).not.toBe(flwoDiagram2.db);
      assert(flowDiagram1.db instanceof FlowDB);
      assert(flwoDiagram2.db instanceof FlowDB);
      expect(flowDiagram1.db.getDirection()).not.toEqual(flwoDiagram2.db.getDirection());

      const classDiagram1 = await mermaidAPI.getDiagramFromText(
        `stateDiagram
    [*] --> Still
    Still --> [*]
    Still --> Moving
    Moving --> Still
    Moving --> Crash
    Crash --> [*]`
      );
      const classDiagram2 = await mermaidAPI.getDiagramFromText(
        `stateDiagram
    [*] --> Still
    Still --> [*]
    Still --> Moving
    Moving --> Still
    Moving --> Crash
    Crash --> [*]`
      );
      // Since sequenceDiagram will return same Db object each time, we can compare the db to be same.
      expect(classDiagram1.db).toBe(classDiagram2.db);
>>>>>>> 5120ed09
    });
  });

  // Sequence Diagram currently uses a singleton DB, so this test will fail
  it.fails('should not modify db when rendering different sequence diagrams', async () => {
    const sequenceDiagram1 = await mermaidAPI.getDiagramFromText(
      `sequenceDiagram
    Alice->>Bob: Hello Bob, how are you?
    Bob-->>John: How about you John?`
    );
    const sequenceDiagram2 = await mermaidAPI.getDiagramFromText(
      `sequenceDiagram
    Alice->>Bob: Hello Bob, how are you?
    Bob-->>John: How about you John?`
    );
    expect(sequenceDiagram1.db).not.toBe(sequenceDiagram2.db);
  });
});<|MERGE_RESOLUTION|>--- conflicted
+++ resolved
@@ -69,11 +69,8 @@
 import { Diagram } from './Diagram.js';
 import { decodeEntities, encodeEntities } from './utils.js';
 import { toBase64 } from './utils/base64.js';
-<<<<<<< HEAD
 import { StateDB } from './diagrams/state/stateDb.js';
-=======
 import { FlowDB } from './diagrams/flowchart/flowDb.js';
->>>>>>> 5120ed09
 
 /**
  * @see https://vitest.dev/guide/mocking.html Mock part of a module
@@ -839,7 +836,6 @@
     });
 
     it('should not modify db when rendering different diagrams', async () => {
-<<<<<<< HEAD
       const stateDiagram1 = await mermaidAPI.getDiagramFromText(
         `stateDiagram
             direction LR
@@ -864,42 +860,37 @@
       assert(stateDiagram1.db instanceof StateDB);
       assert(stateDiagram2.db instanceof StateDB);
       expect(stateDiagram1.db.getDirection()).not.toEqual(stateDiagram2.db.getDirection());
-=======
+
       const flowDiagram1 = await mermaidAPI.getDiagramFromText(
         `flowchart LR
       A -- text --> B -- text2 --> C`
       );
-      const flwoDiagram2 = await mermaidAPI.getDiagramFromText(
+      const flowDiagram2 = await mermaidAPI.getDiagramFromText(
         `flowchart TD
       A -- text --> B -- text2 --> C`
       );
       // Since flowDiagram will return new Db object each time, we can compare the db to be different.
-      expect(flowDiagram1.db).not.toBe(flwoDiagram2.db);
+      expect(flowDiagram1.db).not.toBe(flowDiagram2.db);
       assert(flowDiagram1.db instanceof FlowDB);
-      assert(flwoDiagram2.db instanceof FlowDB);
-      expect(flowDiagram1.db.getDirection()).not.toEqual(flwoDiagram2.db.getDirection());
-
-      const classDiagram1 = await mermaidAPI.getDiagramFromText(
-        `stateDiagram
-    [*] --> Still
-    Still --> [*]
-    Still --> Moving
-    Moving --> Still
-    Moving --> Crash
-    Crash --> [*]`
-      );
-      const classDiagram2 = await mermaidAPI.getDiagramFromText(
-        `stateDiagram
-    [*] --> Still
-    Still --> [*]
-    Still --> Moving
-    Moving --> Still
-    Moving --> Crash
-    Crash --> [*]`
+      assert(flowDiagram2.db instanceof FlowDB);
+      expect(flowDiagram1.db.getDirection()).not.toEqual(flowDiagram2.db.getDirection());
+
+      const sequenceDiagram1 = await mermaidAPI.getDiagramFromText(
+        `sequenceDiagram
+    Alice->>+John: Hello John, how are you?
+    Alice->>+John: John, can you hear me?
+    John-->>-Alice: Hi Alice, I can hear you!
+    John-->>-Alice: I feel great!`
+      );
+      const sequenceDiagram2 = await mermaidAPI.getDiagramFromText(
+        `sequenceDiagram
+    Alice->>+John: Hello John, how are you?
+    Alice->>+John: John, can you hear me?
+    John-->>-Alice: Hi Alice, I can hear you!
+    John-->>-Alice: I feel great!`
       );
       // Since sequenceDiagram will return same Db object each time, we can compare the db to be same.
-      expect(classDiagram1.db).toBe(classDiagram2.db);
->>>>>>> 5120ed09
+      expect(sequenceDiagram1.db).toBe(sequenceDiagram2.db);
     });
   });
 
