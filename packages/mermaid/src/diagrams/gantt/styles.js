--- conflicted
+++ resolved
@@ -237,19 +237,8 @@
     fill: ${options.taskTextDarkColor} !important;
   }
 
-<<<<<<< HEAD
-  .special {
-      width: 1px;
-      height: 100%;
-  }
-
-  .specialText {
-      font-weight: bold;
-      fill: red;
-=======
   .vertText {
     font-size: 15px;
->>>>>>> a43965ac
   }
 
   .activeCritText0,
