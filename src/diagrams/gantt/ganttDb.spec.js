/* eslint-env jasmine */
<<<<<<< HEAD
import moment from 'moment-mini'
=======
>>>>>>> 7ca9df93
import ganttDb from './ganttDb'

describe('when using the ganttDb', function () {
  beforeEach(function () {
    ganttDb.clear()
  })

  it.each`
    testName                                                                             | section     | taskName   | taskData                       | expStartDate            | expEndDate                       | expId      | expTask
    ${'should handle fixed dates'}                                                       | ${'testa1'} | ${'test1'} | ${'id1,2013-01-01,2013-01-12'} | ${new Date(2013, 0, 1)} | ${new Date(2013, 0, 12)}         | ${'id1'}   | ${'test1'}
    ${'should handle duration (days) instead of fixed date to determine end date'}       | ${'testa1'} | ${'test1'} | ${'id1,2013-01-01,2d'}         | ${new Date(2013, 0, 1)} | ${new Date(2013, 0, 3)}          | ${'id1'}   | ${'test1'}
    ${'should handle duration (hours) instead of fixed date to determine end date'}      | ${'testa1'} | ${'test1'} | ${'id1,2013-01-01,2h'}         | ${new Date(2013, 0, 1)} | ${new Date(2013, 0, 1, 2)}       | ${'id1'}   | ${'test1'}
    ${'should handle duration (minutes) instead of fixed date to determine end date'}    | ${'testa1'} | ${'test1'} | ${'id1,2013-01-01,2m'}         | ${new Date(2013, 0, 1)} | ${new Date(2013, 0, 1, 0, 2)}    | ${'id1'}   | ${'test1'}
    ${'should handle duration (seconds) instead of fixed date to determine end date'}    | ${'testa1'} | ${'test1'} | ${'id1,2013-01-01,2s'}         | ${new Date(2013, 0, 1)} | ${new Date(2013, 0, 1, 0, 0, 2)} | ${'id1'}   | ${'test1'}
    ${'should handle duration (weeks) instead of fixed date to determine end date'}      | ${'testa1'} | ${'test1'} | ${'id1,2013-01-01,2w'}         | ${new Date(2013, 0, 1)} | ${new Date(2013, 0, 15)}         | ${'id1'}   | ${'test1'}
    ${'should handle fixed dates without id'}                                            | ${'testa1'} | ${'test1'} | ${'2013-01-01,2013-01-12'}     | ${new Date(2013, 0, 1)} | ${new Date(2013, 0, 12)}         | ${'task1'} | ${'test1'}
    ${'should handle duration instead of a fixed date to determine end date without id'} | ${'testa1'} | ${'test1'} | ${'2013-01-01,4d'}             | ${new Date(2013, 0, 1)} | ${new Date(2013, 0, 5)}          | ${'task1'} | ${'test1'}
`('$testName', ({ section, taskName, taskData, expStartDate, expEndDate, expId, expTask }) => {
  ganttDb.setDateFormat('YYYY-MM-DD')
  ganttDb.addSection(section)
  ganttDb.addTask(taskName, taskData)
  const tasks = ganttDb.getTasks()
  expect(tasks[0].startTime).toEqual(expStartDate)
  expect(tasks[0].endTime).toEqual(expEndDate)
  expect(tasks[0].id).toEqual(expId)
  expect(tasks[0].task).toEqual(expTask)
})

  it.each`
  section     | taskName1  | taskName2  | taskData1              | taskData2             | expStartDate2                                  | expEndDate2              | expId2     | expTask2
  ${'testa1'} | ${'test1'} | ${'test2'} | ${'id1,2013-01-01,2w'} | ${'id2,after id1,1d'} | ${new Date(2013, 0, 15)}                       | ${undefined}                      | ${'id2'}   | ${'test2'}
  ${'testa1'} | ${'test1'} | ${'test2'} | ${'id1,2013-01-01,2w'} | ${'id2,after id3,1d'} | ${new Date((new Date()).setHours(0, 0, 0, 0))} | ${undefined}                      | ${'id2'}   | ${'test2'}
  ${'testa1'} | ${'test1'} | ${'test2'} | ${'id1,2013-01-01,2w'} | ${'after id1,1d'}     | ${new Date(2013, 0, 15)}                       | ${undefined}                      | ${'task1'} | ${'test2'}
  ${'testa1'} | ${'test1'} | ${'test2'} | ${'id1,2013-01-01,2w'} | ${'2013-01-26'}       | ${new Date(2013, 0, 15)}                       | ${new Date(2013, 0, 26)} | ${'task1'} | ${'test2'}
  ${'testa1'} | ${'test1'} | ${'test2'} | ${'id1,2013-01-01,2w'} | ${'2d'}               | ${new Date(2013, 0, 15)}                       | ${new Date(2013, 0, 17)} | ${'task1'} | ${'test2'}
`('$testName', ({ section, taskName1, taskName2, taskData1, taskData2, expStartDate2, expEndDate2, expId2, expTask2 }) => {
  ganttDb.setDateFormat('YYYY-MM-DD')
  ganttDb.addSection(section)
  ganttDb.addTask(taskName1, taskData1)
  ganttDb.addTask(taskName2, taskData2)
  const tasks = ganttDb.getTasks()
  expect(tasks[1].startTime).toEqual(expStartDate2)
  if (!expEndDate2 === undefined) {
    expect(tasks[1].endTime).toEqual(expEndDate2)
  }
  expect(tasks[1].id).toEqual(expId2)
  expect(tasks[1].task).toEqual(expTask2)
})

  it('should handle relative start date based on id regardless of sections', function () {
    ganttDb.setDateFormat('YYYY-MM-DD')
    ganttDb.addSection('testa1')
    ganttDb.addTask('test1', 'id1,2013-01-01,2w')
    ganttDb.addTask('test2', 'id2,after id3,1d')
    ganttDb.addSection('testa2')
    ganttDb.addTask('test3', 'id3,after id1,2d')

    const tasks = ganttDb.getTasks()

    expect(tasks[1].startTime).toEqual(new Date(2013, 0, 17))
    expect(tasks[1].endTime).toEqual(new Date(2013, 0, 18))
    expect(tasks[1].id).toEqual('id2')
    expect(tasks[1].task).toEqual('test2')

    expect(tasks[2].id).toEqual('id3')
    expect(tasks[2].task).toEqual('test3')
    expect(tasks[2].startTime).toEqual(new Date(2013, 0, 15))
    expect(tasks[2].endTime).toEqual(new Date(2013, 0, 17))
  })
  it('should ignore weekends', function () {
    ganttDb.setDateFormat('YYYY-MM-DD')
    ganttDb.setExcludes('weekends 2019-02-06,friday')
    ganttDb.addSection('weekends skip test')
    ganttDb.addTask('test1', 'id1,2019-02-01,1d')
    ganttDb.addTask('test2', 'id2,after id1,2d')
    ganttDb.addTask('test3', 'id3,after id2,7d')
    ganttDb.addTask('test4', 'id4,2019-02-01,2019-02-20') // Fixed endTime
    ganttDb.addTask('test5', 'id5,after id4,1d')
    ganttDb.addSection('full ending taks on last day')
    ganttDb.addTask('test6', 'id6,2019-02-13,2d')
    ganttDb.addTask('test7', 'id7,after id6,1d')

    const tasks = ganttDb.getTasks()

    expect(tasks[0].startTime).toEqual(moment('2019-02-01', 'YYYY-MM-DD').toDate())
    expect(tasks[0].endTime).toEqual(moment('2019-02-04', 'YYYY-MM-DD').toDate())
    expect(tasks[0].renderEndTime).toEqual(moment('2019-02-02', 'YYYY-MM-DD').toDate())
    expect(tasks[0].id).toEqual('id1')
    expect(tasks[0].task).toEqual('test1')

    expect(tasks[1].startTime).toEqual(moment('2019-02-04', 'YYYY-MM-DD').toDate())
    expect(tasks[1].endTime).toEqual(moment('2019-02-07', 'YYYY-MM-DD').toDate())
    expect(tasks[1].renderEndTime).toEqual(moment('2019-02-06', 'YYYY-MM-DD').toDate())
    expect(tasks[1].id).toEqual('id2')
    expect(tasks[1].task).toEqual('test2')

    expect(tasks[2].startTime).toEqual(moment('2019-02-07', 'YYYY-MM-DD').toDate())
    expect(tasks[2].endTime).toEqual(moment('2019-02-20', 'YYYY-MM-DD').toDate())
    expect(tasks[2].renderEndTime).toEqual(moment('2019-02-20', 'YYYY-MM-DD').toDate())
    expect(tasks[2].id).toEqual('id3')
    expect(tasks[2].task).toEqual('test3')

    expect(tasks[3].startTime).toEqual(moment('2019-02-01', 'YYYY-MM-DD').toDate())
    expect(tasks[3].endTime).toEqual(moment('2019-02-20', 'YYYY-MM-DD').toDate())
    expect(tasks[3].renderEndTime).toBeNull() // Fixed end
    expect(tasks[3].id).toEqual('id4')
    expect(tasks[3].task).toEqual('test4')

    expect(tasks[4].startTime).toEqual(moment('2019-02-20', 'YYYY-MM-DD').toDate())
    expect(tasks[4].endTime).toEqual(moment('2019-02-21', 'YYYY-MM-DD').toDate())
    expect(tasks[4].renderEndTime).toEqual(moment('2019-02-21', 'YYYY-MM-DD').toDate())
    expect(tasks[4].id).toEqual('id5')
    expect(tasks[4].task).toEqual('test5')

    expect(tasks[5].startTime).toEqual(moment('2019-02-13', 'YYYY-MM-DD').toDate())
    expect(tasks[5].endTime).toEqual(moment('2019-02-18', 'YYYY-MM-DD').toDate())
    expect(tasks[5].renderEndTime).toEqual(moment('2019-02-15', 'YYYY-MM-DD').toDate())
    expect(tasks[5].id).toEqual('id6')
    expect(tasks[5].task).toEqual('test6')

    expect(tasks[6].startTime).toEqual(moment('2019-02-18', 'YYYY-MM-DD').toDate())
    expect(tasks[6].endTime).toEqual(moment('2019-02-19', 'YYYY-MM-DD').toDate())
    expect(tasks[6].id).toEqual('id7')
    expect(tasks[6].task).toEqual('test7')
  })
})<|MERGE_RESOLUTION|>--- conflicted
+++ resolved
@@ -1,8 +1,5 @@
 /* eslint-env jasmine */
-<<<<<<< HEAD
 import moment from 'moment-mini'
-=======
->>>>>>> 7ca9df93
 import ganttDb from './ganttDb'
 
 describe('when using the ganttDb', function () {
