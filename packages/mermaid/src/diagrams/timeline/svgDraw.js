--- conflicted
+++ resolved
@@ -258,26 +258,6 @@
   rect.ry = 3;
   drawRect(g, rect);
 
-<<<<<<< HEAD
-  // task.people.forEach((person) => {
-  //   const colour = task.actors[person].color;
-
-  //   const circle = {
-  //     cx: xPos,
-  //     cy: task.y,
-  //     r: 7,
-  //     fill: colour,
-  //     stroke: '#000',
-  //     title: person,
-  //     pos: task.actors[person].position,
-  //   };
-
-  //   drawCircle(g, circle);
-  //   xPos += 10;
-  // });
-
-=======
->>>>>>> f3a65f31
   _drawTextCandidateFunc(conf)(
     task.task,
     g,
