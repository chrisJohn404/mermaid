--- conflicted
+++ resolved
@@ -106,58 +106,22 @@
 
   <body>
     <pre id="diagram4" class="mermaid">
-<<<<<<< HEAD
-=======
+      ---
+      config:
+        layout: elk
+      ---
       flowchart LR
-        AB["apa@apa@"] --> B(("`apa@apa`"))
-    </pre>
-    <pre id="diagram4" class="mermaid">
-      flowchart
-        D(("for D"))
-    </pre>
-    <pre id="diagram4" class="mermaid">
-      flowchart LR
-        A e1@==> B
-        e1@{ animate: true}
-    </pre>
-    <pre id="diagram4" class="mermaid">
-flowchart LR
-  A e1@--> B
-  classDef animate stroke-width:2,stroke-dasharray:10\,8,stroke-dashoffset:-180,animation: edge-animation-frame 6s linear infinite, stroke-linecap: round
-  class e1 animate
-    </pre>
-    <h2>infinite</h2>
-    <pre id="diagram4" class="mermaid2">
-flowchart LR
-  A e1@--> B
-  classDef animate stroke-dasharray: 9\,5,stroke-dashoffset: 900,animation: dash 25s linear infinite;
-  class e1 animate
-    </pre>
-    <h2>Mermaid - edge-animation-slow</h2>
-    <pre id="diagram4" class="mermaid2">
-flowchart LR
-  A e1@--> B
-e1@{ animation: fast}
-    </pre>
-    <h2>Mermaid - edge-animation-fast</h2>
-    <pre id="diagram4" class="mermaid2">
-flowchart LR
-  A e1@--> B
-  classDef animate stroke-dasharray: 1000,stroke-dashoffset: 1000,animation: dash 10s linear;
-  class e1 edge-animation-fast
-    </pre>
-
-    <pre id="diagram4" class="mermaid2">
-
-info    </pre
-    >
-    <pre id="diagram4" class="mermaid2">
->>>>>>> e7970c66
----
-config:
-  layout: elk
----
-<<<<<<< HEAD
+          D["Use the editor"] -- Mermaid js --> I["fa:fa-code Text"]
+          D --> I & I
+          a["a"]
+          D@{ shape: trap-b}
+          I@{ shape: lean-l}
+    </pre>
+    <pre id="diagram4" class="mermaid2">
+---
+config:
+  layout: elk
+---
 flowchart LR
  %% subgraph s1["Untitled subgraph"]
         C{"Evaluate"}
@@ -165,7 +129,7 @@
 
     B --> C
     </pre>
-    <pre id="diagram4" class="mermaid">
+    <pre id="diagram4" class="mermaid2">
 ---
 config:
   layout: elk
@@ -176,31 +140,31 @@
       D --> I((I the Circle))
             D --> I
     </pre>
-    <pre id="diagram4" class="mermaid">
----
-config:
-  layout: elk
----
+    <pre id="diagram4" class="mermaid2">
+      ---
+      config:
+        layout: elk
+        theme: default
+        look: classic
+      ---
       flowchart LR
-      subgraph S2
-      subgraph s1["APA"]
-      D{"Use the editor"}
-      end
-
-
-      D -- Mermaid js --> I(("fa:fa-code Text"))
-            D --> I
-           D --> E --> I
-
-      end
-    </pre>
-    <pre id="diagram4" class="mermaid">
----
-config:
-  layout: elk
----
-=======
->>>>>>> e7970c66
+       subgraph s1["APA"]
+              D{"Use the editor"}
+        end
+       subgraph S2["S2"]
+              s1
+              I>"fa:fa-code Text"]
+              E["E"]
+        end
+          D -- Mermaid js --> I
+          D --> I & E
+          E --> I
+    </pre>
+    <pre id="diagram4" class="mermaid2">
+---
+config:
+  layout: elk
+---
       flowchart LR
       a
       subgraph s0["APA"]
@@ -221,11 +185,7 @@
       end
       end
     </pre>
-<<<<<<< HEAD
-    <pre id="diagram4" class="mermaid">
-=======
-    <pre id="diagram4" class="mermaid2">
->>>>>>> e7970c66
+    <pre id="diagram4" class="mermaid2">
 ---
 config:
   layout: elk
@@ -277,7 +237,7 @@
     n8@{ shape: rect}
 
     </pre>
-    <pre id="diagram4" class="mermaid">
+    <pre id="diagram4" class="mermaid2">
 ---
 config:
   layout: elk
@@ -293,7 +253,7 @@
 
 
     </pre>
-    <pre id="diagram4" class="mermaid">
+    <pre id="diagram4" class="mermaid2">
 ---
 config:
   layout: elk
@@ -302,19 +262,7 @@
     A{A} --> B & C
 </pre
     >
-    <pre id="diagram4" class="mermaid">
----
-config:
-  layout: elk
----
-flowchart LR
-    A{A} --> B & C
-    subgraph "subbe"
-      A
-    end
-</pre
-    >
-    <pre id="diagram4" class="mermaid">
+    <pre id="diagram4" class="mermaid2">
 ---
 config:
   layout: elk
@@ -344,7 +292,7 @@
 
 
     </pre>
-    <pre id="diagram4" class="mermaid">
+    <pre id="diagram4" class="mermaid2">
 ---
 config:
   kanban:
@@ -363,81 +311,81 @@
     task3[💻 Develop login feature]@{ ticket: 103 }
 
     </pre>
-    <pre id="diagram4" class="mermaid">
+    <pre id="diagram4" class="mermaid2">
 flowchart LR
 nA[Default] --> A@{ icon: 'fa:bell', form: 'rounded' }
 
     </pre>
-    <pre id="diagram4" class="mermaid">
+    <pre id="diagram4" class="mermaid2">
 flowchart LR
 nA[Style] --> A@{ icon: 'fa:bell', form: 'rounded' }
 style A fill:#f9f,stroke:#333,stroke-width:4px
     </pre>
-    <pre id="diagram4" class="mermaid">
+    <pre id="diagram4" class="mermaid2">
 flowchart LR
 nA[Class] --> A@{ icon: 'fa:bell', form: 'rounded' }
 A:::AClass
 classDef AClass fill:#f9f,stroke:#333,stroke-width:4px
     </pre>
-    <pre id="diagram4" class="mermaid">
+    <pre id="diagram4" class="mermaid2">
 flowchart LR
   nA[Class] --> A@{ icon: 'logos:aws', form: 'rounded' }
 
     </pre>
-    <pre id="diagram4" class="mermaid">
+    <pre id="diagram4" class="mermaid2">
 flowchart LR
 nA[Default] --> A@{ icon: 'fa:bell', form: 'square' }
 
     </pre>
-    <pre id="diagram4" class="mermaid">
+    <pre id="diagram4" class="mermaid2">
 flowchart LR
 nA[Style] --> A@{ icon: 'fa:bell', form: 'square' }
 style A fill:#f9f,stroke:#333,stroke-width:4px
     </pre>
-    <pre id="diagram4" class="mermaid">
+    <pre id="diagram4" class="mermaid2">
 flowchart LR
 nA[Class] --> A@{ icon: 'fa:bell', form: 'square' }
 A:::AClass
 classDef AClass fill:#f9f,stroke:#333,stroke-width:4px
     </pre>
-    <pre id="diagram4" class="mermaid">
+    <pre id="diagram4" class="mermaid2">
 flowchart LR
   nA[Class] --> A@{ icon: 'logos:aws', form: 'square' }
 
     </pre>
-    <pre id="diagram4" class="mermaid">
+    <pre id="diagram4" class="mermaid2">
 flowchart LR
 nA[Default] --> A@{ icon: 'fa:bell', form: 'circle' }
 
     </pre>
-    <pre id="diagram4" class="mermaid">
+    <pre id="diagram4" class="mermaid2">
 flowchart LR
 nA[Style] --> A@{ icon: 'fa:bell', form: 'circle' }
 style A fill:#f9f,stroke:#333,stroke-width:4px
     </pre>
-    <pre id="diagram4" class="mermaid">
+    <pre id="diagram4" class="mermaid2">
 flowchart LR
 nA[Class] --> A@{ icon: 'fa:bell', form: 'circle' }
 A:::AClass
 classDef AClass fill:#f9f,stroke:#333,stroke-width:4px
     </pre>
-    <pre id="diagram4" class="mermaid">
+    <pre id="diagram4" class="mermaid2">
 flowchart LR
   nA[Class] --> A@{ icon: 'logos:aws', form: 'circle' }
   A:::AClass
   classDef AClass fill:#f9f,stroke:#333,stroke-width:4px
     </pre>
-    <pre id="diagram4" class="mermaid">
+    <pre id="diagram4" class="mermaid2">
 flowchart LR
   nA[Style] --> A@{ icon: 'logos:aws', form: 'circle' }
   style A fill:#f9f,stroke:#333,stroke-width:4px
     </pre>
-    <pre id="diagram4" class="mermaid">
+    <pre id="diagram4" class="mermaid2">
 kanban
   id2[In progress]
     docs[Create Blog about the new diagram]@{ priority: 'Very Low', ticket: MC-2037, assigned: 'knsv' }
     </pre>
-    <pre id="diagram4" class="mermaid">
+    <pre id="diagram4" class="mermaid2">
 ---
 config:
   kanban:
