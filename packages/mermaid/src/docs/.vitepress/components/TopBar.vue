<script setup lang="ts">
import { type Ref, ref, onMounted } from 'vue';

interface Taglines {
  label: string;
  url: string;
}

const taglines: Taglines[] = [
  {
    label: 'Replace ChatGPT Pro, Mermaid.live, and Lucid Chart with Mermaid Chart',
    url: 'https://www.mermaidchart.com/mermaid-ai?utm_source=mermaid_js&utm_medium=banner_ad&utm_campaign=aibundle',
  },
  {
    label: 'Diagram live with teammates in Mermaid Chart',
    url: 'https://www.mermaidchart.com/landing?utm_source=mermaid_js&utm_medium=banner_ad&utm_campaign=team_collaboration',
  },
  {
    label: 'Use the Visual Editor in Mermaid Chart to design and build diagrams',
    url: 'https://www.mermaidchart.com/landing?utm_source=mermaid_js&utm_medium=banner_ad&utm_campaign=visual_editor',
  },
  {
    label: 'Explore the Mermaid Whiteboard from the creators of Mermaid',
    url: 'https://www.mermaidchart.com/whiteboard?utm_source=mermaid_js&utm_medium=banner_ad&utm_campaign=whiteboard',
  },
];

const index: Ref<number> = ref(0);

onMounted(() => {
  index.value = Math.floor(Math.random() * taglines.length);
  setInterval(() => {
    index.value = (index.value + 1) % taglines.length;
  }, 5_000);
});
</script>

<template>
<<<<<<< HEAD
  <div
    :class="[design === 1 ? 'bg-gradient-to-r from-[#bd34fe] to-[#ff3670]' : 'bg-[#E0095F]']"
    class="mb-4 w-full top-bar flex p-2"
  >
=======
  <div class="mb-4 w-full top-bar flex p-2 bg-[#E0095F]">
>>>>>>> a9be1a41
    <p class="w-full tracking-wide fade-text text-sm">
      <transition name="fade" mode="out-in">
        <a
          :key="index"
          :href="taglines[index].url"
          target="_blank"
          class="unstyled flex justify-center items-center gap-4 text-white tracking-wide plausible-event-name=bannerClick"
        >
          <span class="font-semibold">{{ taglines[index].label }}</span>
          <button class="bg-[#1E1A2E] shrink-0 rounded-lg p-1.5 px-4 font-semibold tracking-wide">
            Try now
          </button>
        </a>
      </transition>
    </p>
  </div>
</template>

<style>
.fade-enter-active,
.fade-leave-active {
  transition: opacity 1s;
}
.fade-enter-from,
.fade-leave-to {
  opacity: 0;
}
.fade-enter-to,
.fade-leave-from {
  opacity: 1;
}
</style><|MERGE_RESOLUTION|>--- conflicted
+++ resolved
@@ -36,14 +36,7 @@
 </script>
 
 <template>
-<<<<<<< HEAD
-  <div
-    :class="[design === 1 ? 'bg-gradient-to-r from-[#bd34fe] to-[#ff3670]' : 'bg-[#E0095F]']"
-    class="mb-4 w-full top-bar flex p-2"
-  >
-=======
   <div class="mb-4 w-full top-bar flex p-2 bg-[#E0095F]">
->>>>>>> a9be1a41
     <p class="w-full tracking-wide fade-text text-sm">
       <transition name="fade" mode="out-in">
         <a
