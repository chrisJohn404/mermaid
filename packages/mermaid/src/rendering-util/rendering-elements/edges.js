import { getConfig } from '../../diagram-api/diagramAPI.js';
import { evaluate } from '../../diagrams/common/common.js';
import { log } from '../../logger.js';
import { createText } from '../createText.js';
import utils from '../../utils.js';
import {
  getLineFunctionsWithOffset,
  markerOffsets,
  markerOffsets2,
} from '../../utils/lineWithOffset.js';
import { getSubGraphTitleMargins } from '../../utils/subGraphTitleMargins.js';

import {
  curveBasis,
  curveLinear,
  curveCardinal,
  curveBumpX,
  curveBumpY,
  curveCatmullRom,
  curveMonotoneX,
  curveMonotoneY,
  curveNatural,
  curveStep,
  curveStepAfter,
  curveStepBefore,
  line,
  select,
} from 'd3';
import rough from 'roughjs';
import createLabel from './createLabel.js';
import { addEdgeMarkers } from './edgeMarker.ts';
import { isLabelStyle } from './shapes/handDrawnShapeStyles.js';

export const edgeLabels = new Map();
export const terminalLabels = new Map();

export const clear = () => {
  edgeLabels.clear();
  terminalLabels.clear();
};

export const getLabelStyles = (styleArray) => {
  let styles = styleArray ? styleArray.reduce((acc, style) => acc + ';' + style, '') : '';
  return styles;
};

export const insertEdgeLabel = async (elem, edge) => {
  let useHtmlLabels = evaluate(getConfig().flowchart.htmlLabels);

  const labelElement = await createText(elem, edge.label, {
    style: getLabelStyles(edge.labelStyle),
    useHtmlLabels,
    addSvgBackground: true,
    isNode: false,
  });
  log.info('abc82', edge, edge.labelType);

  // Create outer g, edgeLabel, this will be positioned after graph layout
  const edgeLabel = elem.insert('g').attr('class', 'edgeLabel');

  // Create inner g, label, this will be positioned now for centering the text
  const label = edgeLabel.insert('g').attr('class', 'label').attr('data-id', edge.id);
  label.node().appendChild(labelElement);

  // Center the label
  let bbox = labelElement.getBBox();
  if (useHtmlLabels) {
    const div = labelElement.children[0];
    const dv = select(labelElement);
    bbox = div.getBoundingClientRect();
    dv.attr('width', bbox.width);
    dv.attr('height', bbox.height);
  }
  label.attr('transform', 'translate(' + -bbox.width / 2 + ', ' + -bbox.height / 2 + ')');

  // Make element accessible by id for positioning
  edgeLabels.set(edge.id, edgeLabel);

  // Update the abstract data of the edge with the new information about its width and height
  edge.width = bbox.width;
  edge.height = bbox.height;

  let fo;
  if (edge.startLabelLeft) {
    // Create the actual text element
    const startLabelElement = await createLabel(
      edge.startLabelLeft,
      getLabelStyles(edge.labelStyle)
    );
    const startEdgeLabelLeft = elem.insert('g').attr('class', 'edgeTerminals');
    const inner = startEdgeLabelLeft.insert('g').attr('class', 'inner');
    fo = inner.node().appendChild(startLabelElement);
    const slBox = startLabelElement.getBBox();
    inner.attr('transform', 'translate(' + -slBox.width / 2 + ', ' + -slBox.height / 2 + ')');
    if (!terminalLabels.get(edge.id)) {
      terminalLabels.set(edge.id, {});
    }
    terminalLabels.get(edge.id).startLeft = startEdgeLabelLeft;
    setTerminalWidth(fo, edge.startLabelLeft);
  }
  if (edge.startLabelRight) {
    // Create the actual text element
    const startLabelElement = await createLabel(
      edge.startLabelRight,
      getLabelStyles(edge.labelStyle)
    );
    const startEdgeLabelRight = elem.insert('g').attr('class', 'edgeTerminals');
    const inner = startEdgeLabelRight.insert('g').attr('class', 'inner');
    fo = startEdgeLabelRight.node().appendChild(startLabelElement);
    inner.node().appendChild(startLabelElement);
    const slBox = startLabelElement.getBBox();
    inner.attr('transform', 'translate(' + -slBox.width / 2 + ', ' + -slBox.height / 2 + ')');

    if (!terminalLabels.get(edge.id)) {
      terminalLabels.set(edge.id, {});
    }
    terminalLabels.get(edge.id).startRight = startEdgeLabelRight;
    setTerminalWidth(fo, edge.startLabelRight);
  }
  if (edge.endLabelLeft) {
    // Create the actual text element
    const endLabelElement = await createLabel(edge.endLabelLeft, getLabelStyles(edge.labelStyle));
    const endEdgeLabelLeft = elem.insert('g').attr('class', 'edgeTerminals');
    const inner = endEdgeLabelLeft.insert('g').attr('class', 'inner');
    fo = inner.node().appendChild(endLabelElement);
    const slBox = endLabelElement.getBBox();
    inner.attr('transform', 'translate(' + -slBox.width / 2 + ', ' + -slBox.height / 2 + ')');

    endEdgeLabelLeft.node().appendChild(endLabelElement);

    if (!terminalLabels.get(edge.id)) {
      terminalLabels.set(edge.id, {});
    }
    terminalLabels.get(edge.id).endLeft = endEdgeLabelLeft;
    setTerminalWidth(fo, edge.endLabelLeft);
  }
  if (edge.endLabelRight) {
    // Create the actual text element
    const endLabelElement = await createLabel(edge.endLabelRight, getLabelStyles(edge.labelStyle));
    const endEdgeLabelRight = elem.insert('g').attr('class', 'edgeTerminals');
    const inner = endEdgeLabelRight.insert('g').attr('class', 'inner');

    fo = inner.node().appendChild(endLabelElement);
    const slBox = endLabelElement.getBBox();
    inner.attr('transform', 'translate(' + -slBox.width / 2 + ', ' + -slBox.height / 2 + ')');

    endEdgeLabelRight.node().appendChild(endLabelElement);
    if (!terminalLabels.get(edge.id)) {
      terminalLabels.set(edge.id, {});
    }
    terminalLabels.get(edge.id).endRight = endEdgeLabelRight;
    setTerminalWidth(fo, edge.endLabelRight);
  }
  return labelElement;
};

/**
 * @param {any} fo
 * @param {any} value
 */
function setTerminalWidth(fo, value) {
  if (getConfig().flowchart.htmlLabels && fo) {
    fo.style.width = value.length * 9 + 'px';
    fo.style.height = '12px';
  }
}

export const positionEdgeLabel = (edge, paths) => {
  log.debug('Moving label abc88 ', edge.id, edge.label, edgeLabels.get(edge.id), paths);
  let path = paths.updatedPath ? paths.updatedPath : paths.originalPath;
  const siteConfig = getConfig();
  const { subGraphTitleTotalMargin } = getSubGraphTitleMargins(siteConfig);
  if (edge.label) {
    const el = edgeLabels.get(edge.id);
    let x = edge.x;
    let y = edge.y;
    if (path) {
      const pos = utils.calcLabelPosition(path);
      log.debug(
        'Moving label ' + edge.label + ' from (',
        x,
        ',',
        y,
        ') to (',
        pos.x,
        ',',
        pos.y,
        ') abc88'
      );
      if (paths.updatedPath) {
        x = pos.x;
        y = pos.y;
      }
    }
    el.attr('transform', `translate(${x}, ${y + subGraphTitleTotalMargin / 2})`);
  }

  if (edge.startLabelLeft) {
    const el = terminalLabels.get(edge.id).startLeft;
    let x = edge.x;
    let y = edge.y;
    if (path) {
      const pos = utils.calcTerminalLabelPosition(edge.arrowTypeStart ? 10 : 0, 'start_left', path);
      x = pos.x;
      y = pos.y;
    }
    el.attr('transform', `translate(${x}, ${y})`);
  }
  if (edge.startLabelRight) {
    const el = terminalLabels.get(edge.id).startRight;
    let x = edge.x;
    let y = edge.y;
    if (path) {
      const pos = utils.calcTerminalLabelPosition(
        edge.arrowTypeStart ? 10 : 0,
        'start_right',
        path
      );
      x = pos.x;
      y = pos.y;
    }
    el.attr('transform', `translate(${x}, ${y})`);
  }
  if (edge.endLabelLeft) {
    const el = terminalLabels.get(edge.id).endLeft;
    let x = edge.x;
    let y = edge.y;
    if (path) {
      const pos = utils.calcTerminalLabelPosition(edge.arrowTypeEnd ? 10 : 0, 'end_left', path);
      x = pos.x;
      y = pos.y;
    }
    el.attr('transform', `translate(${x}, ${y})`);
  }
  if (edge.endLabelRight) {
    const el = terminalLabels.get(edge.id).endRight;
    let x = edge.x;
    let y = edge.y;
    if (path) {
      const pos = utils.calcTerminalLabelPosition(edge.arrowTypeEnd ? 10 : 0, 'end_right', path);
      x = pos.x;
      y = pos.y;
    }
    el.attr('transform', `translate(${x}, ${y})`);
  }
};

const outsideNode = (node, point) => {
  const x = node.x;
  const y = node.y;
  const dx = Math.abs(point.x - x);
  const dy = Math.abs(point.y - y);
  const w = node.width / 2;
  const h = node.height / 2;
  return dx >= w || dy >= h;
};

export const intersection = (node, outsidePoint, insidePoint) => {
  log.debug(`intersection calc abc89:
  outsidePoint: ${JSON.stringify(outsidePoint)}
  insidePoint : ${JSON.stringify(insidePoint)}
  node        : x:${node.x} y:${node.y} w:${node.width} h:${node.height}`);
  const x = node.x;
  const y = node.y;

  const dx = Math.abs(x - insidePoint.x);
  const w = node.width / 2;
  let r = insidePoint.x < outsidePoint.x ? w - dx : w + dx;
  const h = node.height / 2;

  const Q = Math.abs(outsidePoint.y - insidePoint.y);
  const R = Math.abs(outsidePoint.x - insidePoint.x);

  if (Math.abs(y - outsidePoint.y) * w > Math.abs(x - outsidePoint.x) * h) {
    // Intersection is top or bottom of rect.
    let q = insidePoint.y < outsidePoint.y ? outsidePoint.y - h - y : y - h - outsidePoint.y;
    r = (R * q) / Q;
    const res = {
      x: insidePoint.x < outsidePoint.x ? insidePoint.x + r : insidePoint.x - R + r,
      y: insidePoint.y < outsidePoint.y ? insidePoint.y + Q - q : insidePoint.y - Q + q,
    };

    if (r === 0) {
      res.x = outsidePoint.x;
      res.y = outsidePoint.y;
    }
    if (R === 0) {
      res.x = outsidePoint.x;
    }
    if (Q === 0) {
      res.y = outsidePoint.y;
    }

    log.debug(`abc89 top/bottom calc, Q ${Q}, q ${q}, R ${R}, r ${r}`, res);

    return res;
  } else {
    // Intersection on sides of rect
    if (insidePoint.x < outsidePoint.x) {
      r = outsidePoint.x - w - x;
    } else {
      r = x - w - outsidePoint.x;
    }
    let q = (Q * r) / R;
    let _x = insidePoint.x < outsidePoint.x ? insidePoint.x + R - r : insidePoint.x - R + r;
    let _y = insidePoint.y < outsidePoint.y ? insidePoint.y + q : insidePoint.y - q;
    log.debug(`sides calc abc89, Q ${Q}, q ${q}, R ${R}, r ${r}`, { _x, _y });
    if (r === 0) {
      _x = outsidePoint.x;
      _y = outsidePoint.y;
    }
    if (R === 0) {
      _x = outsidePoint.x;
    }
    if (Q === 0) {
      _y = outsidePoint.y;
    }

    return { x: _x, y: _y };
  }
};

const cutPathAtIntersect = (_points, boundaryNode) => {
  log.warn('abc88 cutPathAtIntersect', _points, boundaryNode);
  let points = [];
  let lastPointOutside = _points[0];
  let isInside = false;
  _points.forEach((point) => {
    log.info('abc88 checking point', point, boundaryNode);

    if (!outsideNode(boundaryNode, point) && !isInside) {
      const inter = intersection(boundaryNode, lastPointOutside, point);
      log.debug('abc88 inside', point, lastPointOutside, inter);
      log.debug('abc88 intersection', inter, boundaryNode);

      let pointPresent = false;
      points.forEach((p) => {
        pointPresent = pointPresent || (p.x === inter.x && p.y === inter.y);
      });

      if (!points.some((e) => e.x === inter.x && e.y === inter.y)) {
        points.push(inter);
      } else {
        log.warn('abc88 no intersect', inter, points);
      }
      isInside = true;
    } else {
      log.warn('abc88 outside', point, lastPointOutside);
      lastPointOutside = point;
      if (!isInside) {
        points.push(point);
      }
    }
  });
  log.debug('returning points', points);
  return points;
};

const generateDashArray = (len, oValueS, oValueE) => {
  const middleLength = len - oValueS - oValueE;
  const dashLength = 2; // Length of each dash
  const gapLength = 2; // Length of each gap
  const dashGapPairLength = dashLength + gapLength;

  // Calculate number of complete dash-gap pairs that can fit
  const numberOfPairs = Math.floor(middleLength / dashGapPairLength);

<<<<<<< HEAD
  // Generate the middle pattern array
  const middlePattern = Array(numberOfPairs).fill(`${dashLength} ${gapLength}`).join(' ');

  // Combine all parts
  const dashArray = `0 ${oValueS} ${middlePattern} ${oValueE}`;

  return dashArray;
};
export const insertEdge = function (
  elem,
  edge,
  clusterDb,
  diagramType,
  startNode,
  endNode,
  id,
  skipIntersect = false
) {
=======
const fixCorners = function (lineData) {
  const { cornerPointPositions } = extractCornerPoints(lineData);
  const newLineData = [];
  for (let i = 0; i < lineData.length; i++) {
    if (cornerPointPositions.includes(i)) {
      const prevPoint = lineData[i - 1];
      const nextPoint = lineData[i + 1];
      const cornerPoint = lineData[i];

      const newPrevPoint = findAdjacentPoint(prevPoint, cornerPoint, 5);
      const newNextPoint = findAdjacentPoint(nextPoint, cornerPoint, 5);

      const xDiff = newNextPoint.x - newPrevPoint.x;
      const yDiff = newNextPoint.y - newPrevPoint.y;
      newLineData.push(newPrevPoint);

      const a = Math.sqrt(2) * 2;
      let newCornerPoint = { x: cornerPoint.x, y: cornerPoint.y };
      if (Math.abs(nextPoint.x - prevPoint.x) > 10 && Math.abs(nextPoint.y - prevPoint.y) >= 10) {
        log.debug(
          'Corner point fixing',
          Math.abs(nextPoint.x - prevPoint.x),
          Math.abs(nextPoint.y - prevPoint.y)
        );
        const r = 5;
        if (cornerPoint.x === newPrevPoint.x) {
          newCornerPoint = {
            x: xDiff < 0 ? newPrevPoint.x - r + a : newPrevPoint.x + r - a,
            y: yDiff < 0 ? newPrevPoint.y - a : newPrevPoint.y + a,
          };
        } else {
          newCornerPoint = {
            x: xDiff < 0 ? newPrevPoint.x - a : newPrevPoint.x + a,
            y: yDiff < 0 ? newPrevPoint.y - r + a : newPrevPoint.y + r - a,
          };
        }
      } else {
        log.debug(
          'Corner point skipping fixing',
          Math.abs(nextPoint.x - prevPoint.x),
          Math.abs(nextPoint.y - prevPoint.y)
        );
      }
      newLineData.push(newCornerPoint, newNextPoint);
    } else {
      newLineData.push(lineData[i]);
    }
  }
  return newLineData;
};
export const insertEdge = function (elem, edge, clusterDb, diagramType, startNode, endNode, id) {
>>>>>>> f47dec36
  const { handDrawnSeed } = getConfig();
  let points = edge.points;
  let pointsHasChanged = false;
  const tail = startNode;
  var head = endNode;
  const edgeClassStyles = [];
  for (const key in edge.cssCompiledStyles) {
    if (isLabelStyle(key)) {
      continue;
    }
    edgeClassStyles.push(edge.cssCompiledStyles[key]);
  }

  log.debug('UIO intersect check', edge.points, head.x, tail.x);
  if (head.intersect && tail.intersect && !skipIntersect) {
    points = points.slice(1, edge.points.length - 1);
    points.unshift(tail.intersect(points[0]));
    log.debug(
      'Last point UIO',
      edge.start,
      '-->',
      edge.end,
      points[points.length - 1],
      head,
      head.intersect(points[points.length - 1])
    );
    points.push(head.intersect(points[points.length - 1]));
  }
  const pointsStr = btoa(JSON.stringify(points));
  if (edge.toCluster) {
    log.info('to cluster abc88', clusterDb.get(edge.toCluster));
    points = cutPathAtIntersect(edge.points, clusterDb.get(edge.toCluster).node);

    pointsHasChanged = true;
  }

  if (edge.fromCluster) {
    log.debug(
      'from cluster abc88',
      clusterDb.get(edge.fromCluster),
      JSON.stringify(points, null, 2)
    );
    points = cutPathAtIntersect(points.reverse(), clusterDb.get(edge.fromCluster).node).reverse();

    pointsHasChanged = true;
  }

  let lineData = points.filter((p) => !Number.isNaN(p.y));
  //lineData = fixCorners(lineData);
  let curve = curveBasis;
  curve = curveLinear;
  switch (edge.curve) {
    case 'linear':
      curve = curveLinear;
      break;
    case 'basis':
      curve = curveBasis;
      break;
    case 'cardinal':
      curve = curveCardinal;
      break;
    case 'bumpX':
      curve = curveBumpX;
      break;
    case 'bumpY':
      curve = curveBumpY;
      break;
    case 'catmullRom':
      curve = curveCatmullRom;
      break;
    case 'monotoneX':
      curve = curveMonotoneX;
      break;
    case 'monotoneY':
      curve = curveMonotoneY;
      break;
    case 'natural':
      curve = curveNatural;
      break;
    case 'step':
      curve = curveStep;
      break;
    case 'stepAfter':
      curve = curveStepAfter;
      break;
    case 'stepBefore':
      curve = curveStepBefore;
      break;
    default:
      curve = curveBasis;
  }

  // if (edge.curve) {
  //   curve = edge.curve;
  // }

  const { x, y } = getLineFunctionsWithOffset(edge);
  const lineFunction = line().x(x).y(y).curve(curve);

  let strokeClasses;
  switch (edge.thickness) {
    case 'normal':
      strokeClasses = 'edge-thickness-normal';
      break;
    case 'thick':
      strokeClasses = 'edge-thickness-thick';
      break;
    case 'invisible':
      strokeClasses = 'edge-thickness-invisible';
      break;
    default:
      strokeClasses = 'edge-thickness-normal';
  }
  switch (edge.pattern) {
    case 'solid':
      strokeClasses += ' edge-pattern-solid';
      break;
    case 'dotted':
      strokeClasses += ' edge-pattern-dotted';
      break;
    case 'dashed':
      strokeClasses += ' edge-pattern-dashed';
      break;
    default:
      strokeClasses += ' edge-pattern-solid';
  }
  let svgPath;
  let linePath =
    edge.curve === 'rounded'
      ? generateRoundedPath(applyMarkerOffsetsToPoints(lineData, edge), 5)
      : lineFunction(lineData);
  const edgeStyles = Array.isArray(edge.style) ? edge.style : [edge.style];
  let strokeColor = edgeStyles.find((style) => style?.startsWith('stroke:'));

  let animatedEdge = false;
  if (edge.look === 'handDrawn') {
    const rc = rough.svg(elem);
    Object.assign([], lineData);

    const svgPathNode = rc.path(linePath, {
      roughness: 0.3,
      seed: handDrawnSeed,
    });

    strokeClasses += ' transition';

    svgPath = select(svgPathNode)
      .select('path')
      .attr('id', edge.id)
      .attr('class', ' ' + strokeClasses + (edge.classes ? ' ' + edge.classes : ''))
      .attr('style', edgeStyles ? edgeStyles.reduce((acc, style) => acc + ';' + style, '') : '');
    let d = svgPath.attr('d');
    svgPath.attr('d', d);
    elem.node().appendChild(svgPath.node());
  } else {
    const stylesFromClasses = edgeClassStyles.join(';');
    const styles = edgeStyles ? edgeStyles.reduce((acc, style) => acc + style + ';', '') : '';
    let animationClass = '';
    if (edge.animate) {
      animationClass = ' edge-animation-fast';
    }
    if (edge.animation) {
      animationClass = ' edge-animation-' + edge.animation;
    }

    const pathStyle =
      (stylesFromClasses ? stylesFromClasses + ';' + styles + ';' : styles) +
      ';' +
      (edgeStyles ? edgeStyles.reduce((acc, style) => acc + ';' + style, '') : '');
    svgPath = elem
      .append('path')
      .attr('d', linePath)
      .attr('id', edge.id)
      .attr(
        'class',
        ' ' + strokeClasses + (edge.classes ? ' ' + edge.classes : '') + (animationClass ?? '')
      )
      .attr('style', pathStyle);

    //eslint-disable-next-line @typescript-eslint/prefer-regexp-exec
    strokeColor = pathStyle.match(/stroke:([^;]+)/)?.[1];

    // Possible fix to remove eslint-disable-next-line
    //strokeColor = /stroke:([^;]+)/.exec(pathStyle)?.[1];

    animatedEdge =
      edge.animate === true || !!edge.animation || stylesFromClasses.includes('animation');
    const len = svgPath.node().getTotalLength();
    const oValueS = markerOffsets2[edge.arrowTypeStart] || 0;
    const oValueE = markerOffsets2[edge.arrowTypeEnd] || 0;

    if (edge.look === 'neo' && !animatedEdge) {
      const dashArray =
        edge.pattern === 'dotted' || edge.pattern === 'dashed'
          ? generateDashArray(len, oValueS, oValueE)
          : `0 ${oValueS} ${len - oValueS - oValueE} ${oValueE}`;

      // No offset needed because we already start with a zero-length dash that effectively sets us up for a gap at the start.
      const mOffset = `stroke-dasharray: ${dashArray}; stroke-dashoffset: 0;`;
      svgPath.attr('style', mOffset + svgPath.attr('style'));
    }
  }

  // MC Special
  svgPath.attr('data-edge', true);
  svgPath.attr('data-et', 'edge');
  svgPath.attr('data-id', edge.id);
  svgPath.attr('data-points', pointsStr);

  // DEBUG code, adds a red circle at each edge coordinate
  // cornerPoints.forEach((point) => {
  //   elem
  //     .append('circle')
  //     .style('stroke', 'blue')
  //     .style('fill', 'blue')
  //     .attr('r', 3)
  //     .attr('cx', point.x)
  //     .attr('cy', point.y);
  // });
<<<<<<< HEAD
  if (edge.showPoints) {
    lineData.forEach((point) => {
      elem
        .append('circle')
        .style('stroke', 'red')
        .style('fill', 'red')
        .attr('r', 1)
        .attr('cx', point.x)
        .attr('cy', point.y);
    });
  }
=======
  // lineData.forEach((point) => {
  //   elem
  //     .append('circle')
  //     .style('stroke', 'red')
  //     .style('fill', 'red')
  //     .attr('r', 1)
  //     .attr('cx', point.x)
  //     .attr('cy', point.y);
  // });
>>>>>>> f47dec36

  let url = '';
  if (getConfig().flowchart.arrowMarkerAbsolute || getConfig().state.arrowMarkerAbsolute) {
    url =
      window.location.protocol +
      '//' +
      window.location.host +
      window.location.pathname +
      window.location.search;
    url = url.replace(/\(/g, '\\(').replace(/\)/g, '\\)');
  }
  log.info('arrowTypeStart', edge.arrowTypeStart);
  log.info('arrowTypeEnd', edge.arrowTypeEnd);

  const useMargin = !animatedEdge && edge?.look === 'neo';
  addEdgeMarkers(svgPath, edge, url, id, diagramType, useMargin, strokeColor);
  const midIndex = Math.floor(points.length / 2);
  const point = points[midIndex];
  if (!utils.isLabelCoordinateInPath(point, svgPath.attr('d'))) {
    pointsHasChanged = true;
  }

  let paths = {};
  if (pointsHasChanged) {
    paths.updatedPath = points;
  }
  paths.originalPath = edge.points;
  return paths;
};

/**
 * Generates SVG path data with rounded corners from an array of points.
 * @param {Array} points - Array of points in the format [{x: Number, y: Number}, ...]
 * @param {Number} radius - The radius of the rounded corners
 * @returns {String} - SVG path data string
 */
function generateRoundedPath(points, radius) {
  if (points.length < 2) {
    return '';
  }

  let path = '';
  const size = points.length;
  const epsilon = 1e-5;

  for (let i = 0; i < size; i++) {
    const currPoint = points[i];
    const prevPoint = points[i - 1];
    const nextPoint = points[i + 1];

    if (i === 0) {
      // Move to the first point
      path += `M${currPoint.x},${currPoint.y}`;
    } else if (i === size - 1) {
      // Last point, draw a straight line to the final point
      path += `L${currPoint.x},${currPoint.y}`;
    } else {
      // Calculate vectors for incoming and outgoing segments
      const dx1 = currPoint.x - prevPoint.x;
      const dy1 = currPoint.y - prevPoint.y;
      const dx2 = nextPoint.x - currPoint.x;
      const dy2 = nextPoint.y - currPoint.y;

      const len1 = Math.hypot(dx1, dy1);
      const len2 = Math.hypot(dx2, dy2);

      // Prevent division by zero
      if (len1 < epsilon || len2 < epsilon) {
        path += `L${currPoint.x},${currPoint.y}`;
        continue;
      }

      // Normalize the vectors
      const nx1 = dx1 / len1;
      const ny1 = dy1 / len1;
      const nx2 = dx2 / len2;
      const ny2 = dy2 / len2;

      // Calculate the angle between the vectors
      const dot = nx1 * nx2 + ny1 * ny2;
      // Clamp the dot product to avoid numerical issues with acos
      const clampedDot = Math.max(-1, Math.min(1, dot));
      const angle = Math.acos(clampedDot);

      // Skip rounding if the angle is too small or too close to 180 degrees
      if (angle < epsilon || Math.abs(Math.PI - angle) < epsilon) {
        path += `L${currPoint.x},${currPoint.y}`;
        continue;
      }

      // Calculate the distance to offset the control point
      const cutLen = Math.min(radius / Math.sin(angle / 2), len1 / 2, len2 / 2);

      // Calculate the start and end points of the curve
      const startX = currPoint.x - nx1 * cutLen;
      const startY = currPoint.y - ny1 * cutLen;
      const endX = currPoint.x + nx2 * cutLen;
      const endY = currPoint.y + ny2 * cutLen;

      // Draw the line to the start of the curve
      path += `L${startX},${startY}`;

      // Draw the quadratic Bezier curve
      path += `Q${currPoint.x},${currPoint.y} ${endX},${endY}`;
    }
  }

  return path;
}
// Helper function to calculate delta and angle between two points
function calculateDeltaAndAngle(point1, point2) {
  if (!point1 || !point2) {
    return { angle: 0, deltaX: 0, deltaY: 0 };
  }
  const deltaX = point2.x - point1.x;
  const deltaY = point2.y - point1.y;
  const angle = Math.atan2(deltaY, deltaX);
  return { angle, deltaX, deltaY };
}

// Function to adjust the first and last points of the points array
function applyMarkerOffsetsToPoints(points, edge) {
  // Copy the points array to avoid mutating the original data
  const newPoints = points.map((point) => ({ ...point }));

  // Handle the first point (start of the edge)
  if (points.length >= 2 && markerOffsets[edge.arrowTypeStart]) {
    const offsetValue = markerOffsets[edge.arrowTypeStart];

    const point1 = points[0];
    const point2 = points[1];

    const { angle } = calculateDeltaAndAngle(point1, point2);

    const offsetX = offsetValue * Math.cos(angle);
    const offsetY = offsetValue * Math.sin(angle);

    newPoints[0].x = point1.x + offsetX;
    newPoints[0].y = point1.y + offsetY;
  }

  // Handle the last point (end of the edge)
  const n = points.length;
  if (n >= 2 && markerOffsets[edge.arrowTypeEnd]) {
    const offsetValue = markerOffsets[edge.arrowTypeEnd];

    const point1 = points[n - 1];
    const point2 = points[n - 2];

    const { angle } = calculateDeltaAndAngle(point2, point1);

    const offsetX = offsetValue * Math.cos(angle);
    const offsetY = offsetValue * Math.sin(angle);

    newPoints[n - 1].x = point1.x - offsetX;
    newPoints[n - 1].y = point1.y - offsetY;
  }

  return newPoints;
}<|MERGE_RESOLUTION|>--- conflicted
+++ resolved
@@ -356,35 +356,42 @@
   return points;
 };
 
-const generateDashArray = (len, oValueS, oValueE) => {
-  const middleLength = len - oValueS - oValueE;
-  const dashLength = 2; // Length of each dash
-  const gapLength = 2; // Length of each gap
-  const dashGapPairLength = dashLength + gapLength;
-
-  // Calculate number of complete dash-gap pairs that can fit
-  const numberOfPairs = Math.floor(middleLength / dashGapPairLength);
-
-<<<<<<< HEAD
-  // Generate the middle pattern array
-  const middlePattern = Array(numberOfPairs).fill(`${dashLength} ${gapLength}`).join(' ');
-
-  // Combine all parts
-  const dashArray = `0 ${oValueS} ${middlePattern} ${oValueE}`;
-
-  return dashArray;
-};
-export const insertEdge = function (
-  elem,
-  edge,
-  clusterDb,
-  diagramType,
-  startNode,
-  endNode,
-  id,
-  skipIntersect = false
-) {
-=======
+function extractCornerPoints(points) {
+  const cornerPoints = [];
+  const cornerPointPositions = [];
+  for (let i = 1; i < points.length - 1; i++) {
+    const prev = points[i - 1];
+    const curr = points[i];
+    const next = points[i + 1];
+    if (
+      prev.x === curr.x &&
+      curr.y === next.y &&
+      Math.abs(curr.x - next.x) > 5 &&
+      Math.abs(curr.y - prev.y) > 5
+    ) {
+      cornerPoints.push(curr);
+      cornerPointPositions.push(i);
+    } else if (
+      prev.y === curr.y &&
+      curr.x === next.x &&
+      Math.abs(curr.x - prev.x) > 5 &&
+      Math.abs(curr.y - next.y) > 5
+    ) {
+      cornerPoints.push(curr);
+      cornerPointPositions.push(i);
+    }
+  }
+  return { cornerPoints, cornerPointPositions };
+}
+
+const findAdjacentPoint = function (pointA, pointB, distance) {
+  const xDiff = pointB.x - pointA.x;
+  const yDiff = pointB.y - pointA.y;
+  const length = Math.sqrt(xDiff * xDiff + yDiff * yDiff);
+  const ratio = distance / length;
+  return { x: pointB.x - ratio * xDiff, y: pointB.y - ratio * yDiff };
+};
+
 const fixCorners = function (lineData) {
   const { cornerPointPositions } = extractCornerPoints(lineData);
   const newLineData = [];
@@ -435,8 +442,33 @@
   }
   return newLineData;
 };
-export const insertEdge = function (elem, edge, clusterDb, diagramType, startNode, endNode, id) {
->>>>>>> f47dec36
+const generateDashArray = (len, oValueS, oValueE) => {
+  const middleLength = len - oValueS - oValueE;
+  const dashLength = 2; // Length of each dash
+  const gapLength = 2; // Length of each gap
+  const dashGapPairLength = dashLength + gapLength;
+
+  // Calculate number of complete dash-gap pairs that can fit
+  const numberOfPairs = Math.floor(middleLength / dashGapPairLength);
+
+  // Generate the middle pattern array
+  const middlePattern = Array(numberOfPairs).fill(`${dashLength} ${gapLength}`).join(' ');
+
+  // Combine all parts
+  const dashArray = `0 ${oValueS} ${middlePattern} ${oValueE}`;
+
+  return dashArray;
+};
+export const insertEdge = function (
+  elem,
+  edge,
+  clusterDb,
+  diagramType,
+  startNode,
+  endNode,
+  id,
+  skipIntersect = false
+) {
   const { handDrawnSeed } = getConfig();
   let points = edge.points;
   let pointsHasChanged = false;
@@ -485,7 +517,7 @@
   }
 
   let lineData = points.filter((p) => !Number.isNaN(p.y));
-  //lineData = fixCorners(lineData);
+  lineData = fixCorners(lineData);
   let curve = curveBasis;
   curve = curveLinear;
   switch (edge.curve) {
@@ -656,7 +688,6 @@
   //     .attr('cx', point.x)
   //     .attr('cy', point.y);
   // });
-<<<<<<< HEAD
   if (edge.showPoints) {
     lineData.forEach((point) => {
       elem
@@ -668,17 +699,6 @@
         .attr('cy', point.y);
     });
   }
-=======
-  // lineData.forEach((point) => {
-  //   elem
-  //     .append('circle')
-  //     .style('stroke', 'red')
-  //     .style('fill', 'red')
-  //     .attr('r', 1)
-  //     .attr('cx', point.x)
-  //     .attr('cy', point.y);
-  // });
->>>>>>> f47dec36
 
   let url = '';
   if (getConfig().flowchart.arrowMarkerAbsolute || getConfig().state.arrowMarkerAbsolute) {
