import { assignWithDepth } from './utils';
import { logger } from './logger';
// import themeVariables from './theme-default';
// import themeForestVariables from './theme-forest';
// import themeNeutralVariables from './theme-neutral';

const themes = {};

for (const themeName of ['default', 'forest', 'dark', 'neutral', 'base']) {
  themes[themeName] = require(`./themes/theme-${themeName}.js`);
}
/**
 * **Configuration methods in Mermaid version 8.6.0 have been updated, to learn more[[click here](8.6.0_docs.md)].**
 *
 * ## **What follows are config instructions for older versions**
 * These are the default options which can be overridden with the initialization call like so:
 * **Example 1:**
 * <pre>
 * mermaid.initialize({
 *   flowchart:{
 *     htmlLabels: false
 *   }
 * });
 * </pre>
 *
 * **Example 2:**
 * <pre>
 * &lt;script>
 *   var config = {
 *     startOnLoad:true,
 *     flowchart:{
 *       useMaxWidth:true,
 *       htmlLabels:true,
 *       curve:'cardinal',
 *     },
 *
 *     securityLevel:'loose',
 *   };
 *   mermaid.initialize(config);
 * &lt;/script>
 * </pre>
 * A summary of all options and their defaults is found [here](#mermaidapi-configuration-defaults). A description of each option follows below.
 *
 * @name Configuration
 */
const config = {
  /** theme , the CSS style sheet
   *
   * theme , the CSS style sheet
   *
   *| Parameter | Description |Type | Required | Values|
   *| --- | --- | --- | --- | --- |
   *| Theme |Built in Themes| String | Optional | Values include, default, forest, dark, neutral, null|
   *
   ***Notes:**To disable any pre-defined mermaid theme, use "null".
   * <pre>
   *  "theme": "forest",
   *  "themeCSS": ".node rect { fill: red; }"
   * </pre>
   */
  theme: 'default',
  themeVariables: themes['default'].getThemeVariables(),
  themeCSS: undefined,
  /* **maxTextSize** - The maximum allowed size of the users text diamgram */
  maxTextSize: 50000,

  /**
   *| Parameter | Description |Type | Required | Values|
   *| --- | --- | --- | --- | --- |
   *|fontFamily | specifies the font to be used in the rendered diagrams| String | Required | Verdana, Arial, Trebuchet MS,|
   *
   ***notes: Default value is \\"trebuchet ms\\".
   */
  fontFamily: '"trebuchet ms", verdana, arial;',

  /**
   *| Parameter | Description |Type | Required | Values|
   *| --- | --- | --- | --- | --- |
   *| logLevel |This option decides the amount of logging to be used.| String | Required | 1, 2, 3, 4, 5 |
   *
   *
   ***Notes:**
   *-   debug: 1.
   *-   info: 2.
   *-   warn: 3.
   *-   error: 4.
   *-   fatal: 5(default).
   */
  logLevel: 5,

  /**
   *| Parameter | Description |Type | Required | Values|
   *| --- | --- | --- | --- | --- |
   *| securitylevel | Level of trust for parsed diagram|String | Required | Strict, Loose, antiscript |
   *
   ***Notes:
   *-   **strict**: (**default**) tags in text are encoded, click functionality is disabeled
   *-   **loose**: tags in text are allowed, click functionality is enabled
   *-   **antiscript**: html tags in text are allowed, (only script element is removed), click functionality is enabled
   */
  securityLevel: 'strict',

  /**
   *| Parameter | Description |Type | Required | Values|
   *| --- | --- | --- | --- | --- |
   *| startOnLoad| Dictates whether mermaind starts on Page load | Boolean | Required | True, False |
   *
   ***Notes:**
   ***Default value: true**
   */
  startOnLoad: true,

  /**
   *| Parameter | Description |Type | Required |Values|
   *| --- | --- | --- | --- | --- |
   *| arrowMarkerAbsolute | Controls whether or arrow markers in html code are absolute paths or anchors | Boolean | Required |  True, False |
   *
   *
   *## Notes**: This matters if you are using base tag settings.
   ***Default value: false**.
   */
  arrowMarkerAbsolute: false,

  /**
   * This option controls which currentConfig keys are considered _secure_ and can only be changed via
   * call to mermaidAPI.initialize. Calls to mermaidAPI.reinitialize cannot make changes to
   * the `secure` keys in the current currentConfig. This prevents malicious graph directives from
   * overriding a site's default security.
   */
  secure: ['secure', 'securityLevel', 'startOnLoad', 'maxTextSize'],

  /**
   * The object containing configurations specific for flowcharts
   */
  flowchart: {
    /**
     *| Parameter | Description |Type | Required | Values|
     *| --- | --- | --- | --- | --- |
     *| diagramPadding | amount of padding around the diagram as a whole | Integer | Required | Any Positive Value |
     *
     ***Notes:**The amount of padding around the diagram as a whole so that embedded diagrams have margins, expressed in pixels
     ***Default value: 8**.
     */
    diagramPadding: 8,

    /**
     *| Parameter | Description |Type | Required | Values|
     *| --- | --- | --- | --- | --- |
     *| htmlLabels | Flag for setting whether or not a html tag should be used for rendering labels on the edges. | Boolean| Required | True, False|
     *
     ***Notes: Default value: true**.
     */
    htmlLabels: true,

    /**
     *| Parameter | Description |Type | Required | Values|
     *| --- | --- | --- | --- | --- |
     *| nodeSpacing | Defines the spacing between nodes on the same level | Integer| Required | Any positive Numbers |
     *
     ***Notes:
     *Pertains to horizontal spacing for TB (top to bottom) or BT (bottom to top) graphs, and the vertical spacing for LR as well as RL graphs.**
     ***Default value 50**.
     */
    nodeSpacing: 50,

    /**
     *| Parameter | Description |Type | Required | Values|
     *| --- | --- | --- | --- | --- |
     *| rankSpacing | Defines the spacing between nodes on different levels | Integer | Required| Any Positive Numbers |
     *
     ***Notes: pertains to vertical spacing for TB (top to bottom) or BT (bottom to top), and the horizontal spacing for LR as well as RL graphs.
     ***Default value 50**.
     */
    rankSpacing: 50,

    /**
     *| Parameter | Description |Type | Required | Values|
     *| --- | --- | --- | --- | --- |
     *| curve | Defines how mermaid renders curves for flowcharts. | String | Required | Basis, Linear, Cardinal|
     *
     ***Notes:
     *Default Vaue: Linear**
     */
    curve: 'linear',
    // Only used in new experimental rendering
    // repreesents the padding between the labels and the shape
    padding: 15
  },

  /**
   * The object containing configurations specific for sequence diagrams
   */
  sequence: {
    /**
     * widt of the activation rect
     * **Default value 10**.
     */
    activationWidth: 10,

    /**
     *| Parameter | Description |Type | Required | Values|
     *| --- | --- | --- | --- | --- |
     *| diagramMarginX | margin to the right and left of the sequence diagram | Integer | Required | Any Positive Values |
     *
     ***Notes:**
     ***Default value 50**.
     */
    diagramMarginX: 50,

    /**
     *| Parameter | Description |Type | Required | Values|
     *| --- | --- | --- | --- | --- |
     *| diagramMarginY | Margin to the over and under the sequence diagram | Integer | Required | Any Positive Values|
     *
     ***Notes:**
     ***Default value 10**.
     */
    diagramMarginY: 10,

    /**
     *| Parameter | Description |Type | Required | Values|
     *| --- | --- | --- | --- | --- |
     *| actorMargin | Margin between actors. | Integer | Required | Any Positive Value |
     *
     ***Notes:**
     ***Default value 50**.
     */
    actorMargin: 50,

    /**
     *| Parameter | Description |Type | Required | Values|
     *| --- | --- | --- | --- | --- |
     *| width | Width of actor boxes | Integer | Required | Any Positive Value |
     *
     ***Notes:**
     ***Default value 150**.
     */
    width: 150,

    /**
     *| Parameter | Description |Type | Required | Values|
     *| --- | --- | --- | --- | --- |
     *| height | Height of actor boxes | Integer | Required | Any Positive Value|
     *
     ***Notes:**
     ***Default value 65**..
     */
    height: 65,

    /**
     *| Parameter | Description |Type | Required | Values|
     *| --- | --- | --- | --- | --- |
     *| boxMargin | Margin around loop boxes | Integer | Required | Any Positive Value |
     *
     ***Notes:**
     *
     ***Default value 10**.
     */
    boxMargin: 10,

    /**
     *| Parameter | Description |Type | Required | Values|
     *| --- | --- | --- | --- | --- |
     *| boxTextMargin| margin around the text in loop/alt/opt boxes | Integer | Required| Any Positive Value|
     *
     ***Notes:**
     *
     ***Default value 5**.
     */
    boxTextMargin: 5,

    /**
     *| Parameter | Description |Type | Required | Values|
     *| --- | --- | --- | --- | --- |
     *| noteMargin | margin around notes. | Integer | Required | Any Positive Value |
     *
     ***Notes:**
     *
     ***Default value 10**.
     */
    noteMargin: 10,

    /**
     *| Parameter | Description |Type | Required | Values|
     *| --- | --- | --- | --- | --- |
     *| messageMargin | Space between messages. | Integer | Required | Any Positive Value |
     *
     ***Notes:**
     *
     *Space between messages.
     ***Default value 35**.
     */
    messageMargin: 35,

    /**
     *| Parameter | Description |Type | Required | Values|
     *| --- | --- | --- | --- | --- |
     *| messageAlign | Multiline message alignment | Integer | Required | left, center, right |
     *
     ***Notes:**center **default**
     */
    messageAlign: 'center',

    /**
     *| Parameter | Description |Type | Required | Values|
     *| --- | --- | --- | --- | --- |
     *| mirrorActors | mirror actors under diagram. | Boolean| Required | True, False |
     *
     ***Notes:**
     *
     ***Default value true**.
     */
    mirrorActors: true,

    /**
     *| Parameter | Description |Type | Required | Values|
     *| --- | --- | --- | --- | --- |
     *| bottomMarginAdj | Prolongs the edge of the diagram downwards. | Integer | Required | Any Positive Value |
     *
     ***Notes:**Depending on css styling this might need adjustment.
     ***Default value 1**.
     */
    bottomMarginAdj: 1,

    /**
     *| Parameter | Description |Type | Required | Values|
     *| --- | --- | --- | --- | --- |
     *| useMaxWidth | See Notes | Boolean | Required | True, False |
     *
     ***Notes:**
     *when this flag is set to true, the height and width is set to 100% and is then scaling with the
     *available space. If set to false, the absolute space required is used.
     ***Default value: True**.
     */
    useMaxWidth: true,

    /**
     *| Parameter | Description |Type | Required | Values|
     *| --- | --- | --- | --- | --- |
     *| rightAngles | display curve arrows as right angles| Boolean | Required | True, False |
     *
     ***Notes:**
     *
     *This will display arrows that start and begin at the same node as right angles, rather than a curve
     ***Default value false**.
     */
    rightAngles: false,
    /**
     *| Parameter | Description |Type | Required | Values|
     *| --- | --- | --- | --- | --- |
     *| showSequenceNumbers | This will show the node numbers | Boolean | Required | True, False |
     *
     ***Notes:**
     ***Default value false**.
     */
    showSequenceNumbers: false,
    /**
     *| Parameter | Description |Type | Required | Values|
     *| --- | --- | --- | --- | --- |
     *| actorFontSize| This sets the font size of the actor's description | Integer | Require | Any Positive Value |
     *
     ***Notes:**
     ***Default value 14**..
     */
    actorFontSize: 14,
    /**
     *| Parameter | Description |Type | Required | Values|
     *| --- | --- | --- | --- | --- |
     *| actorFontFamily |This sets the font family of the actor's description | 3 | 4 | Open-Sans, Sans-Serif |
     *
     ***Notes:**
     ***Default value "Open-Sans", "sans-serif"**.
     */
    actorFontFamily: '"Open-Sans", "sans-serif"',
    /**
     * This sets the font weight of the actor's description
     * **Default value 400.
     */
    actorFontWeight: 400,
    /**
     *| Parameter | Description |Type | Required | Values|
     *| --- | --- | --- | --- | --- |
     *| noteFontSize |This sets the font size of actor-attached notes. | Integer | Required | Any Positive Value |
     *
     ***Notes:**
     ***Default value 14**..
     */
    noteFontSize: 14,
    /**
     *| Parameter | Description |Type | Required | Values|
     *| --- | --- | --- | --- | --- |
     *| noteFontFamily| This sets the font family of actor-attached notes. | String | Required |  trebuchet ms, verdana, arial |
     *
     ***Notes:**
     ***Default value: trebuchet ms **.
     */
    noteFontFamily: '"trebuchet ms", verdana, arial',
    /**
     * This sets the font weight of the note's description
     * **Default value 400.
     */
    noteFontWeight: 400,
    /**
     *| Parameter | Description |Type | Required | Values|
     *| --- | --- | --- | --- | --- |
     *| noteAlign | This sets the text alignment of actor-attached notes. | string | required | left, center, right|
     *
     ***Notes:**
     ***Default value center**.
     */
    noteAlign: 'center',
    /**
     *| Parameter | Description |Type | Required | Values|
     *| --- | --- | --- | --- | --- |
     *| messageFontSize | This sets the font size of actor messages. | Integer | Required | Any Positive Number |
     *
     ***Notes:**
     ***Default value 16**.
     */
    messageFontSize: 16,
    /**
     *| Parameter | Description |Type | Required | Values|
     *| --- | --- | --- | --- | --- |
     *| messageFontFamily | This sets the font family of actor messages. | String| Required | trebuchet ms", verdana, aria |
     *
     ***Notes:**
     ***Default value:"trebuchet ms**.
     */
    messageFontFamily: '"trebuchet ms", verdana, arial',
    /**
     * This sets the font weight of the message's description
     * **Default value 400.
     */
    messageFontWeight: 400,
    /**
     * This sets the auto-wrap state for the diagram
     * **Default value false.
     */
    wrap: false,
    /**
     * This sets the auto-wrap padding for the diagram (sides only)
     * **Default value 10.
     */
    wrapPadding: 10,
    /**
     * This sets the width of the loop-box (loop, alt, opt, par)
     * **Default value 50.
     */
    labelBoxWidth: 50,
    /**
     * This sets the height of the loop-box (loop, alt, opt, par)
     * **Default value 20.
     */
    labelBoxHeight: 20,
    messageFont: function() {
      return {
        fontFamily: this.messageFontFamily,
        fontSize: this.messageFontSize,
        fontWeight: this.messageFontWeight
      };
    },
    noteFont: function() {
      return {
        fontFamily: this.noteFontFamily,
        fontSize: this.noteFontSize,
        fontWeight: this.noteFontWeight
      };
    },
    actorFont: function() {
      return {
        fontFamily: this.actorFontFamily,
        fontSize: this.actorFontSize,
        fontWeight: this.actorFontWeight
      };
    }
  },

  /**
   * The object containing configurations specific for gantt diagrams*
   */
  gantt: {
    /**
     *### titleTopMargin
     *
     *| Parameter | Description |Type | Required | Values|
     *| --- | --- | --- | --- | --- |
     *| titleTopMargin | Margin top for the text over the gantt diagram | Integer | Required | Any Positive Value |
     *
     ***Notes:**
     ***Default value 25**.
     */
    titleTopMargin: 25,

    /**
     *| Parameter | Description |Type | Required | Values|
     *| --- | --- | --- | --- | --- |
     *| barHeight | The height of the bars in the graph | Integer | Required | Any Positive Value |
     *
     ***Notes:**
     ***Default value 20**.
     */
    barHeight: 20,

    /**
     *| Parameter | Description |Type | Required | Values|
     *| --- | --- | --- | --- | --- |
     *| barGap | The margin between the different activities in the gantt diagram. | Integer | Optional |Any Positive Value |
     *
     ***Notes:**
     ***Default value 4**.
     */
    barGap: 4,

    /**
     *| Parameter | Description |Type | Required | Values|
     *| --- | --- | --- | --- | --- |
     *| topPadding | Margin between title and gantt diagram and between axis and gantt diagram. | Integer | Required | Any Positive Value |
     *
     ***Notes:**
     ***Default value 50**.
     */
    topPadding: 50,

    /**
     *| Parameter | Description |Type | Required | Values|
     *| --- | --- | --- | --- | --- |
     *| leftPadding | The space allocated for the section name to the left of the activities. | Integer| Required | Any Positive Value |
     *
     ***Notes:**
     ***Default value 75**.
     */
    leftPadding: 75,

    /**
     *| Parameter | Description |Type | Required | Values|
     *| --- | --- | --- | --- | --- |
     *| gridLineStartPadding | Vertical starting position of the grid lines. | Integer | Required | Any Positive Value |
     *
     ***Notes:**
     ***Default value 35**.
     */
    gridLineStartPadding: 35,

    /**
     *| Parameter | Description |Type | Required | Values|
     *| --- | --- | --- | --- | --- |
     *| fontSize | Font size| Integer | Required | Any Positive Value |
     *
     ***Notes:**
     ***Default value 11**.
     */
    fontSize: 11,

    /**
     *| Parameter | Description |Type | Required | Values|
     *| --- | --- | --- | --- | --- |
     *| fontFamily | font Family | string | required |"Open-Sans", "sans-serif" |
     *
     ***Notes:**
     *
     ***Default value '"Open-Sans", "sans-serif"'**.
     */
    fontFamily: '"Open-Sans", "sans-serif"',

    /**
     *| Parameter | Description |Type | Required | Values|
     *| --- | --- | --- | --- | --- |
     *| numberSectionStyles | The number of alternating section styles | Integer | 4 | Any Positive Value |
     *
     ***Notes:**
     ***Default value 4**.
     */
    numberSectionStyles: 4,

    /**
     *| Parameter | Description |Type | Required | Values|
     *| --- | --- | --- | --- | --- |
     *| axisFormat | Datetime format of the axis. | 3 | Required | Date in yy-mm-dd |
     *
     ***Notes:**
     *
     * This might need adjustment to match your locale and preferences
     ***Default value '%Y-%m-%d'**.
     */
    axisFormat: '%Y-%m-%d'
  },
  /**
   * The object containing configurations specific for sequence diagrams
   */
  journey: {
    /**
     *| Parameter | Description |Type | Required | Values|
     *| --- | --- | --- | --- | --- |
     *| diagramMarginX | margin to the right and left of the sequence diagram | Integer | Required | Any Positive Value |
     *
     ***Notes:**
     ***Default value 50**.
     */
    diagramMarginX: 50,

    /**
     *| Parameter | Description |Type | Required | Values|
     *| --- | --- | --- | --- | --- |
     *| diagramMarginY | margin to the over and under the sequence diagram. | Integer | Required | Any Positive Value|
     *
     ***Notes:**
     ***Default value 10**..
     */
    diagramMarginY: 10,

    /**
     *| Parameter | Description |Type | Required | Values|
     *| --- | --- | --- | --- | --- |
     *| actorMargin | Margin between actors. | Integer | Required | Any Positive Value|
     *
     ***Notes:**
     ***Default value 50**.
     */
    actorMargin: 50,

    /**
     *| Parameter | Description |Type | Required | Values|
     *| --- | --- | --- | --- | --- |
     *| width | Width of actor boxes | Integer | Required | Any Positive Value |
     *
     ***Notes:**
     ***Default value 150**.
     */
    width: 150,

    /**
     *| Parameter | Description |Type | Required | Values|
     *| --- | --- | --- | --- | --- |
     *| height | Height of actor boxes | Integer | Required | Any Positive Value |
     *
     ***Notes:**
     ***Default value 65**.
     */
    height: 65,

    /**
     *| Parameter | Description |Type | Required | Values|
     *| --- | --- | --- | --- | --- |
     *| boxMargin | Margin around loop boxes | Integer | Required | Any Positive Value |
     *
     ***Notes:**
     ***Default value 10**.
     */
    boxMargin: 10,

    /**
     *| Parameter | Description |Type | Required | Values|
     *| --- | --- | --- | --- | --- |
     *| boxTextMargin | margin around the text in loop/alt/opt boxes | Integer | Required | Any Positive Value |
     *
     ***Notes:**
     */
    boxTextMargin: 5,

    /**
     *| Parameter | Description |Type | Required | Values|
     *| --- | --- | --- | --- | --- |
     *| noteMargin | margin around notes. | Integer | Required | Any Positive Value |
     *
     ***Notes:**
     ***Default value 10**.
     */
    noteMargin: 10,

    /**
     *| Parameter | Description |Type | Required | Values|
     *| --- | --- | --- | --- | --- |
     *| messageMargin |Space between messages. | Integer | Required | Any Positive Value |
     *
     ***Notes:**
     *
     *Space between messages.
     ***Default value 35**.
     */
    messageMargin: 35,

    /**
     *| Parameter | Description |Type | Required | Values|
     *| --- | --- | --- | --- | --- |
     *| messageAlign |Multiline message alignment | 3 | 4 | left, center, right |
     *
     ***Notes:**default:center**
     */
    messageAlign: 'center',

    /**
     *| Parameter | Description |Type | Required | Values|
     *| --- | --- | --- | --- | --- |
     *| bottomMarginAdj | Prolongs the edge of the diagram downwards. | Integer | 4 | Any Positive Value |
     *
     ***Notes:**Depending on css styling this might need adjustment.
     ***Default value 1**.
     */
    bottomMarginAdj: 1,

    /**
     *| Parameter | Description |Type | Required | Values|
     *| --- | --- | --- | --- | --- |
     *| useMaxWidth | See notes | Boolean | 4 | True, False |
     *
     ***Notes:**when this flag is set the height and width is set to 100% and is then scaling with the
     *available space if not the absolute space required is used.
     *
     ***Default value true**.
     */
    useMaxWidth: true,

    /**
     *| Parameter | Description |Type | Required | Values|
     *| --- | --- | --- | --- | --- |
     *| rightAngles | Curved Arrows become Right Angles,  | 3 | 4 | True, False |
     *
     ***Notes:**This will display arrows that start and begin at the same node as right angles, rather than a curves
     ***Default value false**.
     */
    rightAngles: false
  },
  class: {
    arrowMarkerAbsolute: false
  },
  git: {
    arrowMarkerAbsolute: false
  },
  state: {
    dividerMargin: 10,
    sizeUnit: 5,
    padding: 8,
    textHeight: 10,
    titleShift: -15,
    noteMargin: 10,
    forkWidth: 70,
    forkHeight: 7,
    // Used
    miniPadding: 2,
    // Font size factor, this is used to guess the width of the edges labels before rendering by dagre
    // layout. This might need updating if/when switching font
    fontSizeFactor: 5.02,
    fontSize: 24,
    labelHeight: 16,
    edgeLengthFactor: '20',
    compositTitleSize: 35,
    radius: 5
  },

  /**
   * The object containing configurations specific for entity relationship diagrams
   */
  er: {
    /**
     *| Parameter | Description |Type | Required | Values|
     *| --- | --- | --- | --- | --- |
     *| diagramPadding | amount of padding around the diagram as a whole | Integer | Required | Any Positive Value |
     *
     ***Notes:**The amount of padding around the diagram as a whole so that embedded diagrams have margins, expressed in pixels
     ***Default value: 20**.
     */
    diagramPadding: 20,

    /**
     *| Parameter | Description |Type | Required | Values|
     *| --- | --- | --- | --- | --- |
     *| layoutDirection | Directional bias for layout of entities. | String | Required | "TB", "BT","LR","RL" |
     *
     ***Notes:**
     *'TB' for Top-Bottom, 'BT'for Bottom-Top, 'LR' for Left-Right, or 'RL' for Right to Left.
     * T = top, B = bottom, L = left, and R = right.
     ***Default value: TB **.
     */
    layoutDirection: 'TB',

    /**
     *| Parameter | Description |Type | Required | Values|
     *| --- | --- | --- | --- | --- |
     *| minEntityWidth | The mimimum width of an entity box, | Integer | Required| Any Positive Value  |
     *
     ***Notes:**expressed in pixels
     ***Default value: 100**.
     */
    minEntityWidth: 100,

    /**
     *| Parameter | Description |Type | Required | Values|
     *| --- | --- | --- | --- | --- |
     *| minEntityHeight| The minimum height of an entity box, | Integer | 4 | Any Positive Value |
     *
     ***Notes:**expressed in pixels
     ***Default value: 75 **
     */
    minEntityHeight: 75,

    /**
     *| Parameter | Description |Type | Required | Values|
     *| --- | --- | --- | --- | --- |
     *| entityPadding|minimum internal padding betweentext in box and  box borders| Integer | 4 | Any Positive Value |
     *
     ***Notes:**The minimum internal padding betweentext in an entity box and the enclosing box borders, expressed in pixels.
     ***Default value: 15 **
     */
    entityPadding: 15,

    /**
     *| Parameter | Description |Type | Required | Values|
     *| --- | --- | --- | --- | --- |
     *| stroke | Stroke color of box edges and lines | String | 4 | Any recognized color |
     ***Default value: gray **
     */
    stroke: 'gray',

    /**
     *| Parameter | Description |Type | Required | Values|
     *| --- | --- | --- | --- | --- |
     *| fill | Fill color of entity boxes | String | 4 | Any recognized color |
     *
     ***Notes:**
     ***Default value:'honeydew'**
     */
    fill: 'honeydew',

    /**
     *| Parameter | Description |Type | Required | Values|
     *| --- | --- | --- | --- | --- |
     *| fontSize| Font Size in pixels| Integer |  | Any Positive Value |
     *
     ***Notes:**Font size (expressed as an integer representing a number of pixels)
     ***Default value: 12 **
     */
    fontSize: 12,

    /**
     *| Parameter | Description |Type | Required | Values|
     *| --- | --- | --- | --- | --- |
     *| useMaxWidth | See Notes | Boolean | Required | true, false |
     *
     ***Notes:**
     *When this flag is set to true, the diagram width is locked to 100% and
     *scaled based on available space. If set to false, the diagram reserves its
     *absolute width.
     ***Default value: true**.
     */
    useMaxWidth: true
  }
};

// debugger;
config.class.arrowMarkerAbsolute = config.arrowMarkerAbsolute;
config.git.arrowMarkerAbsolute = config.arrowMarkerAbsolute;
export const defaultConfig = Object.freeze(config);

const siteConfig = assignWithDepth({}, defaultConfig);
const currentConfig = assignWithDepth({}, defaultConfig);

/**
<<<<<<< HEAD
=======
 *## setSiteConfig

>>>>>>> a6ec0381
 *| Function | Description         | Type    | Values             |
 *| --------- | ------------------- | ------- | ------------------ |
 *| setSiteConfig|Sets the siteConfig to desired values | Put Request | Any Values, except ones in secure array|

 ***Notes:**
 *Sets the siteConfig. The siteConfig is a protected configuration for repeat use. Calls to reset() will reset
 *the currentConfig to siteConfig. Calls to reset(configApi.defaultConfig) will reset siteConfig and currentConfig
 *to the defaultConfig
 *Note: currentConfig is set in this function

 **Default value: At default, will mirror Global Config**
 * @param conf - the base currentConfig to use as siteConfig
 * @returns {*} - the siteConfig
 */
export const setSiteConfig = conf => {
  assignWithDepth(currentConfig, conf, { clobber: true });
  // Set theme variables if user has set the theme option
  assignWithDepth(siteConfig, conf);

  return getSiteConfig();
};
/**
 *| Function | Description         | Type    |  Values             |
 *| --------- | ------------------- | ------- |  ------------------ |
 *| setSiteConfig|Returns the current siteConfig base configuration | Get Request | Returns Any Values  in siteConfig|

 ***Notes**:
 *Returns **any** values in siteConfig.
 * @returns {*}
 */
export const getSiteConfig = () => {
  return assignWithDepth({}, siteConfig);
};
/**
 *| Function  | Description         | Type    | Values             |
 *| --------- | ------------------- | ------- | ------------------ |
 *| setSiteConfig|Sets the siteConfig to desired values | Put Request| Any Values, except ones in secure array|


 ***Notes**:
 *Sets the currentConfig. The parameter conf is sanitized based on the siteConfig.secure keys. Any
 *values found in conf with key found in siteConfig.secure will be replaced with the corresponding
 *siteConfig value.
 * @param conf - the potential currentConfig
 * @returns {*} - the currentConfig merged with the sanitized conf
 */
export const setConfig = conf => {
  sanitize(conf);

  assignWithDepth(currentConfig, conf);
  return getConfig();
};
/**
 *| Function  | Description         | Type    | Return Values            |
 *| --------- | ------------------- | ------- | ------------------ |
 *| getConfig |Obtains the currentConfig | Get Request | Any Values from currentConfig|

 ***Notes**:
 *Returns **any** the currentConfig
 * @returns {*} - the currentConfig
 */
export const getConfig = () => {
  return assignWithDepth({}, currentConfig);
};
/**
 *| Function | Description         | Type    | Values             |
 *| --------- | ------------------- | ------- | ------------------ |
 *| sanitize  |Sets the siteConfig to desired values. | Put Request |None|

 *Ensures options parameter does not attempt to override siteConfig secure keys
 *Note: modifies options in-place
 * @param options - the potential setConfig parameter
 */
export const sanitize = options => {
  Object.keys(siteConfig.secure).forEach(key => {
    if (typeof options[siteConfig.secure[key]] !== 'undefined') {
      // DO NOT attempt to print options[siteConfig.secure[key]] within `${}` as a malicious script
      // can exploit the logger's attempt to stringify the value and execute arbitrary code
      logger.warn(
        `Denied attempt to modify a secure key ${siteConfig.secure[key]}`,
        options[siteConfig.secure[key]]
      );
      delete options[siteConfig.secure[key]];
    }
  });
};
/**
<<<<<<< HEAD
=======
 *## reset

>>>>>>> a6ec0381
 *| Function | Description         | Type    | Required | Values             |
 *| --------- | ------------------- | ------- | -------- | ------------------ |
 *| reset|Resets currentConfig to conf| Put Request | Required | None|
 *
 *| Parameter | Description |Type | Required | Values|
 *| --- | --- | --- | --- | --- |
 *| conf| base set of values, which currentConfig coul be **reset** to.| Dictionary | Required | Any Values, with respect to the secure Array|
 *
 **Notes :
 (default: current siteConfig ) (optional, default `getSiteConfig()`)
 * @param conf - the base currentConfig to reset to (default: current siteConfig )
 */
export const reset = (conf = getSiteConfig()) => {
  Object.keys(siteConfig).forEach(key => delete siteConfig[key]);
  Object.keys(currentConfig).forEach(key => delete currentConfig[key]);
  assignWithDepth(siteConfig, conf, { clobber: true });
  assignWithDepth(currentConfig, conf, { clobber: true });
};

const configApi = Object.freeze({
  sanitize,
  setSiteConfig,
  getSiteConfig,
  setConfig,
  getConfig,
  reset,
  defaultConfig
});
export default configApi;<|MERGE_RESOLUTION|>--- conflicted
+++ resolved
@@ -855,11 +855,6 @@
 const currentConfig = assignWithDepth({}, defaultConfig);
 
 /**
-<<<<<<< HEAD
-=======
- *## setSiteConfig
-
->>>>>>> a6ec0381
  *| Function | Description         | Type    | Values             |
  *| --------- | ------------------- | ------- | ------------------ |
  *| setSiteConfig|Sets the siteConfig to desired values | Put Request | Any Values, except ones in secure array|
@@ -947,11 +942,6 @@
   });
 };
 /**
-<<<<<<< HEAD
-=======
- *## reset
-
->>>>>>> a6ec0381
  *| Function | Description         | Type    | Required | Values             |
  *| --------- | ------------------- | ------- | -------- | ------------------ |
  *| reset|Resets currentConfig to conf| Put Request | Required | None|
