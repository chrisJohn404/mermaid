--- conflicted
+++ resolved
@@ -146,17 +146,14 @@
   gitGraph?: GitGraphDiagramConfig;
   c4?: C4DiagramConfig;
   sankey?: SankeyDiagramConfig;
-<<<<<<< HEAD
   packet?: PacketDiagramConfig;
-=======
   block?: BlockDiagramConfig;
->>>>>>> 9c6ad546
   dompurifyConfig?: DOMPurifyConfiguration;
   wrap?: boolean;
   fontSize?: number;
 }
-/**
-<<<<<<< HEAD
+
+/**
  * The object containing configurations specific for packet diagrams.
  *
  * This interface was referenced by `MermaidConfig`'s JSON-Schema
@@ -187,7 +184,9 @@
    * The vertical padding between the rows.
    */
   paddingY?: number;
-=======
+}
+
+/**
  * The object containing configurations specific for block diagrams.
  *
  * This interface was referenced by `MermaidConfig`'s JSON-Schema
@@ -195,7 +194,6 @@
  */
 export interface BlockDiagramConfig extends BaseDiagramConfig {
   padding?: number;
->>>>>>> 9c6ad546
 }
 /**
  * This interface was referenced by `MermaidConfig`'s JSON-Schema
