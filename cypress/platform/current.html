--- conflicted
+++ resolved
@@ -18,13 +18,6 @@
     <h1>info below</h1>
     <div style="display: flex;width: 100%; height: 100%">
       <div class="mermaid" style="width: 100%; height: 100%">
-<<<<<<< HEAD
-        graph LR
-          a[gorillan vaggar]|b[apan hoppar]--> c --> d
-          subgraph "One Two"
-            a1-->a2-->a3
-          end
-=======
         graph TB
           A --> B
           A ==> C
@@ -33,7 +26,6 @@
           A -.- F
           D -- Hello --> a
           D-- text including R TD space --xb
->>>>>>> b6157195
       </div>
 </div>
   <script src="./mermaid.js"></script>
