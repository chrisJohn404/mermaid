<<<<<<< HEAD
import dayjs from 'dayjs';
import { log } from '../../logger.js';
=======
import dayjs from 'dayjs/esm/index.js';
import { log } from '../../logger';
>>>>>>> d9ebb0d4
import {
  select,
  scaleTime,
  min,
  max,
  scaleLinear,
  interpolateHcl,
  axisBottom,
  axisTop,
  timeFormat,
  timeMinute,
  timeHour,
  timeDay,
  timeWeek,
  timeMonth,
} from 'd3';
import common from '../common/common.js';
import { getConfig } from '../../config.js';
import { configureSvgSize } from '../../setupGraphViewbox.js';

export const setConf = function () {
  log.debug('Something is calling, setConf, remove the call');
};

/**
 * For this issue:
 * https://github.com/mermaid-js/mermaid/issues/1618
 *
 * Finds the number of intersections between tasks that happen at any point in time.
 * Used to figure out how many rows are needed to display the tasks when the display
 * mode is set to 'compact'.
 *
 * @param tasks
 * @param orderOffset
 */
const getMaxIntersections = (tasks, orderOffset) => {
  let timeline = [...tasks].map(() => -Infinity);
  let sorted = [...tasks].sort((a, b) => a.startTime - b.startTime || a.order - b.order);
  let maxIntersections = 0;
  for (const element of sorted) {
    for (let j = 0; j < timeline.length; j++) {
      if (element.startTime >= timeline[j]) {
        timeline[j] = element.endTime;
        element.order = j + orderOffset;
        if (j > maxIntersections) {
          maxIntersections = j;
        }
        break;
      }
    }
  }

  return maxIntersections;
};

let w;
export const draw = function (text, id, version, diagObj) {
  const conf = getConfig().gantt;

  // diagObj.db.clear();
  // parser.parse(text);
  const securityLevel = getConfig().securityLevel;
  // Handle root and Document for when rendering in sandbox mode
  let sandboxElement;
  if (securityLevel === 'sandbox') {
    sandboxElement = select('#i' + id);
  }
  const root =
    securityLevel === 'sandbox'
      ? select(sandboxElement.nodes()[0].contentDocument.body)
      : select('body');
  const doc = securityLevel === 'sandbox' ? sandboxElement.nodes()[0].contentDocument : document;

  const elem = doc.getElementById(id);
  w = elem.parentElement.offsetWidth;

  if (w === undefined) {
    w = 1200;
  }

  if (conf.useWidth !== undefined) {
    w = conf.useWidth;
  }

  const taskArray = diagObj.db.getTasks();

  // Set height based on number of tasks

  let categories = [];

  for (const element of taskArray) {
    categories.push(element.type);
  }

  categories = checkUnique(categories);
  const categoryHeights = {};

  let h = 2 * conf.topPadding;
  if (diagObj.db.getDisplayMode() === 'compact' || conf.displayMode === 'compact') {
    const categoryElements = {};
    for (const element of taskArray) {
      if (categoryElements[element.section] === undefined) {
        categoryElements[element.section] = [element];
      } else {
        categoryElements[element.section].push(element);
      }
    }

    let intersections = 0;
    for (const category of Object.keys(categoryElements)) {
      const categoryHeight = getMaxIntersections(categoryElements[category], intersections) + 1;
      intersections += categoryHeight;
      h += categoryHeight * (conf.barHeight + conf.barGap);
      categoryHeights[category] = categoryHeight;
    }
  } else {
    h += taskArray.length * (conf.barHeight + conf.barGap);
    for (const category of categories) {
      categoryHeights[category] = taskArray.filter((task) => task.type === category).length;
    }
  }

  // Set viewBox
  elem.setAttribute('viewBox', '0 0 ' + w + ' ' + h);
  const svg = root.select(`[id="${id}"]`);

  // Set timescale
  const timeScale = scaleTime()
    .domain([
      min(taskArray, function (d) {
        return d.startTime;
      }),
      max(taskArray, function (d) {
        return d.endTime;
      }),
    ])
    .rangeRound([0, w - conf.leftPadding - conf.rightPadding]);

  /**
   * @param a
   * @param b
   */
  function taskCompare(a, b) {
    const taskA = a.startTime;
    const taskB = b.startTime;
    let result = 0;
    if (taskA > taskB) {
      result = 1;
    } else if (taskA < taskB) {
      result = -1;
    }
    return result;
  }

  // Sort the task array using the above taskCompare() so that
  // tasks are created based on their order of startTime
  taskArray.sort(taskCompare);

  makeGant(taskArray, w, h);

  configureSvgSize(svg, h, w, conf.useMaxWidth);

  svg
    .append('text')
    .text(diagObj.db.getDiagramTitle())
    .attr('x', w / 2)
    .attr('y', conf.titleTopMargin)
    .attr('class', 'titleText');

  /**
   * @param tasks
   * @param pageWidth
   * @param pageHeight
   */
  function makeGant(tasks, pageWidth, pageHeight) {
    const barHeight = conf.barHeight;
    const gap = barHeight + conf.barGap;
    const topPadding = conf.topPadding;
    const leftPadding = conf.leftPadding;

    const colorScale = scaleLinear()
      .domain([0, categories.length])
      .range(['#00B9FA', '#F95002'])
      .interpolate(interpolateHcl);

    drawExcludeDays(
      gap,
      topPadding,
      leftPadding,
      pageWidth,
      pageHeight,
      tasks,
      diagObj.db.getExcludes(),
      diagObj.db.getIncludes()
    );
    makeGrid(leftPadding, topPadding, pageWidth, pageHeight);
    drawRects(tasks, gap, topPadding, leftPadding, barHeight, colorScale, pageWidth, pageHeight);
    vertLabels(gap, topPadding, leftPadding, barHeight, colorScale);
    drawToday(leftPadding, topPadding, pageWidth, pageHeight);
  }

  /**
   * @param theArray
   * @param theGap
   * @param theTopPad
   * @param theSidePad
   * @param theBarHeight
   * @param theColorScale
   * @param w
   */
  function drawRects(theArray, theGap, theTopPad, theSidePad, theBarHeight, theColorScale, w) {
    // Get unique task orders. Required to draw the background rects when display mode is compact.
    const uniqueTaskOrderIds = [...new Set(theArray.map((item) => item.order))];
    const uniqueTasks = uniqueTaskOrderIds.map((id) => theArray.find((item) => item.order === id));

    // Draw background rects covering the entire width of the graph, these form the section rows.
    svg
      .append('g')
      .selectAll('rect')
      .data(uniqueTasks)
      .enter()
      .append('rect')
      .attr('x', 0)
      .attr('y', function (d, i) {
        // Ignore the incoming i value and use our order instead
        i = d.order;
        return i * theGap + theTopPad - 2;
      })
      .attr('width', function () {
        return w - conf.rightPadding / 2;
      })
      .attr('height', theGap)
      .attr('class', function (d) {
        for (const [i, category] of categories.entries()) {
          if (d.type === category) {
            return 'section section' + (i % conf.numberSectionStyles);
          }
        }
        return 'section section0';
      });

    // Draw the rects representing the tasks
    const rectangles = svg.append('g').selectAll('rect').data(theArray).enter();

    const links = diagObj.db.getLinks();

    // Render the tasks with links
    // Render the other tasks
    rectangles
      .append('rect')
      .attr('id', function (d) {
        return d.id;
      })
      .attr('rx', 3)
      .attr('ry', 3)
      .attr('x', function (d) {
        if (d.milestone) {
          return (
            timeScale(d.startTime) +
            theSidePad +
            0.5 * (timeScale(d.endTime) - timeScale(d.startTime)) -
            0.5 * theBarHeight
          );
        }
        return timeScale(d.startTime) + theSidePad;
      })
      .attr('y', function (d, i) {
        // Ignore the incoming i value and use our order instead
        i = d.order;
        return i * theGap + theTopPad;
      })
      .attr('width', function (d) {
        if (d.milestone) {
          return theBarHeight;
        }
        return timeScale(d.renderEndTime || d.endTime) - timeScale(d.startTime);
      })
      .attr('height', theBarHeight)
      .attr('transform-origin', function (d, i) {
        // Ignore the incoming i value and use our order instead
        i = d.order;

        return (
          (
            timeScale(d.startTime) +
            theSidePad +
            0.5 * (timeScale(d.endTime) - timeScale(d.startTime))
          ).toString() +
          'px ' +
          (i * theGap + theTopPad + 0.5 * theBarHeight).toString() +
          'px'
        );
      })
      .attr('class', function (d) {
        const res = 'task';

        let classStr = '';
        if (d.classes.length > 0) {
          classStr = d.classes.join(' ');
        }

        let secNum = 0;
        for (const [i, category] of categories.entries()) {
          if (d.type === category) {
            secNum = i % conf.numberSectionStyles;
          }
        }

        let taskClass = '';
        if (d.active) {
          if (d.crit) {
            taskClass += ' activeCrit';
          } else {
            taskClass = ' active';
          }
        } else if (d.done) {
          if (d.crit) {
            taskClass = ' doneCrit';
          } else {
            taskClass = ' done';
          }
        } else {
          if (d.crit) {
            taskClass += ' crit';
          }
        }

        if (taskClass.length === 0) {
          taskClass = ' task';
        }

        if (d.milestone) {
          taskClass = ' milestone ' + taskClass;
        }

        taskClass += secNum;

        taskClass += ' ' + classStr;

        return res + taskClass;
      });

    // Append task labels
    rectangles
      .append('text')
      .attr('id', function (d) {
        return d.id + '-text';
      })
      .text(function (d) {
        return d.task;
      })
      .attr('font-size', conf.fontSize)
      .attr('x', function (d) {
        let startX = timeScale(d.startTime);
        let endX = timeScale(d.renderEndTime || d.endTime);
        if (d.milestone) {
          startX += 0.5 * (timeScale(d.endTime) - timeScale(d.startTime)) - 0.5 * theBarHeight;
        }
        if (d.milestone) {
          endX = startX + theBarHeight;
        }
        const textWidth = this.getBBox().width;

        // Check id text width > width of rectangle
        if (textWidth > endX - startX) {
          if (endX + textWidth + 1.5 * conf.leftPadding > w) {
            return startX + theSidePad - 5;
          } else {
            return endX + theSidePad + 5;
          }
        } else {
          return (endX - startX) / 2 + startX + theSidePad;
        }
      })
      .attr('y', function (d, i) {
        // Ignore the incoming i value and use our order instead
        i = d.order;
        return i * theGap + conf.barHeight / 2 + (conf.fontSize / 2 - 2) + theTopPad;
      })
      .attr('text-height', theBarHeight)
      .attr('class', function (d) {
        const startX = timeScale(d.startTime);
        let endX = timeScale(d.endTime);
        if (d.milestone) {
          endX = startX + theBarHeight;
        }
        const textWidth = this.getBBox().width;

        let classStr = '';
        if (d.classes.length > 0) {
          classStr = d.classes.join(' ');
        }

        let secNum = 0;
        for (const [i, category] of categories.entries()) {
          if (d.type === category) {
            secNum = i % conf.numberSectionStyles;
          }
        }

        let taskType = '';
        if (d.active) {
          if (d.crit) {
            taskType = 'activeCritText' + secNum;
          } else {
            taskType = 'activeText' + secNum;
          }
        }

        if (d.done) {
          if (d.crit) {
            taskType = taskType + ' doneCritText' + secNum;
          } else {
            taskType = taskType + ' doneText' + secNum;
          }
        } else {
          if (d.crit) {
            taskType = taskType + ' critText' + secNum;
          }
        }

        if (d.milestone) {
          taskType += ' milestoneText';
        }

        // Check id text width > width of rectangle
        if (textWidth > endX - startX) {
          if (endX + textWidth + 1.5 * conf.leftPadding > w) {
            return classStr + ' taskTextOutsideLeft taskTextOutside' + secNum + ' ' + taskType;
          } else {
            return (
              classStr +
              ' taskTextOutsideRight taskTextOutside' +
              secNum +
              ' ' +
              taskType +
              ' width-' +
              textWidth
            );
          }
        } else {
          return classStr + ' taskText taskText' + secNum + ' ' + taskType + ' width-' + textWidth;
        }
      });

    const securityLevel = getConfig().securityLevel;

    // Wrap the tasks in an a tag for working links without javascript
    if (securityLevel === 'sandbox') {
      let sandboxElement;
      sandboxElement = select('#i' + id);
      const doc = sandboxElement.nodes()[0].contentDocument;

      rectangles
        .filter(function (d) {
          return links[d.id] !== undefined;
        })
        .each(function (o) {
          var taskRect = doc.querySelector('#' + o.id);
          var taskText = doc.querySelector('#' + o.id + '-text');
          const oldParent = taskRect.parentNode;
          var Link = doc.createElement('a');
          Link.setAttribute('xlink:href', links[o.id]);
          Link.setAttribute('target', '_top');
          oldParent.appendChild(Link);
          Link.appendChild(taskRect);
          Link.appendChild(taskText);
        });
    }
  }
  /**
   * @param theGap
   * @param theTopPad
   * @param theSidePad
   * @param w
   * @param h
   * @param tasks
   * @param excludes
   * @param includes
   */
  function drawExcludeDays(theGap, theTopPad, theSidePad, w, h, tasks, excludes, includes) {
    const minTime = tasks.reduce(
      (min, { startTime }) => (min ? Math.min(min, startTime) : startTime),
      0
    );
    const maxTime = tasks.reduce((max, { endTime }) => (max ? Math.max(max, endTime) : endTime), 0);
    const dateFormat = diagObj.db.getDateFormat();
    if (!minTime || !maxTime) {
      return;
    }

    const excludeRanges = [];
    let range = null;
    let d = dayjs(minTime);
    while (d.valueOf() <= maxTime) {
      if (diagObj.db.isInvalidDate(d, dateFormat, excludes, includes)) {
        if (!range) {
          range = {
            start: d,
            end: d,
          };
        } else {
          range.end = d;
        }
      } else {
        if (range) {
          excludeRanges.push(range);
          range = null;
        }
      }
      d = d.add(1, 'd');
    }

    const rectangles = svg.append('g').selectAll('rect').data(excludeRanges).enter();

    rectangles
      .append('rect')
      .attr('id', function (d) {
        return 'exclude-' + d.start.format('YYYY-MM-DD');
      })
      .attr('x', function (d) {
        return timeScale(d.start) + theSidePad;
      })
      .attr('y', conf.gridLineStartPadding)
      .attr('width', function (d) {
        const renderEnd = d.end.add(1, 'day');
        return timeScale(renderEnd) - timeScale(d.start);
      })
      .attr('height', h - theTopPad - conf.gridLineStartPadding)
      .attr('transform-origin', function (d, i) {
        return (
          (
            timeScale(d.start) +
            theSidePad +
            0.5 * (timeScale(d.end) - timeScale(d.start))
          ).toString() +
          'px ' +
          (i * theGap + 0.5 * h).toString() +
          'px'
        );
      })
      .attr('class', 'exclude-range');
  }

  /**
   * @param theSidePad
   * @param theTopPad
   * @param w
   * @param h
   */
  function makeGrid(theSidePad, theTopPad, w, h) {
    let bottomXAxis = axisBottom(timeScale)
      .tickSize(-h + theTopPad + conf.gridLineStartPadding)
      .tickFormat(timeFormat(diagObj.db.getAxisFormat() || conf.axisFormat || '%Y-%m-%d'));

    const reTickInterval = /^([1-9]\d*)(minute|hour|day|week|month)$/;
    const resultTickInterval = reTickInterval.exec(
      diagObj.db.getTickInterval() || conf.tickInterval
    );

    if (resultTickInterval !== null) {
      const every = resultTickInterval[1];
      const interval = resultTickInterval[2];
      switch (interval) {
        case 'minute':
          bottomXAxis.ticks(timeMinute.every(every));
          break;
        case 'hour':
          bottomXAxis.ticks(timeHour.every(every));
          break;
        case 'day':
          bottomXAxis.ticks(timeDay.every(every));
          break;
        case 'week':
          bottomXAxis.ticks(timeWeek.every(every));
          break;
        case 'month':
          bottomXAxis.ticks(timeMonth.every(every));
          break;
      }
    }

    svg
      .append('g')
      .attr('class', 'grid')
      .attr('transform', 'translate(' + theSidePad + ', ' + (h - 50) + ')')
      .call(bottomXAxis)
      .selectAll('text')
      .style('text-anchor', 'middle')
      .attr('fill', '#000')
      .attr('stroke', 'none')
      .attr('font-size', 10)
      .attr('dy', '1em');

    if (diagObj.db.topAxisEnabled() || conf.topAxis) {
      let topXAxis = axisTop(timeScale)
        .tickSize(-h + theTopPad + conf.gridLineStartPadding)
        .tickFormat(timeFormat(diagObj.db.getAxisFormat() || conf.axisFormat || '%Y-%m-%d'));

      if (resultTickInterval !== null) {
        const every = resultTickInterval[1];
        const interval = resultTickInterval[2];
        switch (interval) {
          case 'minute':
            topXAxis.ticks(timeMinute.every(every));
            break;
          case 'hour':
            topXAxis.ticks(timeHour.every(every));
            break;
          case 'day':
            topXAxis.ticks(timeDay.every(every));
            break;
          case 'week':
            topXAxis.ticks(timeWeek.every(every));
            break;
          case 'month':
            topXAxis.ticks(timeMonth.every(every));
            break;
        }
      }

      svg
        .append('g')
        .attr('class', 'grid')
        .attr('transform', 'translate(' + theSidePad + ', ' + theTopPad + ')')
        .call(topXAxis)
        .selectAll('text')
        .style('text-anchor', 'middle')
        .attr('fill', '#000')
        .attr('stroke', 'none')
        .attr('font-size', 10);
      // .attr('dy', '1em');
    }
  }

  /**
   * @param theGap
   * @param theTopPad
   */
  function vertLabels(theGap, theTopPad) {
    let prevGap = 0;

    const numOccurances = Object.keys(categoryHeights).map((d) => [d, categoryHeights[d]]);

    svg
      .append('g') // without doing this, impossible to put grid lines behind text
      .selectAll('text')
      .data(numOccurances)
      .enter()
      .append(function (d) {
        const rows = d[0].split(common.lineBreakRegex);
        const dy = -(rows.length - 1) / 2;

        const svgLabel = doc.createElementNS('http://www.w3.org/2000/svg', 'text');
        svgLabel.setAttribute('dy', dy + 'em');

        for (const [j, row] of rows.entries()) {
          const tspan = doc.createElementNS('http://www.w3.org/2000/svg', 'tspan');
          tspan.setAttribute('alignment-baseline', 'central');
          tspan.setAttribute('x', '10');
          if (j > 0) {
            tspan.setAttribute('dy', '1em');
          }
          tspan.textContent = row;
          svgLabel.appendChild(tspan);
        }
        return svgLabel;
      })
      .attr('x', 10)
      .attr('y', function (d, i) {
        if (i > 0) {
          for (let j = 0; j < i; j++) {
            prevGap += numOccurances[i - 1][1];
            return (d[1] * theGap) / 2 + prevGap * theGap + theTopPad;
          }
        } else {
          return (d[1] * theGap) / 2 + theTopPad;
        }
      })
      .attr('font-size', conf.sectionFontSize)
      .attr('class', function (d) {
        for (const [i, category] of categories.entries()) {
          if (d[0] === category) {
            return 'sectionTitle sectionTitle' + (i % conf.numberSectionStyles);
          }
        }
        return 'sectionTitle';
      });
  }

  /**
   * @param theSidePad
   * @param theTopPad
   * @param w
   * @param h
   */
  function drawToday(theSidePad, theTopPad, w, h) {
    const todayMarker = diagObj.db.getTodayMarker();
    if (todayMarker === 'off') {
      return;
    }

    const todayG = svg.append('g').attr('class', 'today');
    const today = new Date();
    const todayLine = todayG.append('line');

    todayLine
      .attr('x1', timeScale(today) + theSidePad)
      .attr('x2', timeScale(today) + theSidePad)
      .attr('y1', conf.titleTopMargin)
      .attr('y2', h - conf.titleTopMargin)
      .attr('class', 'today');

    if (todayMarker !== '') {
      todayLine.attr('style', todayMarker.replace(/,/g, ';'));
    }
  }

  /**
   * From this stack exchange question:
   * http://stackoverflow.com/questions/1890203/unique-for-arrays-in-javascript
   *
   * @param arr
   */
  function checkUnique(arr) {
    const hash = {};
    const result = [];
    for (let i = 0, l = arr.length; i < l; ++i) {
      if (!Object.prototype.hasOwnProperty.call(hash, arr[i])) {
        // it works with objects! in FF, at least
        hash[arr[i]] = true;
        result.push(arr[i]);
      }
    }
    return result;
  }
};

export default {
  setConf,
  draw,
};<|MERGE_RESOLUTION|>--- conflicted
+++ resolved
@@ -1,10 +1,5 @@
-<<<<<<< HEAD
-import dayjs from 'dayjs';
+import dayjs from 'dayjs/esm/index.js';
 import { log } from '../../logger.js';
-=======
-import dayjs from 'dayjs/esm/index.js';
-import { log } from '../../logger';
->>>>>>> d9ebb0d4
 import {
   select,
   scaleTime,
