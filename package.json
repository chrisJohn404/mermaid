{
  "name": "mermaid",
  "version": "9.1.6",
  "description": "Markdownish syntax for generating flowcharts, sequence diagrams, class diagrams, gantt charts and git graphs.",
  "main": "dist/mermaid.min.js",
  "module": "dist/mermaid.esm.min.mjs",
  "types": "dist/mermaid.d.ts",
  "exports": {
    ".": {
      "require": "./dist/mermaid.min.js",
      "import": "./dist/mermaid.esm.min.mjs",
      "types": "./dist/mermaid.d.ts"
    },
    "./*": "./*"
  },
  "keywords": [
    "diagram",
    "markdown",
    "flowchart",
    "sequence diagram",
    "gantt",
    "class diagram",
    "git graph"
  ],
  "scripts": {
    "build:dev": "webpack --mode development --progress --color",
    "build:prod": "webpack --mode production --progress --color",
    "build": "concurrently \"yarn build:dev\" \"yarn build:prod\"",
    "postbuild": "documentation build src/mermaidAPI.ts src/config.ts src/defaultConfig.ts --shallow -f md --markdown-toc false > docs/Setup.md",
    "build:watch": "yarn build:dev --watch",
    "release": "yarn build",
    "lint": "eslint --cache ./ --ext .js,.json,.html,.md",
    "lint:fix": "yarn lint --fix",
    "e2e:depr": "yarn lint && jest e2e --config e2e/jest.config.js",
    "cypress": "cypress run",
    "cypress:open": "cypress open",
    "e2e": "start-server-and-test dev http://localhost:9000/ cypress",
    "e2e-upd": "yarn lint && jest e2e -u --config e2e/jest.config.js",
    "dev": "webpack serve --config ./.webpack/webpack.config.e2e.babel.js",
    "ci": "jest src/.*",
    "test": "yarn lint && jest src/.*",
    "test:watch": "jest --watch src",
    "prepublishOnly": "yarn build && yarn test",
    "prepare": "husky install",
    "pre-commit": "lint-staged"
  },
  "repository": {
    "type": "git",
    "url": "https://github.com/mermaid-js/mermaid"
  },
  "author": "Knut Sveidqvist",
  "license": "MIT",
  "standard": {
    "ignore": [
      "**/parser/*.js",
      "dist/**/*.js",
      "cypress/**/*.js"
    ],
    "globals": [
      "page"
    ]
  },
  "dependencies": {
    "@braintree/sanitize-url": "^6.0.0",
    "d3": "^7.0.0",
    "dagre": "^0.8.5",
    "dagre-d3": "^0.6.4",
    "dompurify": "2.4.0",
    "graphlib": "^2.1.8",
    "khroma": "^2.0.0",
    "moment-mini": "2.24.0",
    "stylis": "^4.0.10"
  },
  "devDependencies": {
    "@applitools/eyes-cypress": "^3.25.7",
    "@babel/core": "^7.14.6",
    "@babel/eslint-parser": "^7.14.7",
    "@babel/preset-env": "^7.14.7",
    "@babel/register": "^7.14.5",
    "@commitlint/cli": "^17.1.2",
    "@commitlint/config-conventional": "^17.0.0",
    "@types/d3": "^7.4.0",
    "@types/dompurify": "^2.3.3",
    "@types/jest": "^28.1.7",
    "@types/stylis": "^4.0.2",
    "babel-jest": "^29.0.1",
    "babel-loader": "^8.2.2",
    "concurrently": "^7.0.0",
    "coveralls": "^3.0.2",
    "css-to-string-loader": "^0.1.3",
    "cypress": "9.7.0",
    "cypress-image-snapshot": "^4.0.1",
    "documentation": "13.2.0",
    "eslint": "^8.4.1",
    "eslint-config-prettier": "^8.3.0",
    "eslint-plugin-cypress": "^2.12.1",
    "eslint-plugin-html": "^7.1.0",
    "eslint-plugin-jest": "^27.0.1",
    "eslint-plugin-jsdoc": "^39.1.0",
    "eslint-plugin-json": "^3.1.0",
    "eslint-plugin-markdown": "^3.0.0",
    "eslint-plugin-prettier": "^4.0.0",
    "husky": "^8.0.0",
    "identity-obj-proxy": "^3.0.0",
    "jest": "^28.0.3",
    "jest-environment-jsdom": "^29.0.1",
    "jison": "^0.4.18",
    "js-base64": "3.7.2",
    "lint-staged": "^13.0.0",
    "moment": "^2.23.0",
    "path-browserify": "^1.0.1",
    "prettier": "^2.3.2",
    "prettier-plugin-jsdoc": "^0.3.30",
    "start-server-and-test": "^1.12.6",
<<<<<<< HEAD
    "terser-webpack-plugin": "^5.2.4",
    "ts-jest": "^28.0.8",
    "ts-loader": "^9.3.1",
    "typescript": "^4.7.4",
=======
    "terser-webpack-plugin": "^5.3.6",
>>>>>>> ac76fb73
    "webpack": "^5.53.0",
    "webpack-cli": "^4.7.2",
    "webpack-dev-server": "^4.10.1",
    "webpack-merge": "^5.8.0",
    "webpack-node-externals": "^3.0.0"
  },
  "resolutions": {
    "d3": "^7.0.0"
  },
  "files": [
    "dist"
  ],
  "sideEffects": [
    "**/*.css",
    "**/*.scss"
  ]
}<|MERGE_RESOLUTION|>--- conflicted
+++ resolved
@@ -112,14 +112,10 @@
     "prettier": "^2.3.2",
     "prettier-plugin-jsdoc": "^0.3.30",
     "start-server-and-test": "^1.12.6",
-<<<<<<< HEAD
-    "terser-webpack-plugin": "^5.2.4",
+    "terser-webpack-plugin": "^5.3.6",
     "ts-jest": "^28.0.8",
     "ts-loader": "^9.3.1",
     "typescript": "^4.7.4",
-=======
-    "terser-webpack-plugin": "^5.3.6",
->>>>>>> ac76fb73
     "webpack": "^5.53.0",
     "webpack-cli": "^4.7.2",
     "webpack-dev-server": "^4.10.1",
