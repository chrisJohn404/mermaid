--- conflicted
+++ resolved
@@ -62,12 +62,8 @@
     "d3": "^7.0.0",
     "dagre": "^0.8.5",
     "dagre-d3": "^0.6.4",
-<<<<<<< HEAD
     "dompurify": "2.3.10",
     "fast-clone": "^1.5.13",
-=======
-    "dompurify": "2.4.0",
->>>>>>> 98b2febe
     "graphlib": "^2.1.8",
     "khroma": "^2.0.0",
     "moment-mini": "^2.24.0",
