{
  "name": "mermaid",
  "version": "9.2.0-rc1",
  "description": "Markdownish syntax for generating flowcharts, sequence diagrams, class diagrams, gantt charts and git graphs.",
  "main": "dist/mermaid.core.mjs",
  "module": "dist/mermaid.core.mjs",
  "types": "dist/mermaid.d.ts",
  "type": "module",
  "exports": {
    ".": {
      "require": "./dist/mermaid.min.js",
      "import": "./dist/mermaid.core.mjs",
      "types": "./dist/mermaid.d.ts"
    },
    "./*": "./*"
  },
  "keywords": [
    "diagram",
    "markdown",
    "flowchart",
    "sequence diagram",
    "gantt",
    "class diagram",
    "git graph"
  ],
  "scripts": {
    "clean": "rimraf dist",
    "build:code": "node .esbuild/esbuild.cjs",
    "build:types": "tsc -p ./tsconfig.json --emitDeclarationOnly",
    "build:watch": "yarn build:code --watch",
    "build:esbuild": "concurrently \"yarn build:code\" \"yarn build:types\"",
    "build": "yarn clean; yarn build:esbuild",
    "dev": "node .esbuild/serve.cjs",
    "docs:build": "ts-node-esm src/docs.mts",
    "docs:verify": "ts-node-esm src/docs.mts --verify",
    "postbuild": "documentation build src/mermaidAPI.ts src/config.ts src/defaultConfig.ts --shallow -f md --markdown-toc false > src/docs/Setup.md && prettier --write src/docs/Setup.md && yarn docs:build",
    "release": "yarn build",
    "lint": "eslint --cache --ignore-path .gitignore . && yarn lint:jison && prettier --check .",
    "lint:fix": "eslint --fix --ignore-path .gitignore . && prettier --write .",
    "lint:jison": "ts-node-esm src/jison/lint.mts",
    "cypress": "cypress run",
    "cypress:open": "cypress open",
    "e2e": "start-server-and-test dev http://localhost:9000/ cypress",
    "e2e-upd": "yarn lint && jest e2e -u --config e2e/jest.config.js",
    "ci": "jest src/.*",
    "test": "yarn lint && jest src/.*",
    "test:watch": "jest --watch src",
    "prepublishOnly": "yarn build && yarn test",
    "prepare": "concurrently \"husky install\" \"yarn build\"",
    "pre-commit": "lint-staged"
  },
  "repository": {
    "type": "git",
    "url": "https://github.com/mermaid-js/mermaid"
  },
  "author": "Knut Sveidqvist",
  "license": "MIT",
  "standard": {
    "ignore": [
      "**/parser/*.js",
      "dist/**/*.js",
      "cypress/**/*.js"
    ],
    "globals": [
      "page"
    ]
  },
  "dependencies": {
    "@braintree/sanitize-url": "^6.0.0",
    "d3": "^7.0.0",
    "dagre": "^0.8.5",
    "dagre-d3": "^0.6.4",
    "dompurify": "2.4.0",
    "fast-clone": "^1.5.13",
    "graphlib": "^2.1.8",
    "khroma": "^2.0.0",
    "lodash": "^4.17.21",
    "moment-mini": "^2.24.0",
    "non-layered-tidy-tree-layout": "^2.0.2",
    "stylis": "^4.1.2"
  },
  "devDependencies": {
    "@applitools/eyes-cypress": "^3.25.7",
    "@commitlint/cli": "^17.1.2",
    "@commitlint/config-conventional": "^17.0.0",
    "@types/d3": "^7.4.0",
    "@types/dompurify": "^2.3.4",
    "@types/eslint": "^8.4.6",
    "@types/express": "^4.17.13",
    "@types/jest": "^28.1.7",
    "@types/lodash": "^4.14.184",
    "@types/stylis": "^4.0.2",
    "@typescript-eslint/eslint-plugin": "^5.37.0",
    "@typescript-eslint/parser": "^5.37.0",
<<<<<<< HEAD
    "concurrently": "^7.0.0",
=======
    "concurrently": "^7.4.0",
>>>>>>> 22dbe499
    "coveralls": "^3.0.2",
    "cypress": "^10.0.0",
    "cypress-image-snapshot": "^4.0.1",
    "documentation": "13.2.0",
    "esbuild": "^0.15.6",
    "esbuild-jest": "^0.5.0",
    "eslint": "^8.23.1",
    "eslint-config-prettier": "^8.5.0",
    "eslint-plugin-cypress": "^2.12.1",
    "eslint-plugin-html": "^7.1.0",
    "eslint-plugin-jest": "^27.0.4",
    "eslint-plugin-jsdoc": "^39.3.6",
    "eslint-plugin-json": "^3.1.0",
    "eslint-plugin-markdown": "^3.0.0",
    "express": "^4.18.1",
    "globby": "^13.1.2",
    "husky": "^8.0.0",
    "identity-obj-proxy": "^3.0.0",
    "jest": "^28.0.3",
    "jest-environment-jsdom": "^29.0.3",
    "jison": "^0.4.18",
    "js-base64": "3.7.2",
    "lint-staged": "^13.0.0",
    "moment": "^2.23.0",
    "path-browserify": "^1.0.1",
    "prettier": "^2.7.1",
    "prettier-plugin-jsdoc": "^0.4.2",
    "remark": "^14.0.2",
    "rimraf": "^3.0.2",
    "start-server-and-test": "^1.12.6",
    "ts-jest": "^28.0.8",
    "ts-node": "^10.9.1",
    "typescript": "^4.8.3",
    "unist-util-flatmap": "^1.0.0"
  },
  "resolutions": {
    "d3": "^7.0.0"
  },
  "files": [
    "dist"
  ],
  "sideEffects": [
    "**/*.css",
    "**/*.scss"
  ]
}<|MERGE_RESOLUTION|>--- conflicted
+++ resolved
@@ -92,11 +92,7 @@
     "@types/stylis": "^4.0.2",
     "@typescript-eslint/eslint-plugin": "^5.37.0",
     "@typescript-eslint/parser": "^5.37.0",
-<<<<<<< HEAD
-    "concurrently": "^7.0.0",
-=======
     "concurrently": "^7.4.0",
->>>>>>> 22dbe499
     "coveralls": "^3.0.2",
     "cypress": "^10.0.0",
     "cypress-image-snapshot": "^4.0.1",
