<html>
  <head>
    <link href="https://fonts.googleapis.com/css?family=Montserrat&display=swap" rel="stylesheet" />
    <link href="https://unpkg.com/tailwindcss@^1.0/dist/tailwind.min.css" rel="stylesheet" />
    <link
      rel="stylesheet"
      href="https://cdnjs.cloudflare.com/ajax/libs/font-awesome/4.7.0/css/font-awesome.min.css"
    />
    <link
      href="https://cdn.jsdelivr.net/npm/@mdi/font@6.9.96/css/materialdesignicons.min.css"
      rel="stylesheet"
    />
    <link
      href="https://fonts.googleapis.com/css?family=Noto+Sans+SC&display=swap"
      rel="stylesheet"
    />
    <link rel="preconnect" href="https://fonts.googleapis.com">
<link rel="preconnect" href="https://fonts.gstatic.com" crossorigin>
<link href="https://fonts.googleapis.com/css2?family=Kalam:wght@300;400;700&display=swap" rel="stylesheet">

    <style>
      body {
        /* background: rgb(221, 208, 208); */
        /* background:#333; */
        font-family: 'Arial';
        /* font-size: 18px !important; */
      }
      h1 {
        color: grey;
      }
      .mermaid2 {
        display: none;
      }
      .mermaid svg {
        /* font-size: 18px !important; */
        background-color: #efefef;
        background-image: radial-gradient(#fff 51%, transparent 91%),
          radial-gradient(#fff 51%, transparent 91%);
        background-size: 20px 20px;
        background-position: 0 0, 10px 10px;
        background-repeat: repeat;
      }
      .malware {
        position: fixed;
        bottom: 0;
        left: 0;
        right: 0;
        height: 150px;
        background: red;
        color: black;
        display: flex;
        display: flex;
        justify-content: center;
        align-items: center;
        font-family: monospace;
        font-size: 72px;
      }
      /* tspan {
        font-size: 6px !important;
      } */

          <style class="style-fonts">
      @font-face {
        font-family: "Virgil";
        src: url("https://excalidraw.com/Virgil.woff2");
      }
      @font-face {
        font-family: "Cascadia";
        src: url("https://excalidraw.com/Cascadia.woff2");
      }
      @font-face {
        font-family: "Assistant";
        src: url("https://excalidraw.com/Assistant-Regular.woff2");
      }
    </style>
    </style>
  </head>
  <body>
    <pre id="diagram" class="mermaid">
stateDiagram-v2
<<<<<<< HEAD
    state if_state <<choice>>
    [*] --> IsPositive
    IsPositive --> if_state
    if_state --> False: if n < 0
    if_state --> True : if n >= 0
=======
    [*] --> First
    state First {
        [*] --> second
        second --> [*]
    }


>>>>>>> 9f6fc5a0
  </pre
    >
    <pre id="diagram" class="mermaid2">
stateDiagram-v2
       Second
  </pre
    >
    <pre id="diagram" class="mermaid2">
    flowchart TB
      subgraph First
        Second
      end
    </pre>
    <pre id="diagram" class="mermaid2">
    flowchart TB
      A1 & A2 & A3 & A4 & A5 & A6 & A7 & A8 -->  C & D & E & F & G & H & I & J & K & L & M & N & O & P & Q & R & S & T & U & V & W & X & Y & Z
    </pre>
    <pre id="diagram" class="mermaid2">
flowchart
Node1:::class1 --> Node2:::class2
Node1:::class1 --> Node3:::class2
Node3 --> Node4((I am a circle)):::larger

classDef class1 fill:lightblue
classDef class2 fill:pink
classDef larger font-size:30px,fill:yellow
      </pre
    >
    <pre id="diagram" class="mermaid2">
stateDiagram-v2
    [*] --> Still
    Still --> [*]
    Still --> Moving
    Moving --> Still
    Moving --> Crash
    Crash --> [*]    </pre
    >
    <pre id="diagram" class="mermaid2">
flowchart RL
    subgraph "`one`"
      a1 -- l1 --> a2
      a1 -- l2 --> a2
    end
    </pre>
    <pre id="diagram" class="mermaid2">
flowchart RL
    subgraph "`one`"
      a1 -- l1 --> a2
      a1 -- l2 --> a2
    end
    </pre>
    <pre id="diagram" class="mermaid2">
flowchart
id["`A root with a long text that wraps to keep the node size in check. A root with a long text that wraps to keep the node size in check`"]</pre
    >
    <pre id="diagram" class="mermaid2">
flowchart LR
    A[A text that needs to be wrapped wraps to another line]
    B[A text that needs to be<br/>wrapped wraps to another line]
    C["`A text that needs to be wrapped to another line`"]</pre>
    <pre id="diagram" class="mermaid2">
flowchart LR
    C["`A text
        that needs
        to be wrapped
        in another
        way`"]
  </pre
    >
    <pre id="diagram" class="mermaid2">
      classDiagram-v2
        note "I love this diagram!\nDo you love it?"
    </pre>
    <pre id="diagram" class="mermaid2">
    stateDiagram-v2
    State1: The state with a note with minus - and plus + in it
    note left of State1
      Important information! You can write
      notes with . and  in them.
    end note    </pre
    >
    <pre id="diagram" class="mermaid2">
mindmap
root
  Child3(A node with an icon and with a long text that wraps to keep the node size in check)
</pre
    >
    <pre id="diagram" class="mermaid2">
      %%{init: {"theme": "forest"} }%%
mindmap
    id1[**Start2**<br/>end]
      id2[**Start2**<br />end]
      %% Another comment
      id3[**Start2**<br>end] %% Comment
      id4[**Start2**<br >end<br    >the very end]
    </pre>
    <pre id="diagram" class="mermaid2">
mindmap
    id1["`**Start2**
    second line 😎 with long text that is wrapping to the next line`"]
      id2["`Child **with bold** text`"]
      id3["`Children of which some
      is using *italic type of* text`"]
      id4[Child]
      id5["`Child
      Row
      and another
      `"]
    </pre>
    <pre id="diagram" class="mermaid2">
mindmap
    id1("`**Root**`"]
      id2["`A formatted text... with **bold** and *italics*`"]
      id3[Regular labels works as usual]
      id4["`Emojis and unicode works too: 🤓
      शान्तिः سلام  和平 `"]

    </pre>
    <pre id="diagram" class="mermaid2">
%%{init: {"flowchart": {"defaultRenderer": "elk"}} }%%
flowchart TB
  %% I could not figure out how to use double quotes in labels in Mermaid
  subgraph ibm[IBM Espresso CPU]
    core0[IBM PowerPC Broadway Core 0]
    core1[IBM PowerPC Broadway Core 1]
    core2[IBM PowerPC Broadway Core 2]

    rom[16 KB ROM]

    core0 --- core2

    rom --> core2
  end

  subgraph amd["`**AMD** Latte GPU`"]
    mem[Memory & I/O Bridge]
    dram[DRAM Controller]
    edram[32 MB EDRAM MEM1]
    rom[512 B SEEPROM]

    sata[SATA IF]
    exi[EXI]

    subgraph gx[GX]
      sram[3 MB 1T-SRAM]
    end

    radeon[AMD Radeon R7xx GX2]

    mem --- gx
    mem --- radeon

    rom --- mem

    mem --- sata
    mem --- exi

    dram --- sata
    dram --- exi
  end

  ddr3[2 GB DDR3 RAM MEM2]

  mem --- ddr3
  dram --- ddr3
  edram --- ddr3

  core1 --- mem

  exi --- rtc
  rtc{{rtc}}
</pre
    >
    <pre id="diagram" class="mermaid2">
%%{init: {"flowchart": {"defaultRenderer": "elk", "htmlLabels": false}} }%%
flowchart TB
  %% I could not figure out how to use double quotes in labels in Mermaid
  subgraph ibm[IBM Espresso CPU]
    core0[IBM PowerPC Broadway Core 0]
    core1[IBM PowerPC Broadway Core 1]
    core2[IBM PowerPC Broadway Core 2]

    rom[16 KB ROM]

    core0 --- core2

    rom --> core2
  end

  subgraph amd["`**AMD** Latte GPU`"]
    mem[Memory & I/O Bridge]
    dram[DRAM Controller]
    edram[32 MB EDRAM MEM1]
    rom[512 B SEEPROM]

    sata[SATA IF]
    exi[EXI]

    subgraph gx[GX]
      sram[3 MB 1T-SRAM]
    end

    radeon[AMD Radeon R7xx GX2]

    mem --- gx
    mem --- radeon

    rom --- mem

    mem --- sata
    mem --- exi

    dram --- sata
    dram --- exi
  end

  ddr3[2 GB DDR3 RAM MEM2]

  mem --- ddr3
  dram --- ddr3
  edram --- ddr3

  core1 --- mem

  exi --- rtc
  rtc{{rtc}}
</pre
    >

    <br />
    <pre id="diagram" class="mermaid2">
flowchart TB
  %% I could not figure out how to use double quotes in labels in Mermaid
  subgraph ibm[IBM Espresso CPU]
    core0[IBM PowerPC Broadway Core 0]
    core1[IBM PowerPC Broadway Core 1]
    core2[IBM PowerPC Broadway Core 2]

    rom[16 KB ROM]

    core0 --- core2

    rom --> core2
  end

  subgraph amd[AMD Latte GPU]
    mem[Memory & I/O Bridge]
    dram[DRAM Controller]
    edram[32 MB EDRAM MEM1]
    rom[512 B SEEPROM]

    sata[SATA IF]
    exi[EXI]

    subgraph gx[GX]
      sram[3 MB 1T-SRAM]
    end

    radeon[AMD Radeon R7xx GX2]

    mem --- gx
    mem --- radeon

    rom --- mem

    mem --- sata
    mem --- exi

    dram --- sata
    dram --- exi
  end

  ddr3[2 GB DDR3 RAM MEM2]

  mem --- ddr3
  dram --- ddr3
  edram --- ddr3

  core1 --- mem

  exi --- rtc
  rtc{{rtc}}
</pre
    >
    <br />
    &nbsp;
    <pre id="diagram" class="mermaid2">
      flowchart LR
  B1 --be be--x B2
  B1 --bo bo--o B3
  subgraph Ugge
      B2
      B3
      subgraph inner
          B4
          B5
      end
      subgraph inner2
        subgraph deeper
          C4
          C5
        end
        C6
      end

      B4 --> C4

      B3 -- X --> B4
      B2 --> inner

      C4 --> C5
  end

  subgraph outer
      B6
  end
  B6 --> B5
  </pre
    >
    <pre id="diagram" class="mermaid2">
sequenceDiagram
    Customer->>+Stripe: Makes a payment request
    Stripe->>+Bank: Forwards the payment request to the bank
    Bank->>+Customer: Asks for authorization
    Customer->>+Bank: Provides authorization
    Bank->>+Stripe: Sends a response with payment details
    Stripe->>+Merchant: Sends a notification of payment receipt
    Merchant->>+Stripe: Confirms the payment
    Stripe->>+Customer: Sends a confirmation of payment
    Customer->>+Merchant: Receives goods or services
        </pre
    >
    <pre id="diagram" class="mermaid2">
mindmap
  root((mindmap))
    Origins
      Long history
      ::icon(fa fa-book)
      Popularisation
        British popular psychology author Tony Buzan
    Research
      On effectiveness<br/>and features
      On Automatic creation
        Uses
            Creative techniques
            Strategic planning
            Argument mapping
    Tools
      Pen and paper
      Mermaid
    </pre>
    <br />
    <pre id="diagram" class="mermaid2">
  example-diagram
    </pre>

    <!-- <div id="cy"></div> -->
    <!-- <script src="http://localhost:9000/packages/mermaid-mindmap/dist/mermaid-mindmap-detector.js"></script> -->
    <!-- <script src="./mermaid-example-diagram-detector.js"></script>    -->
    <!-- <script src="//cdn.jsdelivr.net/npm/mermaid@9.1.7/dist/mermaid.min.js"></script> -->
    <!-- <script src="./mermaid.js"></script> -->

    <script type="module">
      // import mindmap from '../../packages/mermaid-mindmap/src/detector';
      // import example from '../../packages/mermaid-example-diagram/src/mermaid-example-diagram.core.mjs';
      import mermaid from './mermaid.esm.mjs';
      // await mermaid.registerExternalDiagrams([example]);
      mermaid.parseError = function (err, hash) {
        // console.error('Mermaid error: ', err);
      };
      // mermaid.initialize({
      //   // theme: 'forest',
      //   startOnLoad: true,
      //   logLevel: 0,
      //   flowchart: {
      //     // defaultRenderer: 'elk',
      //     useMaxWidth: false,
      //     // htmlLabels: false,
      //     htmlLabels: true,
      //   },
      //   // htmlLabels: false,
      //   gantt: {
      //     useMaxWidth: false,
      //   },
      //   useMaxWidth: false,
      // });
      mermaid.initialize({
        flowchart: { titleTopMargin: 10 },
        fontFamily: 'Kalam',
        sequence: {
          actorFontFamily: 'courier',
          noteFontFamily: 'courier',
          messageFontFamily: 'courier',
        },
        fontSize: 16,
        logLevel: 0,
      });
      function callback() {
        alert('It worked');
      }
      mermaid.parseError = function (err, hash) {
        console.error('In parse error:');
        console.error(err);
      };
      // mermaid.test1('first_slow', 1200).then((r) => console.info(r));
      // mermaid.test1('second_fast', 200).then((r) => console.info(r));
      // mermaid.test1('third_fast', 200).then((r) => console.info(r));
      // mermaid.test1('forth_slow', 1200).then((r) => console.info(r));
    </script>
  </body>
</html><|MERGE_RESOLUTION|>--- conflicted
+++ resolved
@@ -78,13 +78,6 @@
   <body>
     <pre id="diagram" class="mermaid">
 stateDiagram-v2
-<<<<<<< HEAD
-    state if_state <<choice>>
-    [*] --> IsPositive
-    IsPositive --> if_state
-    if_state --> False: if n < 0
-    if_state --> True : if n >= 0
-=======
     [*] --> First
     state First {
         [*] --> second
@@ -92,7 +85,6 @@
     }
 
 
->>>>>>> 9f6fc5a0
   </pre
     >
     <pre id="diagram" class="mermaid2">
