import { Diagram } from '../Diagram.js';
import { MermaidConfig } from '../config.type.js';
import type * as d3 from 'd3';

export interface InjectUtils {
  _log: any;
  _setLogLevel: any;
  _getConfig: any;
  _sanitizeText: any;
  _setupGraphViewbox: any;
  _commonDb: any;
  _parseDirective: any;
}

/**
 * Generic Diagram DB that may apply to any diagram type.
 */
export interface DiagramDB {
  clear?: () => void;
  setDiagramTitle?: (title: string) => void;
  setDisplayMode?: (title: string) => void;
  getAccTitle?: () => string;
  getAccDescription?: () => string;
  bindFunctions?: (element: Element) => void;
}

export interface DiagramDefinition {
  db: DiagramDB;
  renderer: any;
  parser: any;
  styles?: any;
  init?: (config: MermaidConfig) => void;
  injectUtils?: (
    _log: InjectUtils['_log'],
    _setLogLevel: InjectUtils['_setLogLevel'],
    _getConfig: InjectUtils['_getConfig'],
    _sanitizeText: InjectUtils['_sanitizeText'],
    _setupGraphViewbox: InjectUtils['_setupGraphViewbox'],
    _commonDb: InjectUtils['_commonDb'],
    _parseDirective: InjectUtils['_parseDirective']
  ) => void;
}

export interface DetectorRecord {
  detector: DiagramDetector;
  loader?: DiagramLoader;
}

export interface ExternalDiagramDefinition {
  id: string;
  detector: DiagramDetector;
  loader: DiagramLoader;
}

export type DiagramDetector = (text: string, config?: MermaidConfig) => boolean;
export type DiagramLoader = () => Promise<{ id: string; diagram: DiagramDefinition }>;

/**
 * Type for function draws diagram in the tag with id: id based on the graph definition in text.
 *
 * @param text - The text of the diagram.
 * @param id - The id of the diagram which will be used as a DOM element id.
 * @param version - MermaidJS version from package.json.
 * @param diagramObject - A standard diagram containing the DB and the text and type etc of the diagram.
 */
export type DrawDefinition = (
  text: string,
  id: string,
  version: string,
  diagramObject: Diagram
) => void;

/**
 * Type for function parse directive from diagram code.
 *
 * @param statement -
 * @param context -
 * @param type -
 */
export type ParseDirectiveDefinition = (statement: string, context: string, type: string) => void;

export type HTML = d3.Selection<HTMLIFrameElement, unknown, Element | null, unknown>;

<<<<<<< HEAD
export type SVG = d3.Selection<SVGSVGElement, unknown, Element | null, unknown>;
=======
export type SVG = d3.Selection<SVGSVGElement, unknown, Element, unknown>;

export type DiagramStylesProvider = (options?: any) => string;
>>>>>>> d9db2edf
<|MERGE_RESOLUTION|>--- conflicted
+++ resolved
@@ -81,10 +81,6 @@
 
 export type HTML = d3.Selection<HTMLIFrameElement, unknown, Element | null, unknown>;
 
-<<<<<<< HEAD
 export type SVG = d3.Selection<SVGSVGElement, unknown, Element | null, unknown>;
-=======
-export type SVG = d3.Selection<SVGSVGElement, unknown, Element, unknown>;
 
-export type DiagramStylesProvider = (options?: any) => string;
->>>>>>> d9db2edf
+export type DiagramStylesProvider = (options?: any) => string;