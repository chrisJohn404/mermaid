--- conflicted
+++ resolved
@@ -1,7 +1,3 @@
-<<<<<<< HEAD
-import { getConfig } from '../../diagram-api/diagramAPI.js';
-=======
->>>>>>> f47dec36
 import type { DrawDefinition } from '../../diagram-api/types.js';
 import { log } from '../../logger.js';
 import { getDiagramElement } from '../../rendering-util/insertElementsForSize.js';
@@ -9,91 +5,6 @@
 import { setupViewPortForSVG } from '../../rendering-util/setupViewPortForSVG.js';
 import type { LayoutData } from '../../rendering-util/types.js';
 import type { FilledMindMapNode } from './mindmapTypes.js';
-<<<<<<< HEAD
-import { drawNode } from './svgDraw.js';
-import defaultConfig from '../../defaultConfig.js';
-import type { MindmapDB } from './mindmapDb.js';
-
-async function _drawNodes(
-  db: MindmapDB,
-  svg: any,
-  mindmap: FilledMindMapNode,
-  section: number,
-  conf: any
-) {
-  await drawNode(db, svg, mindmap, section, conf);
-  if (mindmap.children) {
-    await Promise.all(
-      mindmap.children.map((child, index) =>
-        _drawNodes(db, svg, child, section < 0 ? index : section, conf)
-      )
-    );
-  }
-}
-
-/**
- * Update the layout data with actual node dimensions after drawing
- */
-function _updateNodeDimensions(data4Layout: LayoutData, mindmapRoot: FilledMindMapNode) {
-  const updateNode = (node: FilledMindMapNode) => {
-    // Find the corresponding node in the layout data
-    const layoutNode = data4Layout.nodes.find((n) => n.id === node.id.toString());
-    if (layoutNode) {
-      // Update with the actual dimensions calculated by drawNode
-      layoutNode.width = node.width;
-      layoutNode.height = node.height;
-      log.debug('Updated node dimensions:', node.id, 'width:', node.width, 'height:', node.height);
-    }
-
-    // Recursively update children
-    if (node.children) {
-      node.children.forEach(updateNode);
-    }
-  };
-
-  updateNode(mindmapRoot);
-}
-
-export const draw: DrawDefinition = async (text, id, _version, diagObj) => {
-  log.debug('Rendering mindmap diagram\n' + text);
-  const { securityLevel, mindmap: conf, layout } = getConfig();
-
-  // Draw the nodes first to get their dimensions, then update the layout data
-  const db = diagObj.db as MindmapDB;
-
-  // The getData method provided in all supported diagrams is used to extract the data from the parsed structure
-  // into the Layout data format
-  const data4Layout = db.getData();
-
-  // Create the root SVG - the element is the div containing the SVG element
-  const svg = getDiagramElement(id, securityLevel);
-
-  data4Layout.type = diagObj.type;
-  data4Layout.layoutAlgorithm = getRegisteredLayoutAlgorithm(layout, {
-    fallback: 'cose-bilkent',
-  });
-  // For mindmap diagrams, prioritize mindmap-specific layout algorithm configuration
-
-  data4Layout.diagramId = id;
-
-  // Ensure required properties are set for compatibility with different layout algorithms
-  data4Layout.markers = ['point'];
-  data4Layout.direction = 'TB';
-
-  const mm = db.getMindmap();
-  if (!mm) {
-    return;
-  }
-
-  // Use the unified rendering system
-  await render(data4Layout, svg);
-  // Setup the view box and size of the svg element
-  setupViewPortForSVG(
-    svg,
-    conf?.padding ?? defaultConfig.mindmap.padding,
-    'mindmapDiagram',
-    conf?.useMaxWidth ?? defaultConfig.mindmap.useMaxWidth
-=======
 import defaultConfig from '../../defaultConfig.js';
 import type { MindmapDB } from './mindmapDb.js';
 
@@ -167,7 +78,6 @@
     data4Layout.config.mindmap?.padding ?? defaultConfig.mindmap.padding,
     'mindmapDiagram',
     data4Layout.config.mindmap?.useMaxWidth ?? defaultConfig.mindmap.useMaxWidth
->>>>>>> f47dec36
   );
 };
 
