import type { SVG } from '../diagram-api/types.js';
import type { InternalHelpers } from '../internals.js';
import { internalHelpers } from '../internals.js';
import { log } from '../logger.js';
import type { LayoutData } from './types.js';

// console.log('MUST be removed, this only for keeping dev server working');
// import tmp from './layout-algorithms/dagre/index.js';

export interface RenderOptions {
  algorithm?: string;
}

export interface LayoutAlgorithm {
  render(
    layoutData: LayoutData,
    svg: SVG,
    helpers: InternalHelpers,
    options?: RenderOptions
  ): Promise<void>;
}

export type LayoutLoader = () => Promise<LayoutAlgorithm>;
export interface LayoutLoaderDefinition {
  name: string;
  loader: LayoutLoader;
  algorithm?: string;
}

const layoutAlgorithms: Record<string, LayoutLoaderDefinition> = {};

export const registerLayoutLoaders = (loaders: LayoutLoaderDefinition[]) => {
  for (const loader of loaders) {
    layoutAlgorithms[loader.name] = loader;
  }
};

// TODO: Should we load dagre without lazy loading?
const registerDefaultLayoutLoaders = () => {
  registerLayoutLoaders([
    {
      name: 'dagre',
      loader: async () => await import('./layout-algorithms/dagre/index.js'),
    },
<<<<<<< HEAD
    {
      name: 'cose-bilkent',
      loader: async () => await import('./layout-algorithms/cose-bilkent/index.js'),
    },
=======
    ...(includeLargeFeatures
      ? [
          {
            name: 'cose-bilkent',
            loader: async () => await import('./layout-algorithms/cose-bilkent/index.js'),
          },
        ]
      : []),
>>>>>>> f47dec36
  ]);
};

registerDefaultLayoutLoaders();

export const render = async (data4Layout: LayoutData, svg: SVG) => {
  if (!(data4Layout.layoutAlgorithm in layoutAlgorithms)) {
    throw new Error(`Unknown layout algorithm: ${data4Layout.layoutAlgorithm}`);
  }

  const layoutDefinition = layoutAlgorithms[data4Layout.layoutAlgorithm];
  const layoutRenderer = await layoutDefinition.loader();
  return layoutRenderer.render(data4Layout, svg, internalHelpers, {
    algorithm: layoutDefinition.algorithm,
  });
};

/**
 * Get the registered layout algorithm. If the algorithm is not registered, use the fallback algorithm.
 */
export const getRegisteredLayoutAlgorithm = (algorithm = '', { fallback = 'dagre' } = {}) => {
  if (algorithm in layoutAlgorithms) {
    return algorithm;
  }
  if (fallback in layoutAlgorithms) {
    log.warn(`Layout algorithm ${algorithm} is not registered. Using ${fallback} as fallback.`);
    return fallback;
  }
  throw new Error(`Both layout algorithms ${algorithm} and ${fallback} are not registered.`);
};<|MERGE_RESOLUTION|>--- conflicted
+++ resolved
@@ -42,12 +42,6 @@
       name: 'dagre',
       loader: async () => await import('./layout-algorithms/dagre/index.js'),
     },
-<<<<<<< HEAD
-    {
-      name: 'cose-bilkent',
-      loader: async () => await import('./layout-algorithms/cose-bilkent/index.js'),
-    },
-=======
     ...(includeLargeFeatures
       ? [
           {
@@ -56,7 +50,6 @@
           },
         ]
       : []),
->>>>>>> f47dec36
   ]);
 };
 
