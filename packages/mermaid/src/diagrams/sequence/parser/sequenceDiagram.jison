--- conflicted
+++ resolved
@@ -377,7 +377,6 @@
 	: SOLID_OPEN_ARROW  { $$ = yy.LINETYPE.SOLID_OPEN; }
 	| DOTTED_OPEN_ARROW { $$ = yy.LINETYPE.DOTTED_OPEN; }
 	| SOLID_ARROW       { $$ = yy.LINETYPE.SOLID; }
-<<<<<<< HEAD
 	
 	| SOLID_ARROW_TOP    { $$ = yy.LINETYPE.SOLID_TOP; }
 	| SOLID_ARROW_BOTTOM { $$ = yy.LINETYPE.SOLID_BOTTOM; }
@@ -400,9 +399,6 @@
 	| STICK_ARROW_BOTTOM_REVERSE_DOTTED { $$ = yy.LINETYPE.STICK_ARROW_BOTTOM_REVERSE_DOTTED; }
 
   | BIDIRECTIONAL_SOLID_ARROW       { $$ = yy.LINETYPE.BIDIRECTIONAL_SOLID; }
-=======
-	| BIDIRECTIONAL_SOLID_ARROW       { $$ = yy.LINETYPE.BIDIRECTIONAL_SOLID; }
->>>>>>> 69952484
 	| DOTTED_ARROW      { $$ = yy.LINETYPE.DOTTED; }
 	| BIDIRECTIONAL_DOTTED_ARROW      { $$ = yy.LINETYPE.BIDIRECTIONAL_DOTTED; }
 	| SOLID_CROSS       { $$ = yy.LINETYPE.SOLID_CROSS; }
