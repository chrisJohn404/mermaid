import { imgSnapshotTest, renderGraph } from '../../helpers/util.ts';

describe('User journey diagram', () => {
  it('Simple test', () => {
    imgSnapshotTest(
      `journey
title Adding journey diagram functionality to mermaid
section Order from website
    `,
      {}
    );
  });

  it('should render a user journey chart', () => {
    imgSnapshotTest(
      `
    journey
    title My working day
    section Go to work
      Make tea: 5: Me
      Go upstairs: 3: Me
      Do work: 1: Me, Cat
    section Go home
      Go downstairs: 5: Me
      Sit down: 3: Me
      `,
      {}
    );
  });

  it('should render a user journey diagram when useMaxWidth is true (default)', () => {
    renderGraph(
      `journey
title E-Commerce
section Order from website
  Add to cart: 5: Me
section Checkout from website
  Add payment details: 5: Me
    `,
      { journey: { useMaxWidth: true } }
    );
    cy.get('svg').should((svg) => {
      expect(svg).to.have.attr('width', '100%');
      expect(svg).to.have.attr('height');
      // const height = parseFloat(svg.attr('height'));
      // expect(height).to.eq(565);
      const style = svg.attr('style');
      expect(style).to.match(/^max-width: [\d.]+px;$/);
      const maxWidthValue = parseFloat(style.match(/[\d.]+/g).join(''));
      expect(maxWidthValue).to.eq(700);
    });
  });

  it('should render a user journey diagram when useMaxWidth is false', () => {
    imgSnapshotTest(
      `journey
title E-Commerce
section Order from website
  Add to cart: 5: Me
section Checkout from website
  Add payment details: 5: Me
    `,
      { journey: { useMaxWidth: false } }
    );
  });

<<<<<<< HEAD
  it('should correctly render the user journey diagram title with the specified styling', () => {
    renderGraph(
      `---
config:
  journey:
    titleColor: "#2900A5"
    titleFontFamily: "Times New Roman"
    titleFontSize: "5rem"
---

journey
    title User Journey Example
    section Onboarding
        Sign Up: 5: John, Shahir
        Complete Profile: 4: John
    section Engagement
        Browse Features: 3: John
        Use Core Functionality: 4: John
    section Retention
        Revisit Application: 5: John
        Invite Friends: 3: John

        size: 2rem
    `
    );

    cy.get('text').contains('User Journey Example').as('title');
    cy.get('@title').then(($title) => {
      expect($title).to.have.attr('fill', '#2900A5');
      expect($title).to.have.attr('font-family', 'Times New Roman');
      expect($title).to.have.attr('font-size', '5rem');
    });
  });
=======
  it('should initialize with a left margin of 150px for user journeys', () => {
    renderGraph(
      `
      ---
      config:
        journey:
          maxLabelWidth: 320
      ---
      journey
        title User Journey Example
        section Onboarding
            Sign Up: 5:
            Browse Features: 3:
            Use Core Functionality: 4:
        section Engagement
            Browse Features: 3
            Use Core Functionality: 4
      `,
      { journey: { useMaxWidth: true } }
    );

    let diagramStartX;

    cy.contains('foreignobject', 'Sign Up').then(($diagram) => {
      diagramStartX = parseFloat($diagram.attr('x'));
      expect(diagramStartX).to.be.closeTo(150, 2);
    });
  });

  it('should maintain sufficient space between legend and diagram when legend labels are longer', () => {
    renderGraph(
      `journey
      title  Web hook life cycle
      section Darkoob
        Make preBuilt:5: Darkoob user
        register slug : 5: Darkoob userf deliberately increasing the size of this label to check if distance between legend and diagram is  maintained
        Map slug to a Prebuilt Job:5: Darkoob user
      section External Service
        set Darkoob slug as hook for an Event : 5 : admin Exjjjnjjjj qwerty
        listen to the events : 5 :  External Service
        call darkoob endpoint : 5 : External Service
      section Darkoob
        check for inputs : 5 : DarkoobAPI
        run the prebuilt job : 5 : DarkoobAPI
        `,
      { journey: { useMaxWidth: true } }
    );

    let LabelEndX, diagramStartX;

    // Get right edge of the legend
    cy.contains('tspan', 'Darkoob userf').then((textBox) => {
      const bbox = textBox[0].getBBox();
      LabelEndX = bbox.x + bbox.width;
    });

    // Get left edge of the diagram
    cy.contains('foreignobject', 'Make preBuilt').then((rect) => {
      diagramStartX = parseFloat(rect.attr('x'));
    });

    // Assert right edge of the diagram is greater than or equal to the right edge of the label
    cy.then(() => {
      expect(diagramStartX).to.be.gte(LabelEndX);
    });
  });

  it('should wrap a single long word with hyphenation', () => {
    renderGraph(
      `
      ---
      config:
        journey:
          maxLabelWidth: 100
      ---
      journey
        title Long Word Test
        section Test
          VeryLongWord: 5: Supercalifragilisticexpialidocious
      `,
      { journey: { useMaxWidth: true } }
    );

    // Verify that the line ends with a hyphen, indicating proper hyphenation for words exceeding maxLabelWidth.
    cy.get('tspan').then((tspans) => {
      const hasHyphen = [...tspans].some((t) => t.textContent.trim().endsWith('-'));
      return expect(hasHyphen).to.be.true;
    });
  });

  it('should wrap text on whitespace without adding hyphens', () => {
    renderGraph(
      `
      ---
      config:
        journey:
          maxLabelWidth: 200
      ---
      journey
        title Whitespace Test
        section Test
          TextWithSpaces: 5: Gustavo Fring is played by Giancarlo Esposito and is a character in Breaking Bad.
      `,
      { journey: { useMaxWidth: true } }
    );

    // Verify that none of the text spans end with a hyphen.
    cy.get('tspan').each(($el) => {
      const text = $el.text();
      expect(text.trim()).not.to.match(/-$/);
    });
  });

  it('should wrap long labels into multiple lines, keep them under max width, and maintain margins', () => {
    renderGraph(
      `
      ---
      config:
        journey:
          maxLabelWidth: 320
      ---
      journey
        title User Journey Example
        section Onboarding
            Sign Up: 5: This is a long label that will be split into multiple lines to test the wrapping functionality
            Browse Features: 3: This is another long label that will be split into multiple lines to test the wrapping functionality
            Use Core Functionality: 4: This is yet another long label that will be split into multiple lines to test the wrapping functionality
        section Engagement
            Browse Features: 3
            Use Core Functionality: 4
      `,
      { journey: { useMaxWidth: true } }
    );

    let diagramStartX, maxLineWidth;

    // Get the diagram's left edge x-coordinate
    cy.contains('foreignobject', 'Sign Up')
      .then(($diagram) => {
        diagramStartX = parseFloat($diagram.attr('x'));
      })
      .then(() => {
        cy.get('text.legend').then(($lines) => {
          // Check that there are multiple lines
          expect($lines.length).to.be.equal(9);

          // Check that all lines are under the maxLabelWidth
          $lines.each((index, el) => {
            const bbox = el.getBBox();
            expect(bbox.width).to.be.lte(320);
            maxLineWidth = Math.max(maxLineWidth || 0, bbox.width);
          });

          /** The expected margin between the diagram and the legend is 150px, as defined by
           *  conf.leftMargin in user-journey-config.js
           */
          expect(diagramStartX - maxLineWidth).to.be.closeTo(150, 2);
        });
      });
  });
>>>>>>> eb998743
});<|MERGE_RESOLUTION|>--- conflicted
+++ resolved
@@ -64,41 +64,6 @@
     );
   });
 
-<<<<<<< HEAD
-  it('should correctly render the user journey diagram title with the specified styling', () => {
-    renderGraph(
-      `---
-config:
-  journey:
-    titleColor: "#2900A5"
-    titleFontFamily: "Times New Roman"
-    titleFontSize: "5rem"
----
-
-journey
-    title User Journey Example
-    section Onboarding
-        Sign Up: 5: John, Shahir
-        Complete Profile: 4: John
-    section Engagement
-        Browse Features: 3: John
-        Use Core Functionality: 4: John
-    section Retention
-        Revisit Application: 5: John
-        Invite Friends: 3: John
-
-        size: 2rem
-    `
-    );
-
-    cy.get('text').contains('User Journey Example').as('title');
-    cy.get('@title').then(($title) => {
-      expect($title).to.have.attr('fill', '#2900A5');
-      expect($title).to.have.attr('font-family', 'Times New Roman');
-      expect($title).to.have.attr('font-size', '5rem');
-    });
-  });
-=======
   it('should initialize with a left margin of 150px for user journeys', () => {
     renderGraph(
       `
@@ -259,5 +224,38 @@
         });
       });
   });
->>>>>>> eb998743
+
+  it('should correctly render the user journey diagram title with the specified styling', () => {
+    renderGraph(
+      `---
+config:
+  journey:
+    titleColor: "#2900A5"
+    titleFontFamily: "Times New Roman"
+    titleFontSize: "5rem"
+---
+
+journey
+    title User Journey Example
+    section Onboarding
+        Sign Up: 5: John, Shahir
+        Complete Profile: 4: John
+    section Engagement
+        Browse Features: 3: John
+        Use Core Functionality: 4: John
+    section Retention
+        Revisit Application: 5: John
+        Invite Friends: 3: John
+
+        size: 2rem
+    `
+    );
+
+    cy.get('text').contains('User Journey Example').as('title');
+    cy.get('@title').then(($title) => {
+      expect($title).to.have.attr('fill', '#2900A5');
+      expect($title).to.have.attr('font-family', 'Times New Roman');
+      expect($title).to.have.attr('font-size', '5rem');
+    });
+  });
 });