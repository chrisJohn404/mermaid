import type {
  InternalHelpers,
  LayoutData,
  RenderOptions,
  SVG,
  SVGGroup,
} from '@mermaid-chart/mermaid';
// @ts-ignore TODO: Investigate D3 issue
import { curveLinear } from 'd3';
import ELK from 'elkjs/lib/elk.bundled.js';
import { type TreeData, findCommonAncestor } from './find-common-ancestor.js';

type Node = LayoutData['nodes'][number];

// Minimal structural type to avoid depending on d3 Selection typings
interface D3Selection<T extends Element> {
  node(): T | null;
  attr(name: string, value: string): D3Selection<T>;
}

interface LabelData {
  width: number;
  height: number;
  wrappingWidth?: number;
  labelNode?: SVGGElement | null;
}

interface NodeWithVertex extends Omit<Node, 'domId'> {
  children?: LayoutData['nodes'];
  labelData?: LabelData;
  domId?: D3Selection<SVGAElement | SVGGElement>;
}

export const render = async (
  data4Layout: LayoutData,
  svg: SVG,
  {
    common,
    getConfig,
    insertCluster,
    insertEdge,
    insertEdgeLabel,
    insertMarkers,
    insertNode,
    interpolateToCurve,
    labelHelper,
    log,
    positionEdgeLabel,
  }: InternalHelpers,
  { algorithm }: RenderOptions
) => {
  const nodeDb: Record<string, any> = {};
  const clusterDb: Record<string, any> = {};

  const addVertex = async (
    nodeEl: SVGGroup,
    graph: { children: NodeWithVertex[] },
    nodeArr: Node[],
    node: Node
  ) => {
    const labelData: LabelData = { width: 0, height: 0 };

    const config = getConfig();

    // Add the element to the DOM
    if (!node.isGroup) {
      const child = node as NodeWithVertex;
      graph.children.push(child);
      nodeDb[node.id] = node;

      const childNodeEl = await insertNode(nodeEl, node, { config, dir: node.dir });
      const boundingBox = childNodeEl.node()!.getBBox();
      // Store the domId separately for rendering, not in the ELK graph
      child.domId = childNodeEl;
      child.width = boundingBox.width;
      child.height = boundingBox.height;
    } else {
      // A subgraph
      const child: NodeWithVertex & { children: NodeWithVertex[] } = {
        ...node,
        children: [],
      };
      // Let elk render with the copy
      graph.children.push(child);
      // Save the original containing the intersection function
      nodeDb[node.id] = child;
      await addVertices(nodeEl, nodeArr, child, node.id);

      if (node.label) {
        // @ts-ignore TODO: fix this
        const { shapeSvg, bbox } = await labelHelper(nodeEl, node, undefined, true);
        labelData.width = bbox.width;
        labelData.wrappingWidth = config.flowchart!.wrappingWidth;
        // Give some padding for elk
        labelData.height = bbox.height - 2;
        labelData.labelNode = shapeSvg.node();
        // We need the label hight to be able to size the subgraph;
        shapeSvg.remove();
      } else {
        // Subgraph without label
        labelData.width = 0;
        labelData.height = 0;
      }
      child.labelData = labelData;
      child.domId = nodeEl;
    }
  };

  const addVertices = async function (
    nodeEl: SVGGroup,
    nodeArr: Node[],
    graph: { children: NodeWithVertex[] },
    parentId?: string
  ) {
    const siblings = nodeArr.filter((node) => node?.parentId === parentId);
    log.info('addVertices APA12', siblings, parentId);
    // Iterate through each item in the vertex object (containing all the vertices found) in the graph definition
    await Promise.all(
      siblings.map(async (node) => {
        await addVertex(nodeEl, graph, nodeArr, node);
      })
    );
    return graph;
  };

  const drawNodes = async (
    relX: number,
    relY: number,
    nodeArray: any[],
    svg: any,
    subgraphsEl: SVGGroup,
    depth: number
  ) => {
    await Promise.all(
      nodeArray.map(async function (node: {
        id: string | number;
        x: any;
        y: any;
        width: number;
        labels: { width: any }[];
        height: number;
        isGroup: any;
        labelData: any;
        offset: { posX: number; posY: number };
        shape: any;
        domId: { node: () => any; attr: (arg0: string, arg1: string) => void };
      }) {
        if (node) {
          nodeDb[node.id] = node;
          nodeDb[node.id].offset = {
            posX: node.x + relX,
            posY: node.y + relY,
            x: relX,
            y: relY,
            depth,
            width: Math.max(node.width, node.labels ? node.labels[0]?.width || 0 : 0),
            height: node.height,
          };
          if (node.isGroup) {
            log.debug('Id abc88 subgraph = ', node.id, node.x, node.y, node.labelData);
            const subgraphEl = subgraphsEl.insert('g').attr('class', 'subgraph');
            // TODO use faster way of cloning
            const clusterNode = JSON.parse(JSON.stringify(node));
            clusterNode.x = node.offset.posX + node.width / 2;
            clusterNode.y = node.offset.posY + node.height / 2;
            clusterNode.width = Math.max(clusterNode.width, node.labelData.width);
            await insertCluster(subgraphEl, clusterNode);

            log.debug('Id (UIO)= ', node.id, node.width, node.shape, node.labels);
          } else {
            log.info(
              'Id NODE = ',
              node.id,
              node.x,
              node.y,
              relX,
              relY,
              node.domId.node(),
              `translate(${node.x + relX + node.width / 2}, ${node.y + relY + node.height / 2})`
            );
            node.domId.attr(
              'transform',
              `translate(${node.x + relX + node.width / 2}, ${node.y + relY + node.height / 2})`
            );
          }
        }
      })
    );

    await Promise.all(
      nodeArray.map(async function (node: { isGroup: any; x: any; y: any; children: any }) {
        if (node?.isGroup) {
          await drawNodes(relX + node.x, relY + node.y, node.children, svg, subgraphsEl, depth + 1);
        }
      })
    );
  };

  const addSubGraphs = (nodeArr: any[]): TreeData => {
    const parentLookupDb: TreeData = { parentById: {}, childrenById: {} };
    const subgraphs = nodeArr.filter((node: { isGroup: any }) => node.isGroup);
    log.info('Subgraphs - ', subgraphs);
    subgraphs.forEach((subgraph: { id: string }) => {
      const children = nodeArr.filter((node: { parentId: any }) => node.parentId === subgraph.id);
      children.forEach((node: any) => {
        parentLookupDb.parentById[node.id] = subgraph.id;
        if (parentLookupDb.childrenById[subgraph.id] === undefined) {
          parentLookupDb.childrenById[subgraph.id] = [];
        }
        parentLookupDb.childrenById[subgraph.id].push(node);
      });
    });

    return parentLookupDb;
  };

  const getEdgeStartEndPoint = (edge: any) => {
    // edge.start and edge.end are IDs (string/number) in our layout data
    const sourceId: string | number = edge.start;
    const targetId: string | number = edge.end;

    const source = sourceId;
    const target = targetId;

    const startNode = nodeDb[sourceId];
    const endNode = nodeDb[targetId];

    if (!startNode || !endNode) {
      return { source, target };
    }

    // Add the edge to the graph
    return { source, target, sourceId, targetId };
  };

  const calcOffset = function (src: string, dest: string, parentLookupDb: TreeData) {
    const ancestor = findCommonAncestor(src, dest, parentLookupDb);
    if (ancestor === undefined || ancestor === 'root') {
      return { x: 0, y: 0 };
    }

    const ancestorOffset = nodeDb[ancestor].offset;
    return { x: ancestorOffset.posX, y: ancestorOffset.posY };
  };

  /**
   * Add edges to graph based on parsed graph definition
   */
  const addEdges = async function (
    dataForLayout: { edges: any; direction?: string },
    graph: {
      id?: string;
      layoutOptions?: {
        'elk.hierarchyHandling': string;
        'elk.algorithm': any;
        'nodePlacement.strategy': any;
        'elk.layered.mergeEdges': any;
        'elk.direction': string;
        'spacing.baseValue': number;
      };
      children?: never[];
      edges: any;
    },
    svg: SVG
  ) {
    log.info('abc78 DAGA edges = ', dataForLayout);
    const edges = dataForLayout.edges;
    const labelsEl = svg.insert('g').attr('class', 'edgeLabels');
    const linkIdCnt: any = {};
    let defaultStyle: string | undefined;
    let defaultLabelStyle: string | undefined;

    await Promise.all(
      edges.map(async function (edge: {
        id: string;
        start: string;
        end: string;
        length: number;
        text: undefined;
        label: any;
        type: string;
        stroke: any;
        interpolate: undefined;
        style: undefined;
        labelType: any;
        startLabelRight?: string;
        endLabelLeft?: string;
      }) {
        // Identify Link
        const linkIdBase = edge.id; // 'L-' + edge.start + '-' + edge.end;
        // count the links from+to the same node to give unique id
        if (linkIdCnt[linkIdBase] === undefined) {
          linkIdCnt[linkIdBase] = 0;
          log.info('abc78 new entry', linkIdBase, linkIdCnt[linkIdBase]);
        } else {
          linkIdCnt[linkIdBase]++;
          log.info('abc78 new entry', linkIdBase, linkIdCnt[linkIdBase]);
        }
        const linkId = linkIdBase; // + '_' + linkIdCnt[linkIdBase];
        edge.id = linkId;
        log.info('abc78 new link id to be used is', linkIdBase, linkId, linkIdCnt[linkIdBase]);
        const linkNameStart = 'LS_' + edge.start;
        const linkNameEnd = 'LE_' + edge.end;

        const edgeData: any = { style: '', labelStyle: '' };
        edgeData.minlen = edge.length || 1;
        edge.text = edge.label;
        // Set link type for rendering
        if (edge.type === 'arrow_open') {
          edgeData.arrowhead = 'none';
        } else {
          edgeData.arrowhead = 'normal';
        }

        // Check of arrow types, placed here in order not to break old rendering
        edgeData.arrowTypeStart = 'arrow_open';
        edgeData.arrowTypeEnd = 'arrow_open';

        /* eslint-disable no-fallthrough */
        switch (edge.type) {
          case 'double_arrow_cross':
            edgeData.arrowTypeStart = 'arrow_cross';
          case 'arrow_cross':
            edgeData.arrowTypeEnd = 'arrow_cross';
            break;
          case 'double_arrow_point':
            edgeData.arrowTypeStart = 'arrow_point';
          case 'arrow_point':
            edgeData.arrowTypeEnd = 'arrow_point';
            break;
          case 'double_arrow_circle':
            edgeData.arrowTypeStart = 'arrow_circle';
          case 'arrow_circle':
            edgeData.arrowTypeEnd = 'arrow_circle';
            break;
        }

        let style = '';
        let labelStyle = '';

        edgeData.startLabelRight = edge.startLabelRight;
        edgeData.endLabelLeft = edge.endLabelLeft;

        switch (edge.stroke) {
          case 'normal':
            style = 'fill:none;';
            if (defaultStyle !== undefined) {
              style = defaultStyle;
            }
            if (defaultLabelStyle !== undefined) {
              labelStyle = defaultLabelStyle;
            }
            edgeData.thickness = 'normal';
            edgeData.pattern = 'solid';
            break;
          case 'dotted':
            edgeData.thickness = 'normal';
            edgeData.pattern = 'dotted';
            edgeData.style = 'fill:none;stroke-width:2px;stroke-dasharray:3;';
            break;
          case 'thick':
            edgeData.thickness = 'thick';
            edgeData.pattern = 'solid';
            edgeData.style = 'stroke-width: 3.5px;fill:none;';
            break;
        }

        edgeData.style += style;
        edgeData.labelStyle += labelStyle;

        const conf = getConfig();
        if (edge.interpolate !== undefined) {
          edgeData.curve = interpolateToCurve(edge.interpolate, curveLinear);
        } else if (edges.defaultInterpolate !== undefined) {
          edgeData.curve = interpolateToCurve(edges.defaultInterpolate, curveLinear);
        } else {
          // @ts-ignore TODO: fix this
          edgeData.curve = interpolateToCurve(conf.curve, curveLinear);
        }

        if (edge.text === undefined) {
          if (edge.style !== undefined) {
            edgeData.arrowheadStyle = 'fill: #333';
          }
        } else {
          edgeData.arrowheadStyle = 'fill: #333';
          edgeData.labelpos = 'c';
        }

        edgeData.labelType = edge.labelType;
        edgeData.label = (edge?.text || '').replace(common.lineBreakRegex, '\n');

        if (edge.style === undefined) {
          edgeData.style = edgeData.style || 'stroke: #333; stroke-width: 1.5px;fill:none;';
        }

        edgeData.labelStyle = edgeData.labelStyle.replace('color:', 'fill:');

        edgeData.id = linkId;
        edgeData.classes = 'flowchart-link ' + linkNameStart + ' ' + linkNameEnd;

        const labelEl = await insertEdgeLabel(labelsEl, edgeData);

        // calculate start and end points of the edge, note that the source and target
        // can be modified for shapes that have ports

        const { source, target, sourceId, targetId } = getEdgeStartEndPoint(edge);
        log.debug('abc78 source and target', source, target);
        // Add the edge to the graph
        graph.edges.push({
          ...edge,
          sources: [source],
          targets: [target],
          sourceId,
          targetId,
          labelEl: labelEl,
          labels: [
            {
              width: edgeData.width,
              height: edgeData.height,
              orgWidth: edgeData.width,
              orgHeight: edgeData.height,
              text: edgeData.label,
              layoutOptions: {
                'edgeLabels.inline': 'true',
                'edgeLabels.placement': 'CENTER',
              },
            },
          ],
          edgeData,
        });
      })
    );
    return graph;
  };

  function dir2ElkDirection(dir: any) {
    switch (dir) {
      case 'LR':
        return 'RIGHT';
      case 'RL':
        return 'LEFT';
      case 'TB':
      case 'TD': // TD is an alias for TB in Mermaid
        return 'DOWN';
      case 'BT':
        return 'UP';
      default:
        return 'DOWN';
    }
  }

  function setIncludeChildrenPolicy(nodeId: string, ancestorId: string) {
    const node = nodeDb[nodeId];

    if (!node) {
      return;
    }
    if (node?.layoutOptions === undefined) {
      node.layoutOptions = {};
    }
    node.layoutOptions['elk.hierarchyHandling'] = 'INCLUDE_CHILDREN';
    if (node.id !== ancestorId) {
      setIncludeChildrenPolicy(node.parentId, ancestorId);
    }
  }

  const intersection = (
    node: { x: any; y: any; width: number; height: number },
    outsidePoint: { x: number; y: number },
    insidePoint: { x: number; y: number }
  ) => {
    log.debug(`intersection calc abc89:
  outsidePoint: ${JSON.stringify(outsidePoint)}
  insidePoint : ${JSON.stringify(insidePoint)}
  node        : x:${node.x} y:${node.y} w:${node.width} h:${node.height}`);
    const x = node.x;
    const y = node.y;

    const dx = Math.abs(x - insidePoint.x);
    // const dy = Math.abs(y - insidePoint.y);
    const w = node.width / 2;
    let r = insidePoint.x < outsidePoint.x ? w - dx : w + dx;
    const h = node.height / 2;

    const Q = Math.abs(outsidePoint.y - insidePoint.y);
    const R = Math.abs(outsidePoint.x - insidePoint.x);

    if (Math.abs(y - outsidePoint.y) * w > Math.abs(x - outsidePoint.x) * h) {
      // Intersection is top or bottom of rect.
      const q = insidePoint.y < outsidePoint.y ? outsidePoint.y - h - y : y - h - outsidePoint.y;
      r = (R * q) / Q;
      const res = {
        x: insidePoint.x < outsidePoint.x ? insidePoint.x + r : insidePoint.x - R + r,
        y: insidePoint.y < outsidePoint.y ? insidePoint.y + Q - q : insidePoint.y - Q + q,
      };

      if (r === 0) {
        res.x = outsidePoint.x;
        res.y = outsidePoint.y;
      }
      if (R === 0) {
        res.x = outsidePoint.x;
      }
      if (Q === 0) {
        res.y = outsidePoint.y;
      }

      log.debug(`abc89 topp/bott calc, Q ${Q}, q ${q}, R ${R}, r ${r}`, res); // cspell: disable-line

      return res;
    } else {
      // Intersection onn sides of rect
      if (insidePoint.x < outsidePoint.x) {
        r = outsidePoint.x - w - x;
      } else {
        // r = outsidePoint.x - w - x;
        r = x - w - outsidePoint.x;
      }
      const q = (Q * r) / R;
      //  OK let _x = insidePoint.x < outsidePoint.x ? insidePoint.x + R - r : insidePoint.x + dx - w;
      // OK let _x = insidePoint.x < outsidePoint.x ? insidePoint.x + R - r : outsidePoint.x + r;
      let _x = insidePoint.x < outsidePoint.x ? insidePoint.x + R - r : insidePoint.x - R + r;
      // let _x = insidePoint.x < outsidePoint.x ? insidePoint.x + R - r : outsidePoint.x + r;
      let _y = insidePoint.y < outsidePoint.y ? insidePoint.y + q : insidePoint.y - q;
      log.debug(`sides calc abc89, Q ${Q}, q ${q}, R ${R}, r ${r}`, { _x, _y });
      if (r === 0) {
        _x = outsidePoint.x;
        _y = outsidePoint.y;
      }
      if (R === 0) {
        _x = outsidePoint.x;
      }
      if (Q === 0) {
        _y = outsidePoint.y;
      }

      return { x: _x, y: _y };
    }
  };
  const outsideNode = (
    node: { x: any; y: any; width: number; height: number },
    point: { x: number; y: number }
  ) => {
    const x = node.x;
    const y = node.y;
    const dx = Math.abs(point.x - x);
    const dy = Math.abs(point.y - y);
    const w = node.width / 2;
    const h = node.height / 2;
    if (dx >= w || dy >= h) {
      return true;
    }
    return false;
  };

  const cutter2 = (startNode: any, endNode: any, _points: any[]) => {
    const startBounds = {
      x: startNode.offset.posX + startNode.width / 2,
      y: startNode.offset.posY + startNode.height / 2,
      width: startNode.width,
      height: startNode.height,
      padding: startNode.padding,
    };
    const endBounds = {
      x: endNode.offset.posX + endNode.width / 2,
      y: endNode.offset.posY + endNode.height / 2,
      width: endNode.width,
      height: endNode.height,
      padding: endNode.padding,
    };

    if (_points.length === 0) {
      return [];
    }

    // Copy the original points array
    const points = [..._points];

    // The first point is the center of sNode, the last point is the center of eNode
    const startCenter = points[0];
    const endCenter = points[points.length - 1];

    log.debug('UIO cutter2: startCenter:', startCenter);
    log.debug('UIO cutter2: endCenter:', endCenter);

    let firstOutsideStartIndex = -1;
    let lastOutsideEndIndex = -1;

    // Single iteration through the array
    for (const [i, point] of points.entries()) {
      // Check if this is the first point outside the start node
      if (firstOutsideStartIndex === -1 && outsideNode(startBounds, point)) {
        firstOutsideStartIndex = i;
        log.debug('UIO cutter2: First point outside start node at index', i, point);
      }

      // Check if this point is outside the end node (keep updating to find the last one)
      if (outsideNode(endBounds, point)) {
        lastOutsideEndIndex = i;
        log.debug('UIO cutter2: Point outside end node at index', i, point);
      }
    }

    log.debug(
      'UIO cutter2: firstOutsideStartIndex:',
      firstOutsideStartIndex,
      'lastOutsideEndIndex:',
      lastOutsideEndIndex
    );
    log.debug('UIO cutter2: startBounds:', startBounds);
    log.debug('UIO cutter2: endBounds:', endBounds);
    log.debug('UIO cutter2: original points:', _points);

    // Calculate intersection with start node if we found a point outside it
    if (firstOutsideStartIndex !== -1) {
      const outsidePoint = points[firstOutsideStartIndex];
      let startIntersection;

      // Try using the node's intersect method first
      if (startNode.intersect) {
        startIntersection = startNode.intersect(outsidePoint);

        // Check if the intersection is valid (distance > 1)
        const distance = Math.sqrt(
          (startCenter.x - startIntersection.x) ** 2 + (startCenter.y - startIntersection.y) ** 2
        );
        if (distance <= 1) {
          startIntersection = null;
        }
      }

      // Fallback to intersection function
      if (!startIntersection) {
        startIntersection = intersection(startBounds, startCenter, outsidePoint);
      }

      // Replace the first point with the intersection
      if (startIntersection) {
        // Check if the intersection is the same as any existing point
        const isDuplicate = points.some(
          (p, index) =>
            index > 0 &&
            Math.abs(p.x - startIntersection.x) < 0.1 &&
            Math.abs(p.y - startIntersection.y) < 0.1
        );

        if (isDuplicate) {
          log.debug(
            'UIO cutter2: Start intersection is duplicate of existing point, removing first point instead'
          );
          points.shift(); // Remove the first point instead of replacing it
        } else {
          log.debug(
            'UIO cutter2: Replacing first point',
            points[0],
            'with intersection',
            startIntersection
          );
          points[0] = startIntersection;
        }
      }
    }

    // Calculate intersection with end node
    // Need to recalculate indices since we may have removed the first point
    let outsidePointForEnd = null;
    let outsideIndexForEnd = -1;

    // Find the last point that's outside the end node in the current points array
    for (let i = points.length - 1; i >= 0; i--) {
      if (outsideNode(endBounds, points[i])) {
        outsidePointForEnd = points[i];
        outsideIndexForEnd = i;
        log.debug('UIO cutter2: Found point outside end node at current index:', i, points[i]);
        break;
      }
    }

    if (!outsidePointForEnd && points.length > 1) {
      // No points outside end node, try using the second-to-last point
      log.debug('UIO cutter2: No points outside end node, trying second-to-last point');
      outsidePointForEnd = points[points.length - 2];
      outsideIndexForEnd = points.length - 2;
    }

    if (outsidePointForEnd) {
      // Check if the outside point is actually on the boundary (distance = 0 from intersection)
      // If so, we need to create a truly outside point
      let actualOutsidePoint = outsidePointForEnd;

      // Quick check: if the point is very close to the node boundary, move it further out
      const dx = Math.abs(outsidePointForEnd.x - endBounds.x);
      const dy = Math.abs(outsidePointForEnd.y - endBounds.y);
      const w = endBounds.width / 2;
      const h = endBounds.height / 2;

      log.debug('UIO cutter2: Checking if outside point is truly outside:', {
        outsidePoint: outsidePointForEnd,
        dx,
        dy,
        w,
        h,
        isOnBoundary: Math.abs(dx - w) < 1 || Math.abs(dy - h) < 1,
      });

      // If the point is on or very close to the boundary, move it further out
      if (Math.abs(dx - w) < 1 || Math.abs(dy - h) < 1) {
        log.debug('UIO cutter2: Outside point is on boundary, creating truly outside point');
        // Move the point further away from the node center
        const directionX = outsidePointForEnd.x - endBounds.x;
        const directionY = outsidePointForEnd.y - endBounds.y;
        const length = Math.sqrt(directionX * directionX + directionY * directionY);

        if (length > 0) {
          // Move the point 10 pixels further out in the same direction
          actualOutsidePoint = {
            x: endBounds.x + (directionX / length) * (length + 10),
            y: endBounds.y + (directionY / length) * (length + 10),
          };
          log.debug('UIO cutter2: Created truly outside point:', actualOutsidePoint);
        }
      }

      let endIntersection;

      // Try using the node's intersect method first
      if (endNode.intersect) {
        endIntersection = endNode.intersect(actualOutsidePoint);
        log.debug('UIO cutter2: endNode.intersect result:', endIntersection);

        // Check if the intersection is on the wrong side of the node
        const isWrongSide =
          (actualOutsidePoint.x < endBounds.x && endIntersection.x > endBounds.x) ||
          (actualOutsidePoint.x > endBounds.x && endIntersection.x < endBounds.x);

        if (isWrongSide) {
          log.debug('UIO cutter2: endNode.intersect returned wrong side, setting to null');
          endIntersection = null;
        } else {
          // Check if the intersection is valid (distance > 1)
          const distance = Math.sqrt(
            (actualOutsidePoint.x - endIntersection.x) ** 2 +
              (actualOutsidePoint.y - endIntersection.y) ** 2
          );
          log.debug('UIO cutter2: Distance from outside point to intersection:', distance);
          if (distance <= 1) {
            log.debug('UIO cutter2: endNode.intersect distance too small, setting to null');
            endIntersection = null;
          }
        }
      } else {
        log.debug('UIO cutter2: endNode.intersect method not available');
      }

      // Fallback to intersection function
      if (!endIntersection) {
        // Create a proper inside point that's on the correct side of the node
        // The inside point should be between the outside point and the far edge
        const insidePoint = {
          x:
            actualOutsidePoint.x < endBounds.x
              ? endBounds.x - endBounds.width / 4
              : endBounds.x + endBounds.width / 4,
          y: endCenter.y,
        };

        log.debug('UIO cutter2: Using fallback intersection function with:', {
          endBounds,
          actualOutsidePoint,
          insidePoint,
          endCenter,
        });
        endIntersection = intersection(endBounds, actualOutsidePoint, insidePoint);
        log.debug('UIO cutter2: Fallback intersection result:', endIntersection);
      }

      // Replace the last point with the intersection
      if (endIntersection) {
        // Check if the intersection is the same as any existing point
        const isDuplicate = points.some(
          (p, index) =>
            index < points.length - 1 &&
            Math.abs(p.x - endIntersection.x) < 0.1 &&
            Math.abs(p.y - endIntersection.y) < 0.1
        );

        if (isDuplicate) {
          log.debug(
            'UIO cutter2: End intersection is duplicate of existing point, removing last point instead'
          );
          points.pop(); // Remove the last point instead of replacing it
        } else {
          log.debug(
            'UIO cutter2: Replacing last point',
            points[points.length - 1],
            'with intersection',
            endIntersection,
            'using outside point at index',
            outsideIndexForEnd
          );
          points[points.length - 1] = endIntersection;
        }
      }
    } else {
      log.debug('UIO cutter2: No suitable outside point found for end node intersection');
    }

    // Final cleanup: Check if the last point is too close to the previous point
    if (points.length > 1) {
      const lastPoint = points[points.length - 1];
      const secondLastPoint = points[points.length - 2];
      const distance = Math.sqrt(
        (lastPoint.x - secondLastPoint.x) ** 2 + (lastPoint.y - secondLastPoint.y) ** 2
      );

      // If the distance is very small (less than 2 pixels), remove the last point
      if (distance < 2) {
        log.debug(
          'UIO cutter2: Last point too close to previous point, removing it. Distance:',
          distance
        );
        log.debug('UIO cutter2: Removing last point:', lastPoint, 'keeping:', secondLastPoint);
        points.pop();
      }
    }

    log.debug('UIO cutter2: Final points:', points);

    // Debug: Check which side of the end node we're ending at
    if (points.length > 0) {
      const finalPoint = points[points.length - 1];
      const endNodeCenter = endBounds.x;
      const endNodeLeftEdge = endNodeCenter - endBounds.width / 2;
      const endNodeRightEdge = endNodeCenter + endBounds.width / 2;

      log.debug('UIO cutter2: End node analysis:', {
        finalPoint,
        endNodeCenter,
        endNodeLeftEdge,
        endNodeRightEdge,
        endingSide: finalPoint.x < endNodeCenter ? 'LEFT' : 'RIGHT',
        distanceFromLeftEdge: Math.abs(finalPoint.x - endNodeLeftEdge),
        distanceFromRightEdge: Math.abs(finalPoint.x - endNodeRightEdge),
      });
    }

    return points;
  };

  // @ts-ignore - ELK is not typed
  const elk = new ELK();
  const element = svg.select('g');
  // Add the arrowheads to the svg
  insertMarkers(element, data4Layout.markers, data4Layout.type, data4Layout.diagramId);

  // Setup the graph with the layout options and the data for the layout
  let elkGraph: any = {
    id: 'root',
    layoutOptions: {
      'elk.hierarchyHandling': 'INCLUDE_CHILDREN',
<<<<<<< HEAD
=======
      'elk.layered.crossingMinimization.forceNodeModelOrder':
        data4Layout.config.elk?.forceNodeModelOrder,
      'elk.layered.considerModelOrder.strategy': data4Layout.config.elk?.considerModelOrder,

>>>>>>> e6ee145e
      'elk.algorithm': algorithm,
      'nodePlacement.strategy': data4Layout.config.elk?.nodePlacementStrategy,
      'elk.layered.mergeEdges': data4Layout.config.elk?.mergeEdges,
      'elk.direction': 'DOWN',
      'spacing.baseValue': 25,
      // 'elk.layered.unnecessaryBendpoints': true,
      // 'elk.layered.cycleBreaking.strategy': data4Layout.config.elk?.cycleBreakingStrategy,
      // 'elk.layered.cycleBreaking.strategy': 'GREEDY_MODEL_ORDER',
      // 'elk.layered.cycleBreaking.strategy': 'MODEL_ORDER',
      // 'spacing.nodeNode': 20,
      // 'spacing.nodeNodeBetweenLayers': 25,
      // 'spacing.edgeNode': 20,
      // 'spacing.edgeNodeBetweenLayers': 10,
      // 'spacing.edgeEdge': 10,
      // 'spacing.edgeEdgeBetweenLayers': 20,
      // 'spacing.nodeSelfLoop': 20,

      // Tweaking options
      'nodePlacement.favorStraightEdges': true,
      'elk.layered.nodePlacement.favorStraightEdges': true,
      'nodePlacement.feedbackEdges': true,
      'elk.layered.wrapping.multiEdge.improveCuts': true,
      'elk.layered.wrapping.multiEdge.improveWrappedEdges': true,
      'elk.layered.wrapping.strategy': 'MULTI_EDGE',
      // 'elk.layered.wrapping.strategy': 'SINGLE_EDGE',
      'elk.layered.edgeRouting.selfLoopDistribution': 'EQUALLY',
      'elk.layered.mergeHierarchyEdges': true,

      'elk.layered.feedbackEdges': true,
      'elk.layered.crossingMinimization.semiInteractive': true,
      'elk.layered.edgeRouting.splines.sloppy.layerSpacingFactor': 1,
      'elk.layered.edgeRouting.polyline.slopedEdgeZoneWidth': 4.0,
      'elk.layered.wrapping.validify.strategy': 'LOOK_BACK',
      'elk.insideSelfLoops.activate': true,
      'elk.separateConnectedComponents': true,
      'elk.alg.layered.options.EdgeStraighteningStrategy': 'NONE',
      // 'elk.layered.considerModelOrder.strategy': 'NODES_AND_EDGES', // NODES_AND_EDGES
      'elk.layered.considerModelOrder.strategy': 'EDGES', // NODES_AND_EDGES
      'elk.layered.wrapping.cutting.strategy': 'ARD', // NODES_AND_EDGES
    },
    children: [],
    edges: [],
  };

  log.info('Drawing flowchart using v4 renderer', elk);

  // Set the direction of the graph based on the parsed information
  const dir = data4Layout.direction || 'DOWN';
  elkGraph.layoutOptions['elk.direction'] = dir2ElkDirection(dir);

  // Create the lookup db for the subgraphs and their children to used when creating
  // the tree structured graph
  const parentLookupDb: any = addSubGraphs(data4Layout.nodes);

  // Add elements in the svg to be used to hold the subgraphs container
  // elements and the nodes
  const subGraphsEl = svg.insert('g').attr('class', 'subgraphs');

  const nodeEl = svg.insert('g').attr('class', 'nodes');

  // Add the nodes to the graph, this will entail creating the actual nodes
  // in order to get the size of the node. You can't get the size of a node
  // that is not in the dom so we need to add it to the dom, get the size
  // we will position the nodes when we get the layout from elkjs
  elkGraph = await addVertices(nodeEl, data4Layout.nodes, elkGraph);
  // Time for the edges, we start with adding an element in the node to hold the edges
  const edgesEl = svg.insert('g').attr('class', 'edges edgePaths');

  // Add the edges to the elk graph, this will entail creating the actual edges
  elkGraph = await addEdges(data4Layout, elkGraph, svg);

  // Iterate through all nodes and add the top level nodes to the graph
  const nodes = data4Layout.nodes;
  nodes.forEach((n: { id: string | number }) => {
    const node = nodeDb[n.id];

    // Subgraph
    if (parentLookupDb.childrenById[node.id] !== undefined) {
      // Set label and adjust node width separately (avoid side effects in labels array)
      node.labels = [
        {
          text: node.label,
          width: node?.labelData?.width ?? 50,
          height: node?.labelData?.height ?? 50,
        },
      ];
      node.width = node.width + 2 * node.padding;
      log.debug('UIO node label', node?.labelData?.width, node.padding);
      node.layoutOptions = {
        'spacing.baseValue': 30,
        'nodeLabels.placement': '[H_CENTER V_TOP, INSIDE]',
      };
      if (node.dir) {
        node.layoutOptions = {
          ...node.layoutOptions,
          'elk.algorithm': algorithm,
          'elk.direction': dir2ElkDirection(node.dir),
          'nodePlacement.strategy': data4Layout.config.elk?.nodePlacementStrategy,
          'elk.layered.mergeEdges': data4Layout.config.elk?.mergeEdges,
          'elk.hierarchyHandling': 'SEPARATE_CHILDREN',
        };
      }
      delete node.x;
      delete node.y;
      delete node.width;
      delete node.height;
    }
  });
  log.debug('APA01 processing edges, count:', elkGraph.edges.length);
  elkGraph.edges.forEach((edge: any, index: number) => {
    log.debug('APA01 processing edge', index, ':', edge);
    const source = edge.sources[0];
    const target = edge.targets[0];
    log.debug('APA01 source:', source, 'target:', target);
    log.debug('APA01 nodeDb[source]:', nodeDb[source]);
    log.debug('APA01 nodeDb[target]:', nodeDb[target]);

    if (nodeDb[source] && nodeDb[target] && nodeDb[source].parentId !== nodeDb[target].parentId) {
      const ancestorId = findCommonAncestor(source, target, parentLookupDb);
      // an edge that breaks a subgraph has been identified, set configuration accordingly
      setIncludeChildrenPolicy(source, ancestorId);
      setIncludeChildrenPolicy(target, ancestorId);
    }
  });

  log.debug('APA01 before');
  log.debug('APA01 elkGraph structure:', JSON.stringify(elkGraph, null, 2));
  log.debug('APA01 elkGraph.children length:', elkGraph.children?.length);
  log.debug('APA01 elkGraph.edges length:', elkGraph.edges?.length);

  // Validate that all edge references exist as nodes
  elkGraph.edges?.forEach((edge: any, index: number) => {
    log.debug(`APA01 validating edge ${index}:`, edge);
    if (edge.sources) {
      edge.sources.forEach((sourceId: any) => {
        const sourceExists = elkGraph.children?.some((child: any) => child.id === sourceId);
        log.debug(`APA01 source ${sourceId} exists:`, sourceExists);
      });
    }
    if (edge.targets) {
      edge.targets.forEach((targetId: any) => {
        const targetExists = elkGraph.children?.some((child: any) => child.id === targetId);
        log.debug(`APA01 target ${targetId} exists:`, targetExists);
      });
    }
  });

  let g;
  try {
    g = await elk.layout(elkGraph);
    log.debug('APA01 after - success');
    log.info('APA01 layout result:', JSON.stringify(g, null, 2));
  } catch (error) {
    log.error('APA01 ELK layout error:', error);
    throw error;
  }

  // debugger;
  await drawNodes(0, 0, g.children, svg, subGraphsEl, 0);
  g.edges?.map(
    (edge: {
      sources: (string | number)[];
      targets: (string | number)[];
      start: any;
      end: any;
      sections: { startPoint: any; endPoint: any; bendPoints: any }[];
      points: any[];
      x: any;
      labels: { height: number; width: number; x: number; y: number }[];
      y: any;
    }) => {
      // (elem, edge, clusterDb, diagramType, graph, id)
      const startNode = nodeDb[edge.sources[0]];
      const startCluster = parentLookupDb[edge.sources[0]];
      const endNode = nodeDb[edge.targets[0]];
      const sourceId = edge.start;
      const targetId = edge.end;

      const offset = calcOffset(sourceId, targetId, parentLookupDb);
      log.debug(
        'APA18 offset',
        offset,
        sourceId,
        ' ==> ',
        targetId,
        'edge:',
        edge,
        'cluster:',
        startCluster,
        startNode
      );
      if (edge.sections) {
        const src = edge.sections[0].startPoint;
        const dest = edge.sections[0].endPoint;
        const segments = edge.sections[0].bendPoints ? edge.sections[0].bendPoints : [];

        const segPoints = segments.map((segment: { x: any; y: any }) => {
          return { x: segment.x + offset.x, y: segment.y + offset.y };
        });
        edge.points = [
          { x: src.x + offset.x, y: src.y + offset.y },
          ...segPoints,
          { x: dest.x + offset.x, y: dest.y + offset.y },
        ];

        let sw = startNode.width;
        let ew = endNode.width;
        if (startNode.isGroup) {
          const bbox = startNode.domId.node().getBBox();
          // sw = Math.max(bbox.width, startNode.width, startNode.labels[0].width);
          sw = Math.max(startNode.width, startNode.labels[0].width + startNode.padding);
          // sw = startNode.width;
          log.debug(
            'UIO width',
            startNode.id,
            startNode.width,
            'bbox.width=',
            bbox.width,
            'lw=',
            startNode.labels[0].width,
            'node:',
            startNode.width,
            'SW = ',
            sw
            // 'HTML:',
            // startNode.domId.node().innerHTML
          );
        }
        if (endNode.isGroup) {
          const bbox = endNode.domId.node().getBBox();
          ew = Math.max(endNode.width, endNode.labels[0].width + endNode.padding);

          log.debug(
            'UIO width',
            startNode.id,
            startNode.width,
            bbox.width,
            'EW = ',
            ew,
            'HTML:',
            startNode.innerHTML
          );
        }
        startNode.x = startNode.offset.posX + startNode.width / 2;
        startNode.y = startNode.offset.posY + startNode.height / 2;
        endNode.x = endNode.offset.posX + endNode.width / 2;
        endNode.y = endNode.offset.posY + endNode.height / 2;
        if (startNode.shape !== 'rect33') {
          edge.points.unshift({
            x: startNode.x,
            y: startNode.y,
          });
        }
        if (endNode.shape !== 'rect33') {
          edge.points.push({
            x: endNode.x,
            y: endNode.y,
          });
        }

        log.debug('UIO cutter2: Points before cutter2:', edge.points);
        edge.points = cutter2(startNode, endNode, edge.points);
        log.debug('UIO cutter2: Points after cutter2:', edge.points);
        const paths = insertEdge(
          edgesEl,
          edge,
          clusterDb,
          data4Layout.type,
          startNode,
          endNode,
          data4Layout.diagramId,
          true
        );
        log.info('APA12 edge points after insert', JSON.stringify(edge.points));

        edge.x = edge.labels[0].x + offset.x + edge.labels[0].width / 2;
        edge.y = edge.labels[0].y + offset.y + edge.labels[0].height / 2;
        positionEdgeLabel(edge, paths);
      }
    }
  );
};<|MERGE_RESOLUTION|>--- conflicted
+++ resolved
@@ -859,13 +859,10 @@
     id: 'root',
     layoutOptions: {
       'elk.hierarchyHandling': 'INCLUDE_CHILDREN',
-<<<<<<< HEAD
-=======
       'elk.layered.crossingMinimization.forceNodeModelOrder':
         data4Layout.config.elk?.forceNodeModelOrder,
       'elk.layered.considerModelOrder.strategy': data4Layout.config.elk?.considerModelOrder,
 
->>>>>>> e6ee145e
       'elk.algorithm': algorithm,
       'nodePlacement.strategy': data4Layout.config.elk?.nodePlacementStrategy,
       'elk.layered.mergeEdges': data4Layout.config.elk?.mergeEdges,
