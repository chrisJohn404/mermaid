import { vi } from 'vitest';
import { setSiteConfig } from '../../diagram-api/diagramAPI.js';
import mermaidAPI from '../../mermaidAPI.js';
import { Diagram } from '../../Diagram.js';
import { addDiagrams } from '../../diagram-api/diagram-orchestration.js';
import { SequenceDB } from './sequenceDb.js';

beforeAll(async () => {
  // Is required to load the sequence diagram
  await Diagram.fromText('sequenceDiagram');
});

/**
 * Sequence diagrams require their own very special version of a mocked d3 module
 * diagrams/sequence/svgDraw uses statements like this with d3 nodes: (note the [0][0])
 *
 *   // in drawText(...)
 *   textHeight += (textElem._groups || textElem)[0][0].getBBox().height;
 */
vi.mock('d3', () => {
  const NewD3 = function () {
    function returnThis() {
      return this;
    }
    return {
      append: function () {
        return NewD3();
      },
      lower: returnThis,
      attr: returnThis,
      style: returnThis,
      text: returnThis,
      // [0][0] (below) is required by drawText() in packages/mermaid/src/diagrams/sequence/svgDraw.js
      0: {
        0: {
          getBBox: function () {
            return {
              height: 10,
              width: 20,
            };
          },
        },
      },
    };
  };

  return {
    select: function () {
      return new NewD3();
    },

    selectAll: function () {
      return new NewD3();
    },

    // TODO: In d3 these are CurveFactory types, not strings
    curveBasis: 'basis',
    curveBasisClosed: 'basisClosed',
    curveBasisOpen: 'basisOpen',
    curveBumpX: 'bumpX',
    curveBumpY: 'bumpY',
    curveBundle: 'bundle',
    curveCardinalClosed: 'cardinalClosed',
    curveCardinalOpen: 'cardinalOpen',
    curveCardinal: 'cardinal',
    curveCatmullRomClosed: 'catmullRomClosed',
    curveCatmullRomOpen: 'catmullRomOpen',
    curveCatmullRom: 'catmullRom',
    curveLinear: 'linear',
    curveLinearClosed: 'linearClosed',
    curveMonotoneX: 'monotoneX',
    curveMonotoneY: 'monotoneY',
    curveNatural: 'natural',
    curveStep: 'step',
    curveStepAfter: 'stepAfter',
    curveStepBefore: 'stepBefore',
  };
});
// -------------------------------

addDiagrams();

/**
 * @param conf
 * @param key
 * @param value
 */
function addConf(conf, key, value) {
  if (value !== undefined) {
    conf[key] = value;
  }
  return conf;
}

// const parser = sequence.parser;

describe('more than one sequence diagram', () => {
  it('should not have duplicated messages', async () => {
    const diagram = await Diagram.fromText(`
        sequenceDiagram
        Alice->Bob:Hello Bob, how are you?
        Bob-->Alice: I am good thanks!`);
    expect(diagram.db.getMessages()).toMatchInlineSnapshot(`
      [
        {
          "activate": false,
          "centralConnection": 0,
          "from": "Alice",
          "id": "0",
          "message": "Hello Bob, how are you?",
          "to": "Bob",
          "type": 5,
          "wrap": false,
        },
        {
          "activate": false,
          "centralConnection": 0,
          "from": "Bob",
          "id": "1",
          "message": "I am good thanks!",
          "to": "Alice",
          "type": 6,
          "wrap": false,
        },
      ]
    `);
    const diagram2 = await Diagram.fromText(`
        sequenceDiagram
        Alice->Bob:Hello Bob, how are you?
        Bob-->Alice: I am good thanks!`);

    expect(diagram2.db.getMessages()).toMatchInlineSnapshot(`
      [
        {
          "activate": false,
          "centralConnection": 0,
          "from": "Alice",
          "id": "0",
          "message": "Hello Bob, how are you?",
          "to": "Bob",
          "type": 5,
          "wrap": false,
        },
        {
          "activate": false,
          "centralConnection": 0,
          "from": "Bob",
          "id": "1",
          "message": "I am good thanks!",
          "to": "Alice",
          "type": 6,
          "wrap": false,
        },
      ]
    `);

    // Add John actor
    const diagram3 = await Diagram.fromText(`
        sequenceDiagram
        Alice->John:Hello John, how are you?
        John-->Alice: I am good thanks!`);

    expect(diagram3.db.getMessages()).toMatchInlineSnapshot(`
      [
        {
          "activate": false,
          "centralConnection": 0,
          "from": "Alice",
          "id": "0",
          "message": "Hello John, how are you?",
          "to": "John",
          "type": 5,
          "wrap": false,
        },
        {
          "activate": false,
          "centralConnection": 0,
          "from": "John",
          "id": "1",
          "message": "I am good thanks!",
          "to": "Alice",
          "type": 6,
          "wrap": false,
        },
      ]
    `);
  });
});

describe('when parsing a sequenceDiagram', function () {
  let diagram;
  beforeEach(async function () {
    diagram = await Diagram.fromText(`
sequenceDiagram
Alice->Bob:Hello Bob, how are you?
Note right of Bob: Bob thinks
Bob-->Alice: I am good thanks!`);
  });
  it('should handle a sequenceDiagram definition', function () {
    const actors = diagram.db.getActors();
    expect(actors.get('Alice').description).toBe('Alice');
    actors.get('Bob').description = 'Bob';

    const messages = diagram.db.getMessages();

    expect(messages.length).toBe(3);
    expect(messages[0].from).toBe('Alice');
    expect(messages[2].from).toBe('Bob');
  });
  it('should not show sequence numbers per default', async () => {
    const str = `
sequenceDiagram
Alice->Bob:Hello Bob, how are you?
Note right of Bob: Bob thinks
Bob-->Alice: I am good thanks!`;

    await diagram.renderer.draw(str, 'tst', '1.2.3', diagram); // needs to be rendered for the correct value of visibility auto numbers
    expect(diagram.db.showSequenceNumbers()).toBe(false);
  });
  it('should show sequence numbers when autonumber is enabled', async () => {
    const str = `
sequenceDiagram
autonumber
Alice->Bob:Hello Bob, how are you?
Note right of Bob: Bob thinks
Bob-->Alice: I am good thanks!`;

    const diagram = await Diagram.fromText(str);

    await diagram.renderer.draw(str, 'tst', '1.2.3', diagram); // needs to be rendered for the correct value of visibility auto numbers
    expect(diagram.db.showSequenceNumbers()).toBe(true);
  });

  it('should handle a sequenceDiagram definition with a title:', async () => {
    const diagram = await Diagram.fromText(`
sequenceDiagram
title: Diagram Title
Alice->Bob:Hello Bob, how are you?
Note right of Bob: Bob thinks
Bob-->Alice: I am good thanks!`);

    const actors = diagram.db.getActors();
    expect(actors.get('Alice').description).toBe('Alice');
    actors.get('Bob').description = 'Bob';

    expect(diagram.db.getAccDescription()).toBe('');
    const messages = diagram.db.getMessages();
    const title = diagram.db.getDiagramTitle();

    expect(messages.length).toBe(3);
    expect(messages[0].from).toBe('Alice');
    expect(messages[2].from).toBe('Bob');
    expect(title).toBe('Diagram Title');
  });

  it('should handle a sequenceDiagram definition with a title without a :', async () => {
    const diagram = await Diagram.fromText(`
sequenceDiagram
title Diagram Title
Alice->Bob:Hello Bob, how are you?
Note right of Bob: Bob thinks
Bob-->Alice: I am good thanks!`);

    const actors = diagram.db.getActors();
    expect(actors.get('Alice').description).toBe('Alice');
    actors.get('Bob').description = 'Bob';

    expect(diagram.db.getAccDescription()).toBe('');
    const messages = diagram.db.getMessages();
    const title = diagram.db.getDiagramTitle();

    expect(messages.length).toBe(3);
    expect(messages[0].from).toBe('Alice');
    expect(messages[2].from).toBe('Bob');
    expect(title).toBe('Diagram Title');
  });

  it('should handle a sequenceDiagram definition with a accessibility title and description (accDescr)', async () => {
    const diagram = await Diagram.fromText(`
sequenceDiagram
title: Diagram Title
accTitle: This is the title
accDescr: Accessibility Description
Alice->Bob:Hello Bob, how are you?
`);

    expect(diagram.db.getDiagramTitle()).toBe('Diagram Title');
    expect(diagram.db.getAccTitle()).toBe('This is the title');
    expect(diagram.db.getAccDescription()).toBe('Accessibility Description');
  });
  it('should handle a sequenceDiagram definition with a accessibility title and multiline description (accDescr)', async () => {
    const diagram = await Diagram.fromText(`
sequenceDiagram
accTitle: This is the title
accDescr {
Accessibility
Description
}
Alice->Bob:Hello Bob, how are you?
`);

    expect(diagram.db.getAccTitle()).toBe('This is the title');
    expect(diagram.db.getAccDescription()).toBe('Accessibility\nDescription');
  });

  it('should space in actor names', async () => {
    const diagram = await Diagram.fromText(`
sequenceDiagram
Alice->Bob:Hello Bob, how are - you?
Bob-->Alice: I am good thanks!`);

    const actors = diagram.db.getActors();
    expect(actors.get('Alice').description).toBe('Alice');
    actors.get('Bob').description = 'Bob';

    const messages = diagram.db.getMessages();

    expect(messages.length).toBe(2);
    expect(messages[0].from).toBe('Alice');
    expect(messages[1].from).toBe('Bob');
  });
  it('should handle dashes in actor names', async () => {
    const diagram = await Diagram.fromText(`
sequenceDiagram
Alice-in-Wonderland->Bob:Hello Bob, how are - you?
Bob-->Alice-in-Wonderland:I am good thanks!`);

    const actors = diagram.db.getActors();
    expect(actors.get('Alice-in-Wonderland').description).toBe('Alice-in-Wonderland');
    expect(actors.get('Bob').description).toBe('Bob');

    const messages = diagram.db.getMessages();

    expect(messages.length).toBe(2);
    expect(messages[0].from).toBe('Alice-in-Wonderland');
    expect(messages[1].from).toBe('Bob');
  });

  it('should handle dashes in participant names', async () => {
    const diagram = await Diagram.fromText(`
sequenceDiagram
participant Alice-in-Wonderland
participant Bob
Alice-in-Wonderland->Bob:Hello Bob, how are - you?
Bob-->Alice-in-Wonderland:I am good thanks!`);

    const actors = diagram.db.getActors();
    expect([...actors.keys()]).toEqual(['Alice-in-Wonderland', 'Bob']);
    expect(actors.get('Alice-in-Wonderland').description).toBe('Alice-in-Wonderland');
    expect(actors.get('Bob').description).toBe('Bob');

    const messages = diagram.db.getMessages();

    expect(messages.length).toBe(2);
    expect(messages[0].from).toBe('Alice-in-Wonderland');
    expect(messages[1].from).toBe('Bob');
  });

  it('should handle equals in participant names', async () => {
    const diagram = await Diagram.fromText(`
sequenceDiagram
participant Alice=Wonderland
participant Bob
Alice=Wonderland->Bob:Hello Bob, how are - you?
Bob-->Alice=Wonderland:I am good thanks!`);

    const actors = diagram.db.getActors();
    expect([...actors.keys()]).toEqual(['Alice=Wonderland', 'Bob']);
    expect(actors.get('Alice=Wonderland').description).toBe('Alice=Wonderland');
    expect(actors.get('Bob').description).toBe('Bob');

    const messages = diagram.db.getMessages();

    expect(messages.length).toBe(2);
    expect(messages[0].from).toBe('Alice=Wonderland');
    expect(messages[1].from).toBe('Bob');
  });

  it('should alias participants', async () => {
    const diagram = await Diagram.fromText(`
sequenceDiagram
participant A as Alice
participant B as Bob
A->B:Hello Bob, how are you?
B-->A: I am good thanks!`);

    const actors = diagram.db.getActors();

    expect([...actors.keys()]).toEqual(['A', 'B']);
    expect(actors.get('A').description).toBe('Alice');
    expect(actors.get('B').description).toBe('Bob');

    const messages = diagram.db.getMessages();
    expect(messages.length).toBe(2);
    expect(messages[0].from).toBe('A');
    expect(messages[1].from).toBe('B');
  });
  it('should alias a mix of actors and participants apa12', async () => {
    const diagram = await Diagram.fromText(`
sequenceDiagram
  actor Alice as Alice2
  actor Bob
  participant John as John2
  participant Mandy
  Alice->>Bob: Hi Bob
  Bob->>Alice: Hi Alice
  Alice->>John: Hi John
  John->>Mandy: Hi Mandy
  Mandy ->>Joan: Hi Joan`);

    const actors = diagram.db.getActors();
    expect([...actors.keys()]).toEqual(['Alice', 'Bob', 'John', 'Mandy', 'Joan']);
    expect(actors.get('Alice').description).toBe('Alice2');
    expect(actors.get('Alice').type).toBe('actor');
    expect(actors.get('Bob').description).toBe('Bob');
    expect(actors.get('John').type).toBe('participant');
    expect(actors.get('Joan').type).toBe('participant');

    const messages = diagram.db.getMessages();
    expect(messages.length).toBe(5);
    expect(messages[0].from).toBe('Alice');
    expect(messages[4].to).toBe('Joan');
  });
  it('should alias actors apa13', async () => {
    const diagram = await Diagram.fromText(`
sequenceDiagram
actor A as Alice
actor B as Bob
A->B:Hello Bob, how are you?
B-->A: I am good thanks!`);

    const actors = diagram.db.getActors();
    expect([...actors.keys()]).toEqual(['A', 'B']);
    expect(actors.get('A').description).toBe('Alice');
    expect(actors.get('B').description).toBe('Bob');

    const messages = diagram.db.getMessages();
    expect(messages.length).toBe(2);
    expect(messages[0].from).toBe('A');
    expect(messages[1].from).toBe('B');
  });
  it('should handle in async messages', async () => {
    const diagram = await Diagram.fromText(`
sequenceDiagram
Alice-xBob:Hello Bob, how are you?`);

    const actors = diagram.db.getActors();
    expect(actors.get('Alice').description).toBe('Alice');
    expect(actors.get('Bob').description).toBe('Bob');

    const messages = diagram.db.getMessages();

    expect(messages.length).toBe(1);
    expect(messages[0].type).toBe(diagram.db.LINETYPE.SOLID_CROSS);
  });
  it('should handle in async dotted messages', async () => {
    const diagram = await Diagram.fromText(`
sequenceDiagram
Alice--xBob:Hello Bob, how are you?`);

    const actors = diagram.db.getActors();
    expect(actors.get('Alice').description).toBe('Alice');
    expect(actors.get('Bob').description).toBe('Bob');

    const messages = diagram.db.getMessages();

    expect(messages.length).toBe(1);
    expect(messages[0].type).toBe(diagram.db.LINETYPE.DOTTED_CROSS);
  });
  it('should handle in sync messages', async () => {
    const diagram = await Diagram.fromText(`
sequenceDiagram
Alice-)Bob:Hello Bob, how are you?`);

    const actors = diagram.db.getActors();
    expect(actors.get('Alice').description).toBe('Alice');
    expect(actors.get('Bob').description).toBe('Bob');

    const messages = diagram.db.getMessages();

    expect(messages.length).toBe(1);
    expect(messages[0].type).toBe(diagram.db.LINETYPE.SOLID_POINT);
  });
  it('should handle in sync dotted messages', async () => {
    const diagram = await Diagram.fromText(`
sequenceDiagram
Alice--)Bob:Hello Bob, how are you?`);

    const actors = diagram.db.getActors();
    expect(actors.get('Alice').description).toBe('Alice');
    expect(actors.get('Bob').description).toBe('Bob');

    const messages = diagram.db.getMessages();

    expect(messages.length).toBe(1);
    expect(messages[0].type).toBe(diagram.db.LINETYPE.DOTTED_POINT);
  });
  it('should handle in arrow messages', async () => {
    const diagram = await Diagram.fromText(`
sequenceDiagram
Alice->>Bob:Hello Bob, how are you?`);

    const actors = diagram.db.getActors();
    expect(actors.get('Alice').description).toBe('Alice');
    expect(actors.get('Bob').description).toBe('Bob');

    const messages = diagram.db.getMessages();

    expect(messages.length).toBe(1);
    expect(messages[0].type).toBe(diagram.db.LINETYPE.SOLID);
  });
  it('should handle in arrow messages', async () => {
    const diagram = await Diagram.fromText(
      'sequenceDiagram\n' + 'Alice-->>Bob:Hello Bob, how are you?'
    );

    const actors = diagram.db.getActors();
    expect(actors.get('Alice').description).toBe('Alice');
    expect(actors.get('Bob').description).toBe('Bob');

    const messages = diagram.db.getMessages();

    expect(messages.length).toBe(1);
    expect(messages[0].type).toBe(diagram.db.LINETYPE.DOTTED);
  });
  it('should handle bidirectional arrow messages', async () => {
    const diagram = await Diagram.fromText(
      `
sequenceDiagram
Alice<<->>Bob:Hello Bob, how are you?`
    );

    const actors = diagram.db.getActors();
    expect(actors.get('Alice').description).toBe('Alice');
    expect(actors.get('Bob').description).toBe('Bob');

    const messages = diagram.db.getMessages();

    expect(messages.length).toBe(1);
    expect(messages[0].type).toBe(diagram.db.LINETYPE.BIDIRECTIONAL_SOLID);
  });
  it('should handle bidirectional dotted arrow messages', async () => {
    const diagram = await Diagram.fromText(
      `
    sequenceDiagram
    Alice<<-->>Bob:Hello Bob, how are you?`
    );

    const actors = diagram.db.getActors();
    expect(actors.get('Alice').description).toBe('Alice');
    expect(actors.get('Bob').description).toBe('Bob');

    const messages = diagram.db.getMessages();

    expect(messages.length).toBe(1);
    expect(messages[0].type).toBe(diagram.db.LINETYPE.BIDIRECTIONAL_DOTTED);
  });
  it('should handle actor activation', async () => {
    const diagram = await Diagram.fromText(`
sequenceDiagram
Alice-->>Bob:Hello Bob, how are you?
activate Bob
Bob-->>Alice:Hello Alice, I'm fine and  you?
deactivate Bob`);

    const actors = diagram.db.getActors();
    expect(actors.get('Alice').description).toBe('Alice');
    expect(actors.get('Bob').description).toBe('Bob');

    const messages = diagram.db.getMessages();

    expect(messages.length).toBe(4);
    expect(messages[0].type).toBe(diagram.db.LINETYPE.DOTTED);
    expect(messages[1].type).toBe(diagram.db.LINETYPE.ACTIVE_START);
    expect(messages[1].from).toBe('Bob');
    expect(messages[2].type).toBe(diagram.db.LINETYPE.DOTTED);
    expect(messages[3].type).toBe(diagram.db.LINETYPE.ACTIVE_END);
    expect(messages[3].from).toBe('Bob');
  });
  it('should handle actor one line notation activation', async () => {
    const diagram = await Diagram.fromText(`
    sequenceDiagram
    Alice-->>+Bob:Hello Bob, how are you?
    Bob-->>- Alice:Hello Alice, I'm fine and  you?`);

    const actors = diagram.db.getActors();
    expect(actors.get('Alice').description).toBe('Alice');
    expect(actors.get('Bob').description).toBe('Bob');

    const messages = diagram.db.getMessages();

    expect(messages.length).toBe(4);
    expect(messages[0].type).toBe(diagram.db.LINETYPE.DOTTED);
    expect(messages[0].activate).toBeTruthy();
    expect(messages[1].type).toBe(diagram.db.LINETYPE.ACTIVE_START);
    expect(messages[1].from).toBe('Bob');
    expect(messages[2].type).toBe(diagram.db.LINETYPE.DOTTED);
    expect(messages[3].type).toBe(diagram.db.LINETYPE.ACTIVE_END);
    expect(messages[3].from).toBe('Bob');
  });
  it('should handle stacked activations', async () => {
    const diagram = await Diagram.fromText(`
      sequenceDiagram
      Alice-->>+Bob:Hello Bob, how are you?
      Bob-->>+Carol:Carol, let me introduce Alice?
      Bob-->>- Alice:Hello Alice, please meet Carol?
      Carol->>- Bob:Oh Bob, I'm so happy to be here!`);

    const actors = diagram.db.getActors();
    expect(actors.get('Alice').description).toBe('Alice');
    expect(actors.get('Bob').description).toBe('Bob');

    const messages = diagram.db.getMessages();

    expect(messages.length).toBe(8);
    expect(messages[0].type).toBe(diagram.db.LINETYPE.DOTTED);
    expect(messages[1].type).toBe(diagram.db.LINETYPE.ACTIVE_START);
    expect(messages[1].from).toBe('Bob');
    expect(messages[2].type).toBe(diagram.db.LINETYPE.DOTTED);
    expect(messages[3].type).toBe(diagram.db.LINETYPE.ACTIVE_START);
    expect(messages[3].from).toBe('Carol');
    expect(messages[5].type).toBe(diagram.db.LINETYPE.ACTIVE_END);
    expect(messages[5].from).toBe('Bob');
    expect(messages[7].type).toBe(diagram.db.LINETYPE.ACTIVE_END);
    expect(messages[7].from).toBe('Carol');
  });
  it('should handle fail parsing when activating an inactive participant', async () => {
    const str = `
      sequenceDiagram
      participant user as End User
      participant Server as Server
      participant System as System
      participant System2 as System2

      user->>+Server: Test
      user->>+Server: Test2
      user->>System: Test
      Server->>-user: Test
      Server->>-user: Test2

      %% The following deactivation of Server will fail
      Server->>-user: Test3`;

    let error = false;
    try {
      await mermaidAPI.parse(str);
    } catch (e) {
      error = true;
    }
    expect(error).toBe(true);
  });

  it('should handle comments in a sequenceDiagram', async () => {
    const diagram = await Diagram.fromText(`
      sequenceDiagram
      Alice->Bob: Hello Bob, how are you?
      %% Comment
      Note right of Bob: Bob thinks
      Bob-->Alice: I am good thanks!`);

    const actors = diagram.db.getActors();
    expect(actors.get('Alice').description).toBe('Alice');
    actors.get('Bob').description = 'Bob';

    const messages = diagram.db.getMessages();

    expect(messages.length).toBe(3);
    expect(messages[0].from).toBe('Alice');
    expect(messages[2].from).toBe('Bob');
  });
  it('should handle new lines in a sequenceDiagram', async () => {
    const diagram = await Diagram.fromText(`
      sequenceDiagram
      Alice->Bob: Hello Bob, how are you?

      %% Comment
      Note right of Bob: Bob thinks
      Bob-->Alice: I am good thanks!
      `);

    const actors = diagram.db.getActors();
    expect(actors.get('Alice').description).toBe('Alice');
    actors.get('Bob').description = 'Bob';

    const messages = diagram.db.getMessages();

    expect(messages.length).toBe(3);
    expect(messages[0].from).toBe('Alice');
    expect(messages[2].from).toBe('Bob');
  });
  it('should handle semicolons', async () => {
    const diagram = await Diagram.fromText(`
sequenceDiagram;Alice->Bob: Hello Bob, how are you?;Note right of Bob: Bob thinks;Bob-->Alice: I am good thanks!;`);

    const actors = diagram.db.getActors();
    expect(actors.get('Alice').description).toBe('Alice');
    actors.get('Bob').description = 'Bob';

    const messages = diagram.db.getMessages();

    expect(messages.length).toBe(3);
    expect(messages[0].from).toBe('Alice');
    expect(messages[2].from).toBe('Bob');
  });
  it('should handle one leading space in lines in a sequenceDiagram', async () => {
    const diagram = await Diagram.fromText(`
sequenceDiagram
 Alice->Bob: Hello Bob, how are you?

%% Comment
Note right of Bob: Bob thinks
Bob-->Alice: I am good thanks!`);

    const actors = diagram.db.getActors();
    expect(actors.get('Alice').description).toBe('Alice');
    actors.get('Bob').description = 'Bob';

    const messages = diagram.db.getMessages();

    expect(messages.length).toBe(3);
    expect(messages[0].from).toBe('Alice');
    expect(messages[2].from).toBe('Bob');
  });
  it('should handle several leading spaces in lines in a sequenceDiagram', async () => {
    const diagram = await Diagram.fromText(`
sequenceDiagram
   Alice->Bob: Hello Bob, how are you?

%% Comment
Note right of Bob: Bob thinks
Bob-->Alice: I am good thanks!`);

    const actors = diagram.db.getActors();
    expect(actors.get('Alice').description).toBe('Alice');
    actors.get('Bob').description = 'Bob';

    const messages = diagram.db.getMessages();

    expect(messages.length).toBe(3);
    expect(messages[0].from).toBe('Alice');
    expect(messages[2].from).toBe('Bob');
  });
  it('should handle several leading spaces in lines in a sequenceDiagram', async () => {
    const diagram = await Diagram.fromText(`
sequenceDiagram
participant Alice
participant Bob
Alice->John: Hello John, how are you?
    loop Healthcheck
John->John: Fight against hypochondria
 end
Note right of John: Rational thoughts<br/>prevail...
    John-->Alice: Great!
    John->Bob: How about you?
Bob-->John: Jolly good!`);

    const actors = diagram.db.getActors();
    expect(actors.get('Alice').description).toBe('Alice');
    actors.get('Bob').description = 'Bob';

    const messages = diagram.db.getMessages();

    expect(messages.length).toBe(8);
    expect(messages[0].from).toBe('Alice');
    expect(messages[2].from).toBe('John');
  });
  it('should handle different line breaks', async () => {
    const diagram = await Diagram.fromText(`
sequenceDiagram
participant 1 as multiline<br>text
participant 2 as multiline<br/>text
participant 3 as multiline<br />text
participant 4 as multiline<br \t/>text
1->>2: multiline<br>text
note right of 2: multiline<br>text
2->>3: multiline<br/>text
note right of 3: multiline<br/>text
3->>4: multiline<br />text
note right of 4: multiline<br />text
4->>1: multiline<br \t/>text
note right of 1: multiline<br \t/>text
`);

    const actors = diagram.db.getActors();
    expect(actors.get('1').description).toBe('multiline<br>text');
    expect(actors.get('2').description).toBe('multiline<br/>text');
    expect(actors.get('3').description).toBe('multiline<br />text');
    expect(actors.get('4').description).toBe('multiline<br \t/>text');

    const messages = diagram.db.getMessages();
    expect(messages[0].message).toBe('multiline<br>text');
    expect(messages[1].message).toBe('multiline<br>text');
    expect(messages[2].message).toBe('multiline<br/>text');
    expect(messages[3].message).toBe('multiline<br/>text');
    expect(messages[4].message).toBe('multiline<br />text');
    expect(messages[5].message).toBe('multiline<br />text');
    expect(messages[6].message).toBe('multiline<br \t/>text');
    expect(messages[7].message).toBe('multiline<br \t/>text');
  });
  it('should handle notes and messages without wrap specified', async () => {
    const diagram = await Diagram.fromText(`
sequenceDiagram
participant 1
participant 2
participant 3
participant 4
1->>2: single-line text
note right of 2: single-line text
2->>3:nowrap: single-line text
note right of 3:nowrap: single-line text
3->>4: multiline<br/>text
note right of 4: multiline<br/>text
4->>1:nowrap: multiline<br/>text
note right of 1:nowrap: multiline<br/>text
`);

    const messages = diagram.db.getMessages();
    expect(messages[0].message).toBe('single-line text');
    expect(messages[1].message).toBe('single-line text');
    expect(messages[2].message).toBe('single-line text');
    expect(messages[3].message).toBe('single-line text');
    expect(messages[4].message).toBe('multiline<br/>text');
    expect(messages[5].message).toBe('multiline<br/>text');
    expect(messages[6].message).toBe('multiline<br/>text');
    expect(messages[7].message).toBe('multiline<br/>text');

    // wrap indicates whether wrap is specified
    expect(messages[0].wrap).toBe(false);
    expect(messages[1].wrap).toBe(false);
    expect(messages[2].wrap).toBe(false);
    expect(messages[3].wrap).toBe(false);
    expect(messages[4].wrap).toBe(false);
    expect(messages[5].wrap).toBe(false);
    expect(messages[6].wrap).toBe(false);
    expect(messages[7].wrap).toBe(false);
  });
  it('should handle notes and messages with wrap specified', async () => {
    const diagram = await Diagram.fromText(`
sequenceDiagram
participant 1
participant 2
participant 3
participant 4
1->>2:wrap: single-line text
note right of 2:wrap: single-line text
2->>3:wrap: multiline<br/>text
note right of 3:wrap: multiline<br/>text
`);

    const messages = diagram.db.getMessages();
    expect(messages[0].message).toBe('single-line text');
    expect(messages[1].message).toBe('single-line text');
    expect(messages[2].message).toBe('multiline<br/>text');
    expect(messages[3].message).toBe('multiline<br/>text');
    expect(messages[0].wrap).toBe(true);
    expect(messages[1].wrap).toBe(true);
    expect(messages[2].wrap).toBe(true);
    expect(messages[3].wrap).toBe(true);
  });
  it('should handle notes and messages with nowrap or line breaks', async () => {
    const diagram = await Diagram.fromText(`
sequenceDiagram
participant 1
participant 2
1->>2: single-line text
note right of 2: single-line text
`);

    const messages = diagram.db.getMessages();
    expect(messages[0].message).toBe('single-line text');
    expect(messages[1].message).toBe('single-line text');
    expect(messages[0].wrap).toBe(false);
    expect(messages[1].wrap).toBe(false);
  });
  it('should handle notes over a single actor', async () => {
    const diagram = await Diagram.fromText(`
sequenceDiagram
Alice->Bob: Hello Bob, how are you?
Note over Bob: Bob thinks
`);

    const messages = diagram.db.getMessages();
    expect(messages[1].from).toBe('Bob');
    expect(messages[1].to).toBe('Bob');
  });
  it('should handle notes over multiple actors', async () => {
    const diagram = await Diagram.fromText(`
sequenceDiagram
Alice->Bob: Hello Bob, how are you?
Note over Alice,Bob: confusion
Note over Bob,Alice: resolution
`);

    const messages = diagram.db.getMessages();
    expect(messages[1].from).toBe('Alice');
    expect(messages[1].to).toBe('Bob');
    expect(messages[2].from).toBe('Bob');
    expect(messages[2].to).toBe('Alice');
  });
  it('should handle loop statements', async () => {
    const diagram = await Diagram.fromText(`
sequenceDiagram
Alice->Bob: Hello Bob, how are you?

%% Comment
Note right of Bob: Bob thinks
loop Multiple happy responses

Bob-->Alice: I am good thanks!
end`);

    const actors = diagram.db.getActors();
    expect(actors.get('Alice').description).toBe('Alice');
    actors.get('Bob').description = 'Bob';

    const messages = diagram.db.getMessages();

    expect(messages.length).toBe(5);
    expect(messages[0].from).toBe('Alice');
    expect(messages[1].from).toBe('Bob');
  });
  it('should add a rect around sequence', async () => {
    const diagram = await Diagram.fromText(`
      sequenceDiagram
        Alice->Bob: Hello Bob, how are you?
        %% Comment
        rect rgb(200, 255, 200)
        Note right of Bob: Bob thinks
        Bob-->Alice: I am good thanks
        end
    `);

    const actors = diagram.db.getActors();
    expect(actors.get('Alice').description).toBe('Alice');
    actors.get('Bob').description = 'Bob';

    const messages = diagram.db.getMessages();
    expect(messages[1].type).toEqual(diagram.db.LINETYPE.RECT_START);
    expect(messages[1].message).toBe('rgb(200, 255, 200)');
    expect(messages[2].type).toEqual(diagram.db.LINETYPE.NOTE);
    expect(messages[3].type).toEqual(diagram.db.LINETYPE.DOTTED_OPEN);
    expect(messages[4].type).toEqual(diagram.db.LINETYPE.RECT_END);
  });

  it('should allow for nested rects', async () => {
    const diagram = await Diagram.fromText(`
      sequenceDiagram
        Alice->Bob: Hello Bob, how are you?
        %% Comment
        rect rgb(200, 255, 200)
        rect rgb(0, 0, 0)
        Note right of Bob: Bob thinks
        end
        Bob-->Alice: I am good thanks
        end
    `);

    const actors = diagram.db.getActors();
    expect(actors.get('Alice').description).toBe('Alice');
    actors.get('Bob').description = 'Bob';

    const messages = diagram.db.getMessages();
    expect(messages[1].type).toEqual(diagram.db.LINETYPE.RECT_START);
    expect(messages[1].message).toBe('rgb(200, 255, 200)');
    expect(messages[2].type).toEqual(diagram.db.LINETYPE.RECT_START);
    expect(messages[2].message).toBe('rgb(0, 0, 0)');
    expect(messages[3].type).toEqual(diagram.db.LINETYPE.NOTE);
    expect(messages[4].type).toEqual(diagram.db.LINETYPE.RECT_END);
    expect(messages[5].type).toEqual(diagram.db.LINETYPE.DOTTED_OPEN);
    expect(messages[6].type).toEqual(diagram.db.LINETYPE.RECT_END);
  });
  it('should handle opt statements', async () => {
    const diagram = await Diagram.fromText(`
sequenceDiagram
Alice->Bob: Hello Bob, how are you?

%% Comment
Note right of Bob: Bob thinks
opt Perhaps a happy response

Bob-->Alice: I am good thanks!
end`);

    const actors = diagram.db.getActors();
    expect(actors.get('Alice').description).toBe('Alice');
    actors.get('Bob').description = 'Bob';

    const messages = diagram.db.getMessages();

    expect(messages.length).toBe(5);
    expect(messages[0].from).toBe('Alice');
    expect(messages[1].from).toBe('Bob');
  });
  it('should handle alt statements', async () => {
    const diagram = await Diagram.fromText(`
sequenceDiagram
Alice->Bob: Hello Bob, how are you?

%% Comment
Note right of Bob: Bob thinks
alt isWell

Bob-->Alice: I am good thanks!
else isSick
Bob-->Alice: Feel sick...
end`);

    const actors = diagram.db.getActors();

    expect(actors.get('Alice').description).toBe('Alice');
    actors.get('Bob').description = 'Bob';

    const messages = diagram.db.getMessages();

    expect(messages.length).toBe(7);
    expect(messages[0].from).toBe('Alice');
    expect(messages[1].from).toBe('Bob');
  });
  it('should handle alt statements with multiple elses', async () => {
    const diagram = await Diagram.fromText(`
sequenceDiagram
Alice->Bob: Hello Bob, how are you?

%% Comment
Note right of Bob: Bob thinks
alt isWell

Bob-->Alice: I am good thanks!
else isSick
Bob-->Alice: Feel sick...
else default
Bob-->Alice: :-)
end`);

    const messages = diagram.db.getMessages();
    expect(messages.length).toBe(9);
    expect(messages[1].from).toBe('Bob');
    expect(messages[2].type).toBe(diagram.db.LINETYPE.ALT_START);
    expect(messages[3].from).toBe('Bob');
    expect(messages[4].type).toBe(diagram.db.LINETYPE.ALT_ELSE);
    expect(messages[5].from).toBe('Bob');
    expect(messages[6].type).toBe(diagram.db.LINETYPE.ALT_ELSE);
    expect(messages[7].from).toBe('Bob');
    expect(messages[8].type).toBe(diagram.db.LINETYPE.ALT_END);
  });
  it('should handle critical statements without options', async () => {
    const diagram = await Diagram.fromText(`
sequenceDiagram
    critical Establish a connection to the DB
        Service-->DB: connect
    end`);

    const actors = diagram.db.getActors();

    expect(actors.get('Service').description).toBe('Service');
    expect(actors.get('DB').description).toBe('DB');

    const messages = diagram.db.getMessages();

    expect(messages.length).toBe(3);
    expect(messages[0].type).toBe(diagram.db.LINETYPE.CRITICAL_START);
    expect(messages[1].from).toBe('Service');
    expect(messages[2].type).toBe(diagram.db.LINETYPE.CRITICAL_END);
  });
  it('should handle critical statements with options', async () => {
    const diagram = await Diagram.fromText(`
sequenceDiagram
    critical Establish a connection to the DB
        Service-->DB: connect
    option Network timeout
        Service-->Service: Log error
    option Credentials rejected
        Service-->Service: Log different error
    end`);

    const actors = diagram.db.getActors();

    expect(actors.get('Service').description).toBe('Service');
    expect(actors.get('DB').description).toBe('DB');

    const messages = diagram.db.getMessages();

    expect(messages.length).toBe(7);
    expect(messages[0].type).toBe(diagram.db.LINETYPE.CRITICAL_START);
    expect(messages[1].from).toBe('Service');
    expect(messages[2].type).toBe(diagram.db.LINETYPE.CRITICAL_OPTION);
    expect(messages[3].from).toBe('Service');
    expect(messages[4].type).toBe(diagram.db.LINETYPE.CRITICAL_OPTION);
    expect(messages[5].from).toBe('Service');
    expect(messages[6].type).toBe(diagram.db.LINETYPE.CRITICAL_END);
  });
  it('should handle break statements', async () => {
    const diagram = await Diagram.fromText(`
sequenceDiagram
    Consumer-->API: Book something
    API-->BookingService: Start booking process
    break when the booking process fails
        API-->Consumer: show failure
    end
    API-->BillingService: Start billing process`);

    const actors = diagram.db.getActors();

    expect(actors.get('Consumer').description).toBe('Consumer');
    expect(actors.get('API').description).toBe('API');

    const messages = diagram.db.getMessages();

    expect(messages.length).toBe(6);
    expect(messages[0].from).toBe('Consumer');
    expect(messages[1].from).toBe('API');
    expect(messages[2].type).toBe(diagram.db.LINETYPE.BREAK_START);
    expect(messages[3].from).toBe('API');
    expect(messages[4].type).toBe(diagram.db.LINETYPE.BREAK_END);
    expect(messages[5].from).toBe('API');
  });
  it('should handle par statements a sequenceDiagram', async () => {
    const diagram = await Diagram.fromText(`
sequenceDiagram
par Parallel one
Alice->>Bob: Hello Bob, how are you?
Bob-->>Alice: I am good thanks!
and Parallel two
Alice->>Bob: Are you OK?
Bob-->>Alice: Fine!
and Parallel three
Alice->>Bob: What do you think about it?
Bob-->>Alice: It's good!
end`);

    const actors = diagram.db.getActors();

    expect(actors.get('Alice').description).toBe('Alice');
    expect(actors.get('Bob').description).toBe('Bob');

    const messages = diagram.db.getMessages();

    expect(messages.length).toBe(10);
    expect(messages[0].message).toBe('Parallel one');
    expect(messages[1].from).toBe('Alice');
    expect(messages[2].from).toBe('Bob');
  });
  it('it should handle par_over statements', async () => {
    const diagram = await Diagram.fromText(`
sequenceDiagram
par_over Parallel overlap
Alice ->> Bob: Message
Note left of Alice: Alice note
Note right of Bob: Bob note
end`);

    const actors = diagram.db.getActors();

    expect(actors.get('Alice').description).toBe('Alice');
    expect(actors.get('Bob').description).toBe('Bob');

    const messages = diagram.db.getMessages();

    expect(messages.length).toBe(5);
    expect(messages[0].message).toBe('Parallel overlap');
    expect(messages[1].from).toBe('Alice');
    expect(messages[2].from).toBe('Alice');
    expect(messages[3].from).toBe('Bob');
  });
  it('should handle special characters in signals', async () => {
    const diagram = await Diagram.fromText('sequenceDiagram\n' + 'Alice->Bob: -:<>,;# comment');

    const messages = diagram.db.getMessages();
    expect(messages[0].message).toBe('-:<>,');
  });
  it('should handle special characters in notes', async () => {
    const diagram = await Diagram.fromText(`
sequenceDiagram
Alice->Bob: Hello Bob, how are you?
Note right of Bob: -:<>,;# comment`);

    const messages = diagram.db.getMessages();
    expect(messages[1].message).toBe('-:<>,');
  });
  it('should handle special characters in loop', async () => {
    const diagram = await Diagram.fromText(`
sequenceDiagram
Alice->Bob: Hello Bob, how are you?
loop -:<>,;# comment
Bob-->Alice: I am good thanks!
end`);

    const messages = diagram.db.getMessages();
    expect(messages[1].message).toBe('-:<>,');
  });
  it('should handle special characters in opt', async () => {
    const diagram = await Diagram.fromText(`
sequenceDiagram
Alice->Bob: Hello Bob, how are you?
opt -:<>,;# comment
Bob-->Alice: I am good thanks!
end`);

    const messages = diagram.db.getMessages();
    expect(messages[1].message).toBe('-:<>,');
  });
  it('should handle special characters in alt', async () => {
    const diagram = await Diagram.fromText(`
sequenceDiagram
Alice->Bob: Hello Bob, how are you?
alt -:<>,;# comment
Bob-->Alice: I am good thanks!
else ,<>:-#; comment
Bob-->Alice: I am good thanks!
end`);

    const messages = diagram.db.getMessages();
    expect(messages[1].message).toBe('-:<>,');
    expect(messages[3].message).toBe(',<>:-');
  });
  it('should handle special characters in par', async () => {
    const diagram = await Diagram.fromText(`
sequenceDiagram
Alice->Bob: Hello Bob, how are you?
par -:<>,;# comment
Bob-->Alice: I am good thanks!
and ,<>:-#; comment
Bob-->Alice: I am good thanks!
end`);

    const messages = diagram.db.getMessages();
    expect(messages[1].message).toBe('-:<>,');
    expect(messages[3].message).toBe(',<>:-');
  });
  it('should handle no-label loop', async () => {
    const diagram = await Diagram.fromText(`
sequenceDiagram
Alice->Bob: Hello Bob, how are you?
loop
Bob-->Alice: I am good thanks!
end`);

    const messages = diagram.db.getMessages();
    expect(messages[1].message).toBe('');
    expect(messages[2].message).toBe('I am good thanks!');
  });
  it('should handle no-label opt', async () => {
    const diagram = await Diagram.fromText(`
sequenceDiagram
Alice->Bob: Hello Bob, how are you?
opt # comment
Bob-->Alice: I am good thanks!
end`);

    const messages = diagram.db.getMessages();
    expect(messages[1].message).toBe('');
    expect(messages[2].message).toBe('I am good thanks!');
  });
  it('should handle no-label alt', async () => {
    const diagram = await Diagram.fromText(`
sequenceDiagram
Alice->Bob: Hello Bob, how are you?
alt;Bob-->Alice: I am good thanks!
else # comment
Bob-->Alice: I am good thanks!
end`);

    const messages = diagram.db.getMessages();
    expect(messages[1].message).toBe('');
    expect(messages[2].message).toBe('I am good thanks!');
    expect(messages[3].message).toBe('');
    expect(messages[4].message).toBe('I am good thanks!');
  });
  it('should handle no-label par', async () => {
    const diagram = await Diagram.fromText(`
sequenceDiagram
Alice->Bob: Hello Bob, how are you?
par;Bob-->Alice: I am good thanks!
and # comment
Bob-->Alice: I am good thanks!
end`);

    const messages = diagram.db.getMessages();
    expect(messages[1].message).toBe('');
    expect(messages[2].message).toBe('I am good thanks!');
    expect(messages[3].message).toBe('');
    expect(messages[4].message).toBe('I am good thanks!');
  });

  it('should handle links', async () => {
    const diagram = await Diagram.fromText(`
sequenceDiagram
participant a as Alice
participant b as Bob
participant c as Charlie
links a: { "Repo": "https://repo.contoso.com/", "Dashboard": "https://dashboard.contoso.com/" }
links b: { "Dashboard": "https://dashboard.contoso.com/" }
links a: { "On-Call": "https://oncall.contoso.com/?svc=alice" }
link a: Endpoint @ https://alice.contoso.com
link a: Swagger @ https://swagger.contoso.com
link a: Tests @ https://tests.contoso.com/?svc=alice@contoso.com
`);

    const actors = diagram.db.getActors();
    expect(actors.get('a').links.Repo).toBe('https://repo.contoso.com/');
    expect(actors.get('b').links.Repo).toBe(undefined);
    expect(actors.get('a').links.Dashboard).toBe('https://dashboard.contoso.com/');
    expect(actors.get('b').links.Dashboard).toBe('https://dashboard.contoso.com/');
    expect(actors.get('a').links['On-Call']).toBe('https://oncall.contoso.com/?svc=alice');
    expect(actors.get('c').links.Dashboard).toBe(undefined);
    expect(actors.get('a').links.Endpoint).toBe('https://alice.contoso.com');
    expect(actors.get('a').links.Swagger).toBe('https://swagger.contoso.com');
    expect(actors.get('a').links.Tests).toBe('https://tests.contoso.com/?svc=alice@contoso.com');
  });

  it('should handle properties EXPERIMENTAL: USE WITH CAUTION', async () => {
    //Be aware that the syntax for "properties" is likely to be changed.
    const diagram = await Diagram.fromText(`
sequenceDiagram
participant a as Alice
participant b as Bob
participant c as Charlie
properties a: {"class": "internal-service-actor", "icon": "@clock"}
properties b: {"class": "external-service-actor", "icon": "@computer"}
`);

    const actors = diagram.db.getActors();
    expect(actors.get('a').properties.class).toBe('internal-service-actor');
    expect(actors.get('b').properties.class).toBe('external-service-actor');
    expect(actors.get('a').properties.icon).toBe('@clock');
    expect(actors.get('b').properties.icon).toBe('@computer');
    expect(actors.get('c').properties.class).toBe(undefined);
  });

  it('should handle box', async () => {
    const diagram = await Diagram.fromText(`
sequenceDiagram
box green Group 1
participant a as Alice
participant b as Bob
end
participant c as Charlie
links a: { "Repo": "https://repo.contoso.com/", "Dashboard": "https://dashboard.contoso.com/" }
links b: { "Dashboard": "https://dashboard.contoso.com/" }
links a: { "On-Call": "https://oncall.contoso.com/?svc=alice" }
link a: Endpoint @ https://alice.contoso.com
link a: Swagger @ https://swagger.contoso.com
link a: Tests @ https://tests.contoso.com/?svc=alice@contoso.com
`);

    const boxes = diagram.db.getBoxes();
    expect(boxes[0].name).toEqual('Group 1');
    expect(boxes[0].actorKeys).toEqual(['a', 'b']);
    expect(boxes[0].fill).toEqual('green');
  });

  it('should handle box without color', async () => {
    const diagram = await Diagram.fromText(`
  sequenceDiagram
  box Group 1
  participant a as Alice
  participant b as Bob
  end
  participant c as Charlie
  links a: { "Repo": "https://repo.contoso.com/", "Dashboard": "https://dashboard.contoso.com/" }
  links b: { "Dashboard": "https://dashboard.contoso.com/" }
  links a: { "On-Call": "https://oncall.contoso.com/?svc=alice" }
  link a: Endpoint @ https://alice.contoso.com
  link a: Swagger @ https://swagger.contoso.com
  link a: Tests @ https://tests.contoso.com/?svc=alice@contoso.com
  `);

    const boxes = diagram.db.getBoxes();
    expect(boxes[0].name).toEqual('Group 1');
    expect(boxes[0].actorKeys).toEqual(['a', 'b']);
    expect(boxes[0].fill).toEqual('transparent');
  });

  it('should handle box without description', async () => {
    const diagram = await Diagram.fromText(`
  sequenceDiagram
  box Aqua
  participant a as Alice
  participant b as Bob
  end
  participant c as Charlie
  links a: { "Repo": "https://repo.contoso.com/", "Dashboard": "https://dashboard.contoso.com/" }
  links b: { "Dashboard": "https://dashboard.contoso.com/" }
  links a: { "On-Call": "https://oncall.contoso.com/?svc=alice" }
  link a: Endpoint @ https://alice.contoso.com
  link a: Swagger @ https://swagger.contoso.com
  link a: Tests @ https://tests.contoso.com/?svc=alice@contoso.com
  `);

    const boxes = diagram.db.getBoxes();
    expect(boxes[0].name).toBeFalsy();
    expect(boxes[0].actorKeys).toEqual(['a', 'b']);
    expect(boxes[0].fill).toEqual('Aqua');
  });

  it('should handle simple actor creation', async () => {
    const diagram = await Diagram.fromText(`
  sequenceDiagram
  participant a as Alice
  a ->>b: Hello Bob?
  create participant c
  b-->>c: Hello c!
  c ->> b: Hello b?
  create actor d as Donald
  a ->> d: Hello Donald?
  `);
    const actors = diagram.db.getActors();
    const createdActors = diagram.db.getCreatedActors();
    expect(actors.get('c').name).toEqual('c');
    expect(actors.get('c').description).toEqual('c');
    expect(actors.get('c').type).toEqual('participant');
    expect(createdActors.get('c')).toEqual(1);
    expect(actors.get('d').name).toEqual('d');
    expect(actors.get('d').description).toEqual('Donald');
    expect(actors.get('d').type).toEqual('actor');
    expect(createdActors.get('d')).toEqual(3);
  });
  it('should handle simple actor destruction', async () => {
    const diagram = await Diagram.fromText(`
  sequenceDiagram
  participant a as Alice
  a ->>b: Hello Bob?
  destroy a
  b-->>a: Hello Alice!
  b ->> c: Where is Alice?
  destroy c
  b ->> c: Where are you?
  `);
    const destroyedActors = diagram.db.getDestroyedActors();
    expect(destroyedActors.get('a')).toEqual(1);
    expect(destroyedActors.get('c')).toEqual(3);
  });
  it('should handle the creation and destruction of the same actor', async () => {
    const diagram2 = await Diagram.fromText(`
  sequenceDiagram
  a ->>b: Hello Bob?
  create participant c
  b ->>c: Hello c!
  c ->> b: Hello b?
  destroy c
  b ->> c : Bye c !
  `);
    const createdActors = diagram2.db.getCreatedActors();
    const destroyedActors = diagram2.db.getDestroyedActors();
    expect(createdActors.get('c')).toEqual(1);
    expect(destroyedActors.get('c')).toEqual(3);
  });
});
describe('when checking the bounds in a sequenceDiagram', function () {
  beforeAll(() => {
    let conf = {
      diagramMarginX: 50,
      diagramMarginY: 10,
      actorMargin: 50,
      width: 150,
      // Height of actor boxes
      height: 65,
      boxMargin: 10,
      messageMargin: 40,
      boxTextMargin: 15,
      noteMargin: 25,
    };

    mermaidAPI.initialize({ sequence: conf });
  });

  let conf;
  let diagram;
  beforeEach(async function () {
    diagram = await Diagram.fromText(`
      sequenceDiagram
      Alice->Bob:Hello Bob, how are you?
      Bob-->Alice: I am good thanks!`);
    mermaidAPI.reset();
    diagram.renderer.bounds.init();
    conf = diagram.db.getConfig();
  });
  it('should handle a simple bound call', () => {
    diagram.renderer.bounds.insert(100, 100, 200, 200);

    const { bounds } = diagram.renderer.bounds.getBounds();
    expect(bounds.startx).toBe(100);
    expect(bounds.starty).toBe(100);
    expect(bounds.stopx).toBe(200);
    expect(bounds.stopy).toBe(200);
  });
  it('should handle an expanding bound', () => {
    diagram.renderer.bounds.insert(100, 100, 200, 200);
    diagram.renderer.bounds.insert(25, 50, 300, 400);

    const { bounds } = diagram.renderer.bounds.getBounds();
    expect(bounds.startx).toBe(25);
    expect(bounds.starty).toBe(50);
    expect(bounds.stopx).toBe(300);
    expect(bounds.stopy).toBe(400);
  });
  it('should handle inserts within the bound without changing the outer bounds', () => {
    diagram.renderer.bounds.insert(100, 100, 200, 200);
    diagram.renderer.bounds.insert(25, 50, 300, 400);
    diagram.renderer.bounds.insert(125, 150, 150, 200);

    const { bounds } = diagram.renderer.bounds.getBounds();
    expect(bounds.startx).toBe(25);
    expect(bounds.starty).toBe(50);
    expect(bounds.stopx).toBe(300);
    expect(bounds.stopy).toBe(400);
  });
  it('should handle a loop without expanding the area', () => {
    diagram.renderer.bounds.insert(25, 50, 300, 400);
    diagram.renderer.bounds.verticalPos = 150;
    diagram.renderer.bounds.newLoop();
    diagram.renderer.bounds.insert(125, 150, 150, 200);

    const loop = diagram.renderer.bounds.endLoop();

    expect(loop.startx).toBe(125 - conf.boxMargin);
    expect(loop.starty).toBe(150 - conf.boxMargin);
    expect(loop.stopx).toBe(150 + conf.boxMargin);
    expect(loop.stopy).toBe(200 + conf.boxMargin);

    // Check bounds of first loop
    const { bounds } = diagram.renderer.bounds.getBounds();

    expect(bounds.startx).toBe(25);
    expect(bounds.starty).toBe(50);
    expect(bounds.stopx).toBe(300);
    expect(bounds.stopy).toBe(400);
  });
  it('should handle multiple loops without expanding the bounds', () => {
    diagram.renderer.bounds.insert(100, 100, 1000, 1000);
    diagram.renderer.bounds.verticalPos = 200;
    diagram.renderer.bounds.newLoop();
    diagram.renderer.bounds.newLoop();
    diagram.renderer.bounds.insert(200, 200, 300, 300);

    // Check bounds of first loop
    let loop = diagram.renderer.bounds.endLoop();

    expect(loop.startx).toBe(200 - conf.boxMargin);
    expect(loop.starty).toBe(200 - conf.boxMargin);
    expect(loop.stopx).toBe(300 + conf.boxMargin);
    expect(loop.stopy).toBe(300 + conf.boxMargin);

    // Check bounds of second loop
    loop = diagram.renderer.bounds.endLoop();

    expect(loop.startx).toBe(200 - 2 * conf.boxMargin);
    expect(loop.starty).toBe(200 - 2 * conf.boxMargin);
    expect(loop.stopx).toBe(300 + 2 * conf.boxMargin);
    expect(loop.stopy).toBe(300 + 2 * conf.boxMargin);

    // Check bounds of first loop
    const { bounds } = diagram.renderer.bounds.getBounds();

    expect(bounds.startx).toBe(100);
    expect(bounds.starty).toBe(100);
    expect(bounds.stopx).toBe(1000);
    expect(bounds.stopy).toBe(1000);
  });
  it('should handle a loop that expands the area', () => {
    diagram.renderer.bounds.insert(100, 100, 200, 200);
    diagram.renderer.bounds.verticalPos = 200;
    diagram.renderer.bounds.newLoop();
    diagram.renderer.bounds.insert(50, 50, 300, 300);

    const loop = diagram.renderer.bounds.endLoop();

    expect(loop.startx).toBe(50 - conf.boxMargin);
    expect(loop.starty).toBe(50 - conf.boxMargin);
    expect(loop.stopx).toBe(300 + conf.boxMargin);
    expect(loop.stopy).toBe(300 + conf.boxMargin);

    // Check bounds after the loop
    const { bounds } = diagram.renderer.bounds.getBounds();

    expect(bounds.startx).toBe(loop.startx);
    expect(bounds.starty).toBe(loop.starty);
    expect(bounds.stopx).toBe(loop.stopx);
    expect(bounds.stopy).toBe(loop.stopy);
  });
});

describe('when rendering a sequenceDiagram APA', function () {
  beforeAll(() => {
    let conf = {
      diagramMarginX: 50,
      diagramMarginY: 10,
      actorMargin: 50,
      width: 150,
      // Height of actor boxes
      height: 65,
      boxMargin: 10,
      messageMargin: 40,
      boxTextMargin: 15,
      noteMargin: 25,
      wrap: false,
      mirrorActors: false,
    };
    setSiteConfig({ logLevel: 5, sequence: conf });
  });
  let conf;
  beforeEach(function () {
    mermaidAPI.reset();

    // });
    conf = {
      diagramMarginX: 50,
      diagramMarginY: 10,
      actorMargin: 50,
      width: 150,
      // Height of actor boxes
      height: 65,
      boxMargin: 10,
      messageMargin: 40,
      boxTextMargin: 15,
      noteMargin: 25,
      wrap: false,
      mirrorActors: false,
    };
    setSiteConfig({ logLevel: 5, sequence: conf });
  });
  ['tspan', 'fo', 'old', undefined].forEach(function (textPlacement) {
    it(`
it should handle one actor, when textPlacement is ${textPlacement}`, async () => {
      const str = `
sequenceDiagram
participant Alice`;

      const diagram = await Diagram.fromText(str);
      // diagram.renderer.setConf(mermaidAPI.getConfig().sequence);
      await diagram.renderer.draw(str, 'tst', '1.2.3', diagram);

      const { bounds } = diagram.renderer.bounds.getBounds();
      expect(bounds.startx).toBe(0);
      expect(bounds.starty).toBe(0);
      expect(bounds.stopx).toBe(conf.width);
      expect(bounds.stopy).toBe(conf.height);
    });
  });
  it('should handle same actor with different whitespace properly', async () => {
    const diagram = await Diagram.fromText(`
sequenceDiagram
participant Alice
participant Alice
participant Alice
`);

    const actors = diagram.db.getActors();
    expect([...actors.keys()]).toEqual(['Alice']);
  });
  it('should handle one actor and a centered note', async () => {
    const str = `
sequenceDiagram
participant Alice
Note over Alice: Alice thinks
`;
    const diagram = await Diagram.fromText(str);

    expect(mermaidAPI.getConfig().sequence.mirrorActors).toBeFalsy();
    await diagram.renderer.draw(str, 'tst', '1.2.3', diagram);

    const { bounds, models } = diagram.renderer.bounds.getBounds();
    expect(bounds.startx).toBe(0);
    expect(bounds.starty).toBe(0);
    expect(bounds.stopx).toBe(conf.width);
    // 10 comes from mock of text height
    expect(bounds.stopy).toBe(models.lastNote().stopy);
  });
  it('should handle one actor and a note to the left', async () => {
    const str = `
sequenceDiagram
participant Alice
Note left of Alice: Alice thinks`;

    const diagram = await Diagram.fromText(str);
    await diagram.renderer.draw(str, 'tst', '1.2.3', diagram);

    const { bounds, models } = diagram.renderer.bounds.getBounds();
    expect(bounds.startx).toBe(-(conf.width / 2) - conf.actorMargin / 2);
    expect(bounds.starty).toBe(0);
    expect(bounds.stopx).toBe(conf.width);
    // 10 comes from mock of text height
    expect(bounds.stopy).toBe(models.lastNote().stopy);
  });
  it('should handle one actor and a note to the right', async () => {
    const str = `
sequenceDiagram
participant Alice
Note right of Alice: Alice thinks`;

    const diagram = await Diagram.fromText(str);
    await diagram.renderer.draw(str, 'tst', '1.2.3', diagram);

    const { bounds, models } = diagram.renderer.bounds.getBounds();
    expect(bounds.startx).toBe(0);
    expect(bounds.starty).toBe(0);
    expect(bounds.stopx).toBe(conf.width / 2 + conf.actorMargin / 2 + conf.width);
    // 10 comes from mock of text height
    expect(bounds.stopy).toBe(models.lastNote().stopy);
  });
  it('should handle two actors', async () => {
    const str = `
sequenceDiagram
Alice->Bob: Hello Bob, how are you?`;

    const diagram = await Diagram.fromText(str);
    await diagram.renderer.draw(str, 'tst', '1.2.3', diagram);
    const { bounds, models } = diagram.renderer.bounds.getBounds();
    expect(bounds.startx).toBe(0);
    expect(bounds.starty).toBe(0);
    expect(bounds.stopx).toBe(conf.width * 2 + conf.actorMargin);
    expect(bounds.stopy).toBe(models.lastMessage().stopy + 10);
  });
  it('should handle two actors in a box', async () => {
    const str = `
sequenceDiagram
box rgb(34, 56, 0) Group1
participant Alice
participant Bob
end
Alice->Bob: Hello Bob, how are you?`;

    const diagram = await Diagram.fromText(str);
    await diagram.renderer.draw(str, 'tst', '1.2.3', diagram);

    const { bounds, models } = diagram.renderer.bounds.getBounds();
    expect(bounds.startx).toBe(0);
    expect(bounds.starty).toBe(0);
    expect(bounds.stopx).toBe(conf.width * 2 + conf.actorMargin + conf.boxTextMargin * 2);
    expect(bounds.stopy).toBe(models.lastMessage().stopy + 20);
  });
  it('should handle two actors with init directive', async () => {
    const str = `
%%{init: {'logLevel': 0}}%%
sequenceDiagram
Alice->Bob: Hello Bob, how are you?`;
    await mermaidAPI.parse(str);
    const diagram = await Diagram.fromText(str);
    await diagram.renderer.draw(str, 'tst', '1.2.3', diagram);

    const { bounds, models } = diagram.renderer.bounds.getBounds();
    const mermaid = mermaidAPI.getConfig();
    expect(mermaid.logLevel).toBe(0);
    expect(bounds.startx).toBe(0);
    expect(bounds.starty).toBe(0);
    expect(bounds.stopx).toBe(conf.width * 2 + conf.actorMargin);
    expect(bounds.stopy).toBe(models.lastMessage().stopy + 10);
  });
  it('should handle two actors with init directive with multiline directive', async () => {
    const str = `
%%{init: { 'logLevel': 0}}%%
sequenceDiagram
%%{wrap}%%
Alice->Bob: Hello Bob, how are you?`;

    await mermaidAPI.parse(str);
    const diagram = await Diagram.fromText(str);
    await diagram.renderer.draw(str, 'tst', '1.2.3', diagram);

    const msgs = diagram.db.getMessages();
    const { bounds, models } = diagram.renderer.bounds.getBounds();
    const mermaid = mermaidAPI.getConfig();
    expect(mermaid.logLevel).toBe(0);
    expect(bounds.startx).toBe(0);
    expect(bounds.starty).toBe(0);
    expect(bounds.stopx).toBe(conf.width * 2 + conf.actorMargin);
    expect(bounds.stopy).toBe(models.lastMessage().stopy + 10);
    expect(msgs.every((v) => v.wrap)).toBe(true);
  });
  it('should handle two actors and two centered shared notes', async () => {
    const str = `
sequenceDiagram
Alice->Bob: Hello Bob, how are you?
Note over Alice,Bob: Looks
Note over Bob,Alice: Looks back
`;
    const diagram = await Diagram.fromText(str);
    // mermaidAPI.initialize({logLevel:0})
    await diagram.renderer.draw(str, 'tst', '1.2.3', diagram);

    const { bounds, models } = diagram.renderer.bounds.getBounds();
    expect(bounds.startx).toBe(0);
    expect(bounds.starty).toBe(0);
    expect(bounds.stopx).toBe(conf.width * 2 + conf.actorMargin);
    expect(bounds.stopy).toBe(models.lastNote().stopy);
  });
  it('should draw two actors and two messages', async () => {
    const str = `
sequenceDiagram
Alice->Bob: Hello Bob, how are you?
Bob->Alice: Fine!`;

    const diagram = await Diagram.fromText(str);
    await diagram.renderer.draw(str, 'tst', '1.2.3', diagram);

    const { bounds, models } = diagram.renderer.bounds.getBounds();
    expect(bounds.startx).toBe(0);
    expect(bounds.starty).toBe(0);
    expect(bounds.stopx).toBe(conf.width * 2 + conf.actorMargin);
    expect(bounds.stopy).toBe(models.lastMessage().stopy + 10);
  });
  it('should draw two actors notes to the right', async () => {
    const str = `
sequenceDiagram
Alice->Bob: Hello Bob, how are you?
Note right of Bob: Bob thinks
Bob->Alice: Fine!`;

    const diagram = await Diagram.fromText(str);
    await diagram.renderer.draw(str, 'tst', '1.2.3', diagram);

    const { bounds, models } = diagram.renderer.bounds.getBounds();
    expect(bounds.startx).toBe(0);
    expect(bounds.starty).toBe(0);

    const expStopX = conf.actorMargin + conf.width + conf.width / 2 + conf.noteMargin + conf.width;

    expect(bounds.stopx).toBe(expStopX);
    expect(bounds.stopy).toBe(models.lastMessage().stopy + 10);
  });
  it('should draw two actors notes to the left', async () => {
    const str = `
sequenceDiagram
Alice->Bob: Hello Bob, how are you?
Note left of Alice: Bob thinks
Bob->Alice: Fine!`;

    const diagram = await Diagram.fromText(str);
    await diagram.renderer.draw(str, 'tst', '1.2.3', diagram);

    const { bounds, models } = diagram.renderer.bounds.getBounds();
    expect(bounds.startx).toBe(-(conf.width / 2) - conf.actorMargin / 2);
    expect(bounds.starty).toBe(0);

    expect(bounds.stopx).toBe(conf.width * 2 + conf.actorMargin);
    expect(bounds.stopy).toBe(models.lastMessage().stopy + 10);
  });
  it('should draw two actors notes to the left with text wrapped (inline)', async () => {
    const str = `
sequenceDiagram
Alice->>Bob:wrap: Hello Bob, how are you? If you are not available right now, I can leave you a message. Please get back to me as soon as you can!
Note left of Alice: Bob thinks
Bob->>Alice: Fine!`;

    const diagram = await Diagram.fromText(str);
    await diagram.renderer.draw(str, 'tst', '1.2.3', diagram);

    const { bounds, models } = diagram.renderer.bounds.getBounds();
    const msgs = diagram.db.getMessages();
    expect(bounds.startx).toBe(-(conf.width / 2) - conf.actorMargin / 2);
    expect(bounds.starty).toBe(0);
    expect(msgs[0].wrap).toBe(true);

    expect(bounds.stopx).toBe(conf.width * 2 + conf.actorMargin);
    expect(bounds.stopy).toBe(models.lastMessage().stopy + 10);
  });
  it('should draw two actors notes to the left with text wrapped (directive)', async () => {
    const str = `
%%{init: { 'theme': 'dark' } }%%
sequenceDiagram
%%{wrap}%%
Alice->>Bob: Hello Bob, how are you? If you are not available right now, I can leave you a message. Please get back to me as soon as you can!
Note left of Alice: Bob thinks
Bob->>Alice: Fine!`;

    await mermaidAPI.parse(str);
    const diagram = await Diagram.fromText(str);
    await diagram.renderer.draw(str, 'tst', '1.2.3', diagram);

    const { bounds, models } = diagram.renderer.bounds.getBounds();
    const msgs = diagram.db.getMessages();
    const mermaid = mermaidAPI.getConfig();
    expect(bounds.startx).toBe(-(conf.width / 2) - conf.actorMargin / 2);
    expect(bounds.starty).toBe(0);
    expect(mermaid.theme).toBe('dark');
    expect(msgs.every((v) => v.wrap)).toBe(true);

    expect(bounds.stopx).toBe(conf.width * 2 + conf.actorMargin);
    expect(bounds.stopy).toBe(models.lastMessage().stopy + 10);
  });
  it('should draw two actors notes to the left with text wrapped and the init directive sets the theme to dark', async () => {
    const str = `
%%{init:{'theme':'dark'}}%%
sequenceDiagram
%%{wrap}%%
Alice->>Bob: Hello Bob, how are you? If you are not available right now, I can leave you a message. Please get back to me as soon as you can!
Note left of Alice: Bob thinks
Bob->>Alice: Fine!`;

    await mermaidAPI.parse(str);
    const diagram = await Diagram.fromText(str);

    await diagram.renderer.draw(str, 'tst', '1.2.3', diagram);

    const { bounds, models } = diagram.renderer.bounds.getBounds();
    const msgs = diagram.db.getMessages();
    const mermaid = mermaidAPI.getConfig();
    expect(bounds.startx).toBe(-(conf.width / 2) - conf.actorMargin / 2);
    expect(bounds.starty).toBe(0);
    expect(mermaid.theme).toBe('dark');
    expect(msgs.every((v) => v.wrap)).toBe(true);

    expect(bounds.stopx).toBe(conf.width * 2 + conf.actorMargin);
    expect(bounds.stopy).toBe(models.lastMessage().stopy + 10);
  });
  it('should draw two actors, notes to the left with text wrapped and the init directive sets the theme to dark and fontFamily to Menlo, fontSize to 18, and fontWeight to 800', async () => {
    const str = `
    %%{init: { "theme": "dark", 'config': { "fontFamily": "Menlo", "fontSize": 18, "messageFontWeight": 400, "wrap": true }}}%%
sequenceDiagram
Alice->>Bob: Hello Bob, how are you? If you are not available right now, I can leave you a message. Please get back to me as soon as you can!
Note left of Alice: Bob thinks
Bob->>Alice: Fine!`;
    // mermaidAPI.initialize({ logLevel: 0 });
    await mermaidAPI.parse(str);
    const diagram = await Diagram.fromText(str);
    await diagram.renderer.draw(str, 'tst', '1.2.3', diagram);

    const { bounds, models } = diagram.renderer.bounds.getBounds();
    const msgs = diagram.db.getMessages();
    const mermaid = mermaidAPI.getConfig();
    expect(bounds.startx).toBe(-(conf.width / 2) - conf.actorMargin / 2);
    expect(bounds.starty).toBe(0);
    expect(mermaid.theme).toBe('dark');
    expect(mermaid.sequence.fontFamily).toBe('Menlo');
    expect(mermaid.sequence.fontSize).toBe(18);
    expect(mermaid.sequence.messageFontWeight).toBe(400);
    expect(msgs.every((v) => v.wrap)).toBe(true);

    expect(bounds.stopx).toBe(conf.width * 2 + conf.actorMargin);
    expect(bounds.stopy).toBe(models.lastMessage().stopy + 10);
  });
  it('should draw two loops', async () => {
    const str = `
sequenceDiagram
Alice->Bob: Hello Bob, how are you?
loop Cheers
Bob->Alice: Fine!
end`;

    const diagram = await Diagram.fromText(str);
    await diagram.renderer.draw(str, 'tst', '1.2.3', diagram);
    const { bounds, models } = diagram.renderer.bounds.getBounds();
    expect(bounds.startx).toBe(0);
    expect(bounds.starty).toBe(0);

    expect(bounds.stopx).toBe(conf.width * 2 + conf.actorMargin);
    expect(bounds.stopy).toBe(models.lastLoop().stopy);
  });
  it('should draw background rect', async () => {
    const str = `
      sequenceDiagram
        Alice->Bob: Hello Bob, are you alright?
        rect rgb(0, 0, 0)
          Bob->Alice: I feel surrounded by darkness
        end
    `;
    const diagram = await Diagram.fromText(str);
    await diagram.renderer.draw(str, 'tst', '1.2.3', diagram);
    const { bounds, models } = diagram.renderer.bounds.getBounds();
    expect(bounds.startx).toBe(0);
    expect(bounds.starty).toBe(0);

    expect(bounds.stopx).toBe(conf.width * 2 + conf.actorMargin);
    expect(bounds.stopy).toBe(models.lastLoop().stopy);
  });
});

describe('when rendering a sequenceDiagram with actor mirror activated', () => {
  beforeAll(() => {
    let conf = {
      diagramMarginX: 50,
      diagramMarginY: 10,
      actorMargin: 50,
      width: 150,
      // Height of actor boxes
      height: 65,
      boxMargin: 10,
      messageMargin: 40,
      boxTextMargin: 15,
      noteMargin: 25,
      mirrorActors: true,
      // Depending on css styling this might need adjustment
      // Prolongs the edge of the diagram downwards
      bottomMarginAdj: 1,
    };

    mermaidAPI.initialize({ sequence: conf });
  });

  let conf;
  let diagram;
  beforeEach(async function () {
    diagram = await Diagram.fromText(`
      sequenceDiagram
      Alice->Bob:Hello Bob, how are you?
      Bob-->Alice: I am good thanks!`);
    mermaidAPI.reset();
    conf = diagram.db.getConfig();
    diagram.renderer.bounds.init();
  });
  ['tspan', 'fo', 'old', undefined].forEach(function (textPlacement) {
    it('should handle one actor, when textPlacement is' + textPlacement, async () => {
      const str = `
sequenceDiagram
participant Alice`;
      const diagram = await Diagram.fromText(str);
      diagram.renderer.bounds.init();
      await diagram.renderer.draw(str, 'tst', '1.2.3', diagram);

      const { bounds, models } = diagram.renderer.bounds.getBounds();
      expect(bounds.startx).toBe(0);
      expect(bounds.starty).toBe(0);
      expect(bounds.stopx).toBe(conf.width);
      expect(bounds.stopy).toBe(
        models.lastActor().stopy + models.lastActor().height + conf.boxMargin
      );
    });
  });

  it.each(['__proto__', 'constructor'])('should allow %s as an actor name', async function (prop) {
    await expect(
      mermaidAPI.parse(`
sequenceDiagram
${prop}-->>A: Hello, how are you?`)
    ).resolves.toBeDefined();
  });
});

describe('sequence db class', () => {
  let sequenceDb;
  beforeEach(() => {
    sequenceDb = new SequenceDB();
  });
  // This is to ensure that functions used in sequence JISON are exposed as function from SequenceDB
  it('should have functions used in sequence JISON as own property', () => {
    const functionsUsedInParser = [
      'apply',
      'parseBoxData',
      'LINETYPE',
      'setDiagramTitle',
      'setAccTitle',
      'setAccDescription',
      'parseMessage',
      'PLACEMENT',
    ];

    for (const fun of functionsUsedInParser) {
      expect(Object.hasOwn(sequenceDb, fun)).toBe(true);
    }
  });
  // This test verifies that messages with a colon but no content (e.g., "Alice->>Bob:")
  // are correctly parsed as valid messages with an empty string as the message content.

  it('should parse a message with a trailing colon but no content', async () => {
    const diagram = await Diagram.fromText(`
sequenceDiagram
Alice->>Bob:
Bob->>Alice:Got it!
`);

    const messages = diagram.db.getMessages();
    expect(messages.length).toBe(2);
    expect(messages[0].message).toBe('');
    expect(messages[0].from).toBe('Alice');
    expect(messages[0].to).toBe('Bob');
  });
<<<<<<< HEAD

  it('1 should parse ', async () => {
    const diagram = await Diagram.fromText(`
    sequenceDiagram
    actor Bob
    actor Alice
        Bob -|\\ Alice: Hello Alice, how are you?
        Bob -|/ Alice: Hello Alice, how are you?
        Bob -// Alice: Hello Alice, how are you?
        Bob -\\\\ Alice: Hello Alice, how are you?
        
        Bob \\|- Alice: Hello Alice, how are you?
        Bob /|- Alice: Hello Alice, how are you?
        Bob //- Alice: Hello Alice, how are you?
        Bob \\\\- Alice: Hello Alice, how are you?        
    `);

    const messages = diagram.db.getMessages();
  });

  it('2 should parse ', async () => {
    const diagram = await Diagram.fromText(`
    sequenceDiagram
    actor Bob
    actor Alice
      Alice ()<<->>() Bob: hey?
    `);

    const messages = diagram.db.getMessages();
=======
  describe('when parsing extended participant syntax', () => {
    it('should parse participants with different quote styles and whitespace', async () => {
      const diagram = await Diagram.fromText(`
  sequenceDiagram
      participant Alice@{ "type" : "database" }
      participant Bob@{ "type" : "database" }
      participant Carl@{ type: "database" }
      participant David@{ "type" : 'database' }
      participant Eve@{ type: 'database' }
      participant Favela@{ "type" : "database"    }
      Bob->>+Alice: Hi Alice
      Alice->>+Bob: Hi Bob
    `);

      const actors = diagram.db.getActors();

      expect(actors.get('Alice').type).toBe('database');
      expect(actors.get('Alice').description).toBe('Alice');

      expect(actors.get('Bob').type).toBe('database');
      expect(actors.get('Bob').description).toBe('Bob');

      expect(actors.get('Carl').type).toBe('database');
      expect(actors.get('Carl').description).toBe('Carl');

      expect(actors.get('David').type).toBe('database');
      expect(actors.get('David').description).toBe('David');

      expect(actors.get('Eve').type).toBe('database');
      expect(actors.get('Eve').description).toBe('Eve');

      expect(actors.get('Favela').type).toBe('database');
      expect(actors.get('Favela').description).toBe('Favela');

      // Verify messages were parsed correctly
      const messages = diagram.db.getMessages();
      expect(messages.length).toBe(4); // 2 messages + 2 activation messages
      expect(messages[0].from).toBe('Bob');
      expect(messages[0].to).toBe('Alice');
      expect(messages[0].message).toBe('Hi Alice');
      expect(messages[2].from).toBe('Alice'); // Second message (index 2 due to activation)
      expect(messages[2].to).toBe('Bob');
      expect(messages[2].message).toBe('Hi Bob');
    });

    it('should parse mixed participant types with extended syntax', async () => {
      const diagram = await Diagram.fromText(`
    sequenceDiagram
        participant lead
        participant dsa@{ "type" : "queue" }
        API->>+Database: getUserb
        Database-->>-API: userb
        dsa --> Database: hello
`);

      // Verify actors were created
      const actors = diagram.db.getActors();

      expect(actors.get('lead').type).toBe('participant');
      expect(actors.get('lead').description).toBe('lead');

      // Participant with extended syntax
      expect(actors.get('dsa').type).toBe('queue');
      expect(actors.get('dsa').description).toBe('dsa');

      // Implicitly created actors (from messages)
      expect(actors.get('API').type).toBe('participant');
      expect(actors.get('API').description).toBe('API');

      expect(actors.get('Database').type).toBe('participant');
      expect(actors.get('Database').description).toBe('Database');

      // Verify messages were parsed correctly
      const messages = diagram.db.getMessages();
      expect(messages.length).toBe(5); // 3 messages + 2 activation messages

      // First message with activation
      expect(messages[0].from).toBe('API');
      expect(messages[0].to).toBe('Database');
      expect(messages[0].message).toBe('getUserb');
      expect(messages[0].activate).toBe(true);

      // Second message with deactivation
      expect(messages[2].from).toBe('Database');
      expect(messages[2].to).toBe('API');
      expect(messages[2].message).toBe('userb');

      // Third message
      expect(messages[4].from).toBe('dsa');
      expect(messages[4].to).toBe('Database');
      expect(messages[4].message).toBe('hello');
    });

    it('should fail for malformed JSON in participant definition', async () => {
      const invalidDiagram = `
    sequenceDiagram
      participant D@{ "type: "entity" }
      participant E@{ "type": "dat
      abase }
  `;

      let error = false;
      try {
        await mermaidAPI.parse(invalidDiagram);
      } catch (e) {
        error = true;
      }
      expect(error).toBe(true);
    });

    it('should fail for missing colon separator', async () => {
      const invalidDiagram = `
    sequenceDiagram
      participant C@{ "type" "control" }
      C ->> C: action
  `;

      let error = false;
      try {
        await mermaidAPI.parse(invalidDiagram);
      } catch (e) {
        error = true;
      }
      expect(error).toBe(true);
    });

    it('should fail for missing closing brace', async () => {
      const invalidDiagram = `
    sequenceDiagram
      participant E@{ "type": "entity"
      E ->> E: process
  `;

      let error = false;
      try {
        await mermaidAPI.parse(invalidDiagram);
      } catch (e) {
        error = true;
      }
      expect(error).toBe(true);
    });
  });
  describe('participant type parsing', () => {
    it('should parse boundary participant', async () => {
      const diagram = await Diagram.fromText(`
          sequenceDiagram
          participant boundary@{ "type" : "boundary" }
          boundary->boundary: test
      `);
      const actors = diagram.db.getActors();
      expect(actors.get('boundary').type).toBe('boundary');
      expect(actors.get('boundary').description).toBe('boundary');
    });

    it('should parse control participant', async () => {
      const diagram = await Diagram.fromText(`
        sequenceDiagram
         participant C@{ "type" : "control" }
        C->C: test
        `);
      const actors = diagram.db.getActors();
      expect(actors.get('C').type).toBe('control');
      expect(actors.get('C').description).toBe('C');
    });

    it('should parse entity participant', async () => {
      const diagram = await Diagram.fromText(`
      sequenceDiagram
      participant E@{ "type" : "entity" }
      E->E: test
      `);
      const actors = diagram.db.getActors();
      expect(actors.get('E').type).toBe('entity');
      expect(actors.get('E').description).toBe('E');
    });

    it('should parse database participant', async () => {
      const diagram = await Diagram.fromText(`
      sequenceDiagram
      participant D@{ "type" : "database" }
      D->D: test
      `);
      const actors = diagram.db.getActors();
      expect(actors.get('D').type).toBe('database');
      expect(actors.get('D').description).toBe('D');
    });

    it('should parse collections participant', async () => {
      const diagram = await Diagram.fromText(`
      sequenceDiagram
      participant L@{ "type" : "collections" }
      L->L: test
      `);
      const actors = diagram.db.getActors();
      expect(actors.get('L').type).toBe('collections');
      expect(actors.get('L').description).toBe('L');
    });

    it('should parse queue participant', async () => {
      const diagram = await Diagram.fromText(`
      sequenceDiagram
      participant Q@{ "type" : "queue" }
      Q->Q: test 
      `);
      const actors = diagram.db.getActors();
      expect(actors.get('Q').type).toBe('queue');
      expect(actors.get('Q').description).toBe('Q');
    });
  });

  describe('participant type parsing', () => {
    it('should parse actor participant', async () => {
      const diagram = await Diagram.fromText(`
      sequenceDiagram
      participant A@{ "type" : "queue" }
      A->A: test
      `);
      const actors = diagram.db.getActors();
      expect(actors.get('A').type).toBe('queue');
      expect(actors.get('A').description).toBe('A');
    });

    it('should parse participant participant', async () => {
      const diagram = await Diagram.fromText(`
      sequenceDiagram
      participant P@{ "type" : "database" }
      P->P: test
      `);
      const actors = diagram.db.getActors();
      expect(actors.get('P').type).toBe('database');
      expect(actors.get('P').description).toBe('P');
    });

    it('should parse boundary using actor keyword', async () => {
      const diagram = await Diagram.fromText(`
      sequenceDiagram
        participant Alice@{ "type" : "collections" }
        participant Bob@{ "type" : "control" }
        Alice->>Bob: Hello Bob, how are you?
      `);
      const actors = diagram.db.getActors();
      expect(actors.get('Alice').type).toBe('collections');
      expect(actors.get('Bob').type).toBe('control');
      expect(actors.get('Bob').description).toBe('Bob');
    });

    it('should parse control using participant keyword', async () => {
      const diagram = await Diagram.fromText(`
      sequenceDiagram
      participant C@{ "type" : "control" }
      C->C: test
      `);
      const actors = diagram.db.getActors();
      expect(actors.get('C').type).toBe('control');
      expect(actors.get('C').description).toBe('C');
    });

    it('should parse entity using actor keyword', async () => {
      const diagram = await Diagram.fromText(`
      sequenceDiagram
      participant E@{ "type" : "entity" }
      E->E: test
      `);
      const actors = diagram.db.getActors();
      expect(actors.get('E').type).toBe('entity');
      expect(actors.get('E').description).toBe('E');
    });
>>>>>>> 69952484
  });
});<|MERGE_RESOLUTION|>--- conflicted
+++ resolved
@@ -2064,7 +2064,6 @@
     expect(messages[0].from).toBe('Alice');
     expect(messages[0].to).toBe('Bob');
   });
-<<<<<<< HEAD
 
   it('1 should parse ', async () => {
     const diagram = await Diagram.fromText(`
@@ -2094,7 +2093,7 @@
     `);
 
     const messages = diagram.db.getMessages();
-=======
+  });
   describe('when parsing extended participant syntax', () => {
     it('should parse participants with different quote styles and whitespace', async () => {
       const diagram = await Diagram.fromText(`
@@ -2362,6 +2361,5 @@
       expect(actors.get('E').type).toBe('entity');
       expect(actors.get('E').description).toBe('E');
     });
->>>>>>> 69952484
   });
 });