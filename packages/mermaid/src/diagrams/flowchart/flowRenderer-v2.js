import * as graphlib from 'dagre-d3-es/src/graphlib/index.js';
import { select, curveLinear, selectAll } from 'd3';
import katex from 'katex';

import flowDb from './flowDb';
import { getConfig } from '../../config';
import utils from '../../utils';

import { render } from '../../dagre-wrapper/index.js';
import { addHtmlLabel } from 'dagre-d3-es/src/dagre-js/label/add-html-label.js';
import { log } from '../../logger';
import common, { evaluate } from '../common/common';
import { interpolateToCurve, getStylesFromArray } from '../../utils';
import { setupGraphViewbox } from '../../setupGraphViewbox';

const conf = {};
export const setConf = function (cnf) {
  const keys = Object.keys(cnf);
  for (const key of keys) {
    conf[key] = cnf[key];
  }
};

/**
 * Function that adds the vertices found during parsing to the graph to be rendered.
 *
 * @param vert Object containing the vertices.
 * @param g The graph that is to be drawn.
 * @param svgId
 * @param root
 * @param doc
 * @param diagObj
 */
export const addVertices = function (vert, g, svgId, root, doc, diagObj) {
  const svg = root.select(`[id="${svgId}"]`);
  const keys = Object.keys(vert);

  // Iterate through each item in the vertex object (containing all the vertices found) in the graph definition
  keys.forEach(function (id) {
    const vertex = vert[id];

    /**
     * Variable for storing the classes for the vertex
     *
     * @type {string}
     */
    let classStr = 'default';
    if (vertex.classes.length > 0) {
      classStr = vertex.classes.join(' ');
    }
    classStr = classStr + ' flowchart-label';
    const styles = getStylesFromArray(vertex.styles);

    // Use vertex id as text in the box if no text is provided by the graph definition
    let vertexText = vertex.text !== undefined ? vertex.text : vertex.id;

    // We create a SVG label, either by delegating to addHtmlLabel or manually
    let vertexNode;
<<<<<<< HEAD
    if (evaluate(getConfig().flowchart.htmlLabels)) {
      // TODO: addHtmlLabel accepts a labelStyle. Do we possibly have that?
      const node = {
        label: vertexText
          .replace(/fa[blrs]?:fa-[\w-]+/g, (s) => `<i class='${s.replace(':', ' ')}'></i>`)
          .replace(/\$\$(.*)\$\$/g, (r, c) =>
            katex
              .renderToString(c, { throwOnError: true, displayMode: true, output: 'mathml' })
              .replace(/\n/g, ' ')
              .replace(/<annotation.*<\/annotation>/g, '')
          ),
      };
      vertexNode = addHtmlLabel(svg, node).node();
      vertexNode.parentNode.removeChild(vertexNode);
=======
    log.info('vertex', vertex, vertex.labelType);
    if (vertex.labelType === 'markdown') {
      log.info('vertex', vertex, vertex.labelType);
>>>>>>> 727bf308
    } else {
      if (evaluate(getConfig().flowchart.htmlLabels)) {
        // TODO: addHtmlLabel accepts a labelStyle. Do we possibly have that?
        const node = {
          label: vertexText.replace(
            /fa[blrs]?:fa-[\w-]+/g,
            (s) => `<i class='${s.replace(':', ' ')}'></i>`
          ),
        };
        vertexNode = addHtmlLabel(svg, node).node();
        vertexNode.parentNode.removeChild(vertexNode);
      } else {
        const svgLabel = doc.createElementNS('http://www.w3.org/2000/svg', 'text');
        svgLabel.setAttribute('style', styles.labelStyle.replace('color:', 'fill:'));

        const rows = vertexText.split(common.lineBreakRegex);

        for (const row of rows) {
          const tspan = doc.createElementNS('http://www.w3.org/2000/svg', 'tspan');
          tspan.setAttributeNS('http://www.w3.org/XML/1998/namespace', 'xml:space', 'preserve');
          tspan.setAttribute('dy', '1em');
          tspan.setAttribute('x', '1');
          tspan.textContent = row;
          svgLabel.appendChild(tspan);
        }
        vertexNode = svgLabel;
      }
    }

    let radious = 0;
    let _shape = '';
    // Set the shape based parameters
    switch (vertex.type) {
      case 'round':
        radious = 5;
        _shape = 'rect';
        break;
      case 'square':
        _shape = 'rect';
        break;
      case 'diamond':
        _shape = 'question';
        break;
      case 'hexagon':
        _shape = 'hexagon';
        break;
      case 'odd':
        _shape = 'rect_left_inv_arrow';
        break;
      case 'lean_right':
        _shape = 'lean_right';
        break;
      case 'lean_left':
        _shape = 'lean_left';
        break;
      case 'trapezoid':
        _shape = 'trapezoid';
        break;
      case 'inv_trapezoid':
        _shape = 'inv_trapezoid';
        break;
      case 'odd_right':
        _shape = 'rect_left_inv_arrow';
        break;
      case 'circle':
        _shape = 'circle';
        break;
      case 'ellipse':
        _shape = 'ellipse';
        break;
      case 'stadium':
        _shape = 'stadium';
        break;
      case 'subroutine':
        _shape = 'subroutine';
        break;
      case 'cylinder':
        _shape = 'cylinder';
        break;
      case 'group':
        _shape = 'rect';
        break;
      case 'doublecircle':
        _shape = 'doublecircle';
        break;
      default:
        _shape = 'rect';
    }
    const labelText = vertexText.replace(/\$\$(.*)\$\$/g, (r, c) =>
      katex
        .renderToString(c, { throwOnError: true, displayMode: true, output: 'mathml' })
        .replace(/\n/g, ' ')
        .replace(/<annotation.*<\/annotation>/g, '')
    );
    // Add the node
    g.setNode(vertex.id, {
      labelStyle: styles.labelStyle,
      shape: _shape,
<<<<<<< HEAD
      labelText,
=======
      labelText: vertexText,
      labelType: vertex.labelType,
>>>>>>> 727bf308
      rx: radious,
      ry: radious,
      class: classStr,
      style: styles.style,
      id: vertex.id,
      link: vertex.link,
      linkTarget: vertex.linkTarget,
      tooltip: diagObj.db.getTooltip(vertex.id) || '',
      domId: diagObj.db.lookUpDomId(vertex.id),
      haveCallback: vertex.haveCallback,
      width: vertex.type === 'group' ? 500 : undefined,
      dir: vertex.dir,
      type: vertex.type,
      props: vertex.props,
      padding: getConfig().flowchart.padding,
    });

    log.info('setNode', {
      labelStyle: styles.labelStyle,
      labelType: vertex.labelType,
      shape: _shape,
      labelText,
      rx: radious,
      ry: radious,
      class: classStr,
      style: styles.style,
      id: vertex.id,
      domId: diagObj.db.lookUpDomId(vertex.id),
      width: vertex.type === 'group' ? 500 : undefined,
      type: vertex.type,
      dir: vertex.dir,
      props: vertex.props,
      padding: getConfig().flowchart.padding,
    });
  });
};

/**
 * Add edges to graph based on parsed graph definition
 *
 * @param {object} edges The edges to add to the graph
 * @param {object} g The graph object
 * @param diagObj
 */
export const addEdges = function (edges, g, diagObj) {
  log.info('abc78 edges = ', edges);
  let cnt = 0;
  let linkIdCnt = {};

  let defaultStyle;
  let defaultLabelStyle;

  if (edges.defaultStyle !== undefined) {
    const defaultStyles = getStylesFromArray(edges.defaultStyle);
    defaultStyle = defaultStyles.style;
    defaultLabelStyle = defaultStyles.labelStyle;
  }

  edges.forEach(function (edge) {
    cnt++;

    // Identify Link
    var linkIdBase = 'L-' + edge.start + '-' + edge.end;
    // count the links from+to the same node to give unique id
    if (linkIdCnt[linkIdBase] === undefined) {
      linkIdCnt[linkIdBase] = 0;
      log.info('abc78 new entry', linkIdBase, linkIdCnt[linkIdBase]);
    } else {
      linkIdCnt[linkIdBase]++;
      log.info('abc78 new entry', linkIdBase, linkIdCnt[linkIdBase]);
    }
    let linkId = linkIdBase + '-' + linkIdCnt[linkIdBase];
    log.info('abc78 new link id to be used is', linkIdBase, linkId, linkIdCnt[linkIdBase]);
    var linkNameStart = 'LS-' + edge.start;
    var linkNameEnd = 'LE-' + edge.end;

    const edgeData = { style: '', labelStyle: '' };
    edgeData.minlen = edge.length || 1;
    //edgeData.id = 'id' + cnt;

    // Set link type for rendering
    if (edge.type === 'arrow_open') {
      edgeData.arrowhead = 'none';
    } else {
      edgeData.arrowhead = 'normal';
    }

    // Check of arrow types, placed here in order not to break old rendering
    edgeData.arrowTypeStart = 'arrow_open';
    edgeData.arrowTypeEnd = 'arrow_open';

    /* eslint-disable no-fallthrough */
    switch (edge.type) {
      case 'double_arrow_cross':
        edgeData.arrowTypeStart = 'arrow_cross';
      case 'arrow_cross':
        edgeData.arrowTypeEnd = 'arrow_cross';
        break;
      case 'double_arrow_point':
        edgeData.arrowTypeStart = 'arrow_point';
      case 'arrow_point':
        edgeData.arrowTypeEnd = 'arrow_point';
        break;
      case 'double_arrow_circle':
        edgeData.arrowTypeStart = 'arrow_circle';
      case 'arrow_circle':
        edgeData.arrowTypeEnd = 'arrow_circle';
        break;
    }

    let style = '';
    let labelStyle = '';

    switch (edge.stroke) {
      case 'normal':
        style = 'fill:none;';
        if (defaultStyle !== undefined) {
          style = defaultStyle;
        }
        if (defaultLabelStyle !== undefined) {
          labelStyle = defaultLabelStyle;
        }
        edgeData.thickness = 'normal';
        edgeData.pattern = 'solid';
        break;
      case 'dotted':
        edgeData.thickness = 'normal';
        edgeData.pattern = 'dotted';
        edgeData.style = 'fill:none;stroke-width:2px;stroke-dasharray:3;';
        break;
      case 'thick':
        edgeData.thickness = 'thick';
        edgeData.pattern = 'solid';
        edgeData.style = 'stroke-width: 3.5px;fill:none;';
        break;
      case 'invisible':
        edgeData.thickness = 'invisible';
        edgeData.pattern = 'solid';
        edgeData.style = 'stroke-width: 0;fill:none;';
        break;
    }
    if (edge.style !== undefined) {
      const styles = getStylesFromArray(edge.style);
      style = styles.style;
      labelStyle = styles.labelStyle;
    }

    edgeData.style = edgeData.style += style;
    edgeData.labelStyle = edgeData.labelStyle += labelStyle;

    if (edge.interpolate !== undefined) {
      edgeData.curve = interpolateToCurve(edge.interpolate, curveLinear);
    } else if (edges.defaultInterpolate !== undefined) {
      edgeData.curve = interpolateToCurve(edges.defaultInterpolate, curveLinear);
    } else {
      edgeData.curve = interpolateToCurve(conf.curve, curveLinear);
    }

    if (edge.text === undefined) {
      if (edge.style !== undefined) {
        edgeData.arrowheadStyle = 'fill: #333';
      }
    } else {
      edgeData.arrowheadStyle = 'fill: #333';
      edgeData.labelpos = 'c';
    }

<<<<<<< HEAD
    edgeData.labelType = 'text';
    edgeData.label = edge.text
      .replace(common.lineBreakRegex, '\n')
      .replace(/\$\$(.*)\$\$/g, (r, c) =>
        katex
          .renderToString(c, { throwOnError: true, displayMode: true, output: 'mathml' })
          .replace(/\n/g, ' ')
          .replace(/<annotation.*<\/annotation>/g, '')
      );
=======
    edgeData.labelType = edge.labelType;
    edgeData.label = edge.text.replace(common.lineBreakRegex, '\n');
>>>>>>> 727bf308

    if (edge.style === undefined) {
      edgeData.style = edgeData.style || 'stroke: #333; stroke-width: 1.5px;fill:none;';
    }

    edgeData.labelStyle = edgeData.labelStyle.replace('color:', 'fill:');

    edgeData.id = linkId;
    edgeData.classes = 'flowchart-link ' + linkNameStart + ' ' + linkNameEnd;

    // Add the edge to the graph
    g.setEdge(edge.start, edge.end, edgeData, cnt);
  });
};

/**
 * Returns the all the styles from classDef statements in the graph definition.
 *
 * @param text
 * @param diagObj
 * @returns {object} ClassDef styles
 */
export const getClasses = function (text, diagObj) {
  log.info('Extracting classes');
  diagObj.db.clear();
  try {
    // Parse the graph definition
    diagObj.parse(text);
    return diagObj.db.getClasses();
  } catch (e) {
    return;
  }
};

/**
 * Draws a flowchart in the tag with id: id based on the graph definition in text.
 *
 * @param text
 * @param id
 */

export const draw = async function (text, id, _version, diagObj) {
  log.info('Drawing flowchart');
  diagObj.db.clear();
  flowDb.setGen('gen-2');
  // Parse the graph definition
  diagObj.parser.parse(text);

  // Fetch the default direction, use TD if none was found
  let dir = diagObj.db.getDirection();
  if (dir === undefined) {
    dir = 'TD';
  }

  const { securityLevel, flowchart: conf } = getConfig();
  const nodeSpacing = conf.nodeSpacing || 50;
  const rankSpacing = conf.rankSpacing || 50;

  // Handle root and document for when rendering in sandbox mode
  let sandboxElement;
  if (securityLevel === 'sandbox') {
    sandboxElement = select('#i' + id);
  }
  const root =
    securityLevel === 'sandbox'
      ? select(sandboxElement.nodes()[0].contentDocument.body)
      : select('body');
  const doc = securityLevel === 'sandbox' ? sandboxElement.nodes()[0].contentDocument : document;

  // Create the input mermaid.graph
  const g = new graphlib.Graph({
    multigraph: true,
    compound: true,
  })
    .setGraph({
      rankdir: dir,
      nodesep: nodeSpacing,
      ranksep: rankSpacing,
      marginx: 0,
      marginy: 0,
    })
    .setDefaultEdgeLabel(function () {
      return {};
    });

  let subG;
  const subGraphs = diagObj.db.getSubGraphs();
  log.info('Subgraphs - ', subGraphs);
  for (let i = subGraphs.length - 1; i >= 0; i--) {
    subG = subGraphs[i];
    log.info('Subgraph - ', subG);
    diagObj.db.addVertex(
      subG.id,
      { text: subG.title, type: subG.labelType },
      'group',
      undefined,
      subG.classes,
      subG.dir
    );
  }

  // Fetch the vertices/nodes and edges/links from the parsed graph definition
  const vert = diagObj.db.getVertices();

  const edges = diagObj.db.getEdges();

  log.info('Edges', edges);
  let i = 0;
  for (i = subGraphs.length - 1; i >= 0; i--) {
    // for (let i = 0; i < subGraphs.length; i++) {
    subG = subGraphs[i];

    selectAll('cluster').append('text');

    for (let j = 0; j < subG.nodes.length; j++) {
      log.info('Setting up subgraphs', subG.nodes[j], subG.id);
      g.setParent(subG.nodes[j], subG.id);
    }
  }
  addVertices(vert, g, id, root, doc, diagObj);
  addEdges(edges, g, diagObj);

  // Add custom shapes
  // flowChartShapes.addToRenderV2(addShape);

  // Set up an SVG group so that we can translate the final graph.
  const svg = root.select(`[id="${id}"]`);

  // Run the renderer. This is what draws the final graph.
  const element = root.select('#' + id + ' g');
  await render(element, g, ['point', 'circle', 'cross'], 'flowchart', id);

  utils.insertTitle(svg, 'flowchartTitleText', conf.titleTopMargin, diagObj.db.getDiagramTitle());

  setupGraphViewbox(g, svg, conf.diagramPadding, conf.useMaxWidth);

  // Index nodes
  diagObj.db.indexNodes('subGraph' + i);

  // Add label rects for non html labels
  if (!conf.htmlLabels) {
    const labels = doc.querySelectorAll('[id="' + id + '"] .edgeLabel .label');
    for (const label of labels) {
      // Get dimensions of label
      const dim = label.getBBox();

      const rect = doc.createElementNS('http://www.w3.org/2000/svg', 'rect');
      rect.setAttribute('rx', 0);
      rect.setAttribute('ry', 0);
      rect.setAttribute('width', dim.width);
      rect.setAttribute('height', dim.height);

      label.insertBefore(rect, label.firstChild);
    }
  }

  // If node has a link, wrap it in an anchor SVG object.
  const keys = Object.keys(vert);
  keys.forEach(function (key) {
    const vertex = vert[key];

    if (vertex.link) {
      const node = select('#' + id + ' [id="' + key + '"]');
      if (node) {
        const link = doc.createElementNS('http://www.w3.org/2000/svg', 'a');
        link.setAttributeNS('http://www.w3.org/2000/svg', 'class', vertex.classes.join(' '));
        link.setAttributeNS('http://www.w3.org/2000/svg', 'href', vertex.link);
        link.setAttributeNS('http://www.w3.org/2000/svg', 'rel', 'noopener');
        if (securityLevel === 'sandbox') {
          link.setAttributeNS('http://www.w3.org/2000/svg', 'target', '_top');
        } else if (vertex.linkTarget) {
          link.setAttributeNS('http://www.w3.org/2000/svg', 'target', vertex.linkTarget);
        }

        const linkNode = node.insert(function () {
          return link;
        }, ':first-child');

        const shape = node.select('.label-container');
        if (shape) {
          linkNode.append(function () {
            return shape.node();
          });
        }

        const label = node.select('.label');
        if (label) {
          linkNode.append(function () {
            return label.node();
          });
        }
      }
    }
  });
};

export default {
  setConf,
  addVertices,
  addEdges,
  getClasses,
  draw,
};<|MERGE_RESOLUTION|>--- conflicted
+++ resolved
@@ -56,34 +56,21 @@
 
     // We create a SVG label, either by delegating to addHtmlLabel or manually
     let vertexNode;
-<<<<<<< HEAD
-    if (evaluate(getConfig().flowchart.htmlLabels)) {
-      // TODO: addHtmlLabel accepts a labelStyle. Do we possibly have that?
-      const node = {
-        label: vertexText
-          .replace(/fa[blrs]?:fa-[\w-]+/g, (s) => `<i class='${s.replace(':', ' ')}'></i>`)
-          .replace(/\$\$(.*)\$\$/g, (r, c) =>
-            katex
-              .renderToString(c, { throwOnError: true, displayMode: true, output: 'mathml' })
-              .replace(/\n/g, ' ')
-              .replace(/<annotation.*<\/annotation>/g, '')
-          ),
-      };
-      vertexNode = addHtmlLabel(svg, node).node();
-      vertexNode.parentNode.removeChild(vertexNode);
-=======
     log.info('vertex', vertex, vertex.labelType);
     if (vertex.labelType === 'markdown') {
       log.info('vertex', vertex, vertex.labelType);
->>>>>>> 727bf308
     } else {
       if (evaluate(getConfig().flowchart.htmlLabels)) {
         // TODO: addHtmlLabel accepts a labelStyle. Do we possibly have that?
         const node = {
-          label: vertexText.replace(
-            /fa[blrs]?:fa-[\w-]+/g,
-            (s) => `<i class='${s.replace(':', ' ')}'></i>`
-          ),
+          label: vertexText
+            .replace(/fa[blrs]?:fa-[\w-]+/g, (s) => `<i class='${s.replace(':', ' ')}'></i>`)
+            .replace(/\$\$(.*)\$\$/g, (r, c) =>
+              katex
+                .renderToString(c, { throwOnError: true, displayMode: true, output: 'mathml' })
+                .replace(/\n/g, ' ')
+                .replace(/<annotation.*<\/annotation>/g, '')
+            ),
         };
         vertexNode = addHtmlLabel(svg, node).node();
         vertexNode.parentNode.removeChild(vertexNode);
@@ -174,12 +161,8 @@
     g.setNode(vertex.id, {
       labelStyle: styles.labelStyle,
       shape: _shape,
-<<<<<<< HEAD
-      labelText,
-=======
       labelText: vertexText,
       labelType: vertex.labelType,
->>>>>>> 727bf308
       rx: radious,
       ry: radious,
       class: classStr,
@@ -347,8 +330,7 @@
       edgeData.labelpos = 'c';
     }
 
-<<<<<<< HEAD
-    edgeData.labelType = 'text';
+    edgeData.labelType = edge.labelType;
     edgeData.label = edge.text
       .replace(common.lineBreakRegex, '\n')
       .replace(/\$\$(.*)\$\$/g, (r, c) =>
@@ -357,10 +339,6 @@
           .replace(/\n/g, ' ')
           .replace(/<annotation.*<\/annotation>/g, '')
       );
-=======
-    edgeData.labelType = edge.labelType;
-    edgeData.label = edge.text.replace(common.lineBreakRegex, '\n');
->>>>>>> 727bf308
 
     if (edge.style === undefined) {
       edgeData.style = edgeData.style || 'stroke: #333; stroke-width: 1.5px;fill:none;';
