{
  "name": "mermaid",
  "version": "8.4.4",
  "description": "Markdownish syntax for generating flowcharts, sequence diagrams, class diagrams, gantt charts and git graphs.",
  "main": "dist/mermaid.core.js",
  "keywords": [
    "diagram",
    "markdown",
    "flowchart",
    "sequence diagram",
    "gantt",
    "class diagram",
    "git graph"
  ],
  "scripts": {
    "build": "webpack --progress --colors",
    "postbuild": "documentation build src/mermaidAPI.js --shallow -f md --markdown-toc false -o docs/mermaidAPI.md",
    "build:watch": "yarn build --watch",
    "minify": "minify ./dist/mermaid.js > ./dist/mermaid.min.js",
    "release": "yarn build -p --config webpack.config.prod.babel.js",
    "lint": "eslint src",
    "e2e:depr": "yarn lint && jest e2e --config e2e/jest.config.js",
    "cypress": "percy exec -- cypress run",
    "e2e": "start-server-and-test dev http://localhost:9000/ cypress",
    "e2e-upd": "yarn lint && jest e2e -u --config e2e/jest.config.js",
    "dev": "webpack-dev-server --config webpack.config.e2e.js",
    "test": "yarn lint && jest src/.*",
    "test:watch": "jest --watch src",
    "prepublishOnly": "yarn build && yarn release && yarn test && yarn e2e",
    "prepush": "yarn test"
  },
  "repository": {
    "type": "git",
    "url": "https://github.com/knsv/mermaid"
  },
  "author": "Knut Sveidqvist",
  "license": "MIT",
  "standard": {
    "ignore": [
      "**/parser/*.js",
      "dist/**/*.js",
      "cypress/**/*.js"
    ],
    "globals": [
      "page"
    ]
  },
  "dependencies": {
    "@braintree/sanitize-url": "^3.1.0",
    "crypto-random-string": "^3.0.1",
    "d3": "^5.7.0",
    "dagre": "^0.8.4",
    "dagre-d3": "^0.6.4",
    "graphlib": "^2.1.7",
    "he": "^1.2.0",
    "lodash": "^4.17.11",
    "minify": "^4.1.1",
    "moment-mini": "^2.22.1",
    "scope-css": "^1.2.1"
  },
  "devDependencies": {
    "@babel/core": "^7.2.2",
    "@babel/preset-env": "^7.2.0",
    "@babel/register": "^7.0.0",
    "@percy/cypress": "^2.0.1",
    "babel-core": "7.0.0-bridge.0",
    "babel-jest": "^24.9.0",
    "babel-loader": "^8.0.4",
    "coveralls": "^3.0.2",
    "css-loader": "^2.0.1",
    "css-to-string-loader": "^0.1.3",
    "cypress": "3.4.0",
    "documentation": "^12.0.1",
    "eslint": "^6.3.0",
    "eslint-config-prettier": "^6.3.0",
    "eslint-plugin-prettier": "^3.1.0",
    "husky": "^1.2.1",
    "identity-obj-proxy": "^3.0.0",
    "jest": "^24.9.0",
    "jison": "^0.4.18",
    "moment": "^2.23.0",
    "node-sass": "^4.12.0",
    "prettier": "^1.18.2",
    "puppeteer": "^1.17.0",
    "sass-loader": "^7.1.0",
    "start-server-and-test": "^1.10.6",
<<<<<<< HEAD
    "terser-webpack-plugin": "^2.2.2",
    "webpack": "^4.41.2",
=======
    "webpack": "^4.27.1",
>>>>>>> 6365cea0
    "webpack-cli": "^3.1.2",
    "webpack-dev-server": "^3.4.1",
    "webpack-node-externals": "^1.7.2",
    "yarn-upgrade-all": "^0.5.0"
  },
  "files": [
    "dist"
  ],
  "yarn-upgrade-all": {
    "ignore": [
      "babel-core"
    ]
  }
}<|MERGE_RESOLUTION|>--- conflicted
+++ resolved
@@ -84,12 +84,8 @@
     "puppeteer": "^1.17.0",
     "sass-loader": "^7.1.0",
     "start-server-and-test": "^1.10.6",
-<<<<<<< HEAD
     "terser-webpack-plugin": "^2.2.2",
     "webpack": "^4.41.2",
-=======
-    "webpack": "^4.27.1",
->>>>>>> 6365cea0
     "webpack-cli": "^3.1.2",
     "webpack-dev-server": "^3.4.1",
     "webpack-node-externals": "^1.7.2",
