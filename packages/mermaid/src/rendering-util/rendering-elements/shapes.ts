import type { Entries } from 'type-fest';
import type { D3Selection, MaybePromise } from '../../types.js';
import type { Node, ShapeRenderOptions } from '../types.js';
import { anchor } from './shapes/anchor.js';
import { bowTieRect } from './shapes/bowTieRect.js';
import { card } from './shapes/card.js';
import { choice } from './shapes/choice.js';
import { circle } from './shapes/circle.js';
import { crossedCircle } from './shapes/crossedCircle.js';
import { curlyBraceLeft } from './shapes/curlyBraceLeft.js';
import { curlyBraceRight } from './shapes/curlyBraceRight.js';
import { curlyBraces } from './shapes/curlyBraces.js';
import { curvedTrapezoid } from './shapes/curvedTrapezoid.js';
import { cylinder } from './shapes/cylinder.js';
import { dividedRectangle } from './shapes/dividedRect.js';
import { doublecircle } from './shapes/doubleCircle.js';
import { filledCircle } from './shapes/filledCircle.js';
import { flippedTriangle } from './shapes/flippedTriangle.js';
import { forkJoin } from './shapes/forkJoin.js';
import { halfRoundedRectangle } from './shapes/halfRoundedRectangle.js';
import { hexagon } from './shapes/hexagon.js';
import { hourglass } from './shapes/hourglass.js';
import { icon } from './shapes/icon.js';
import { iconCircle } from './shapes/iconCircle.js';
import { iconRounded } from './shapes/iconRounded.js';
import { iconSquare } from './shapes/iconSquare.js';
import { imageSquare } from './shapes/imageSquare.js';
import { inv_trapezoid } from './shapes/invertedTrapezoid.js';
import { labelRect } from './shapes/labelRect.js';
import { lean_left } from './shapes/leanLeft.js';
import { lean_right } from './shapes/leanRight.js';
import { lightningBolt } from './shapes/lightningBolt.js';
import { linedCylinder } from './shapes/linedCylinder.js';
import { linedWaveEdgedRect } from './shapes/linedWaveEdgedRect.js';
import { multiRect } from './shapes/multiRect.js';
import { multiWaveEdgedRectangle } from './shapes/multiWaveEdgedRectangle.js';
import { note } from './shapes/note.js';
import { question } from './shapes/question.js';
import { rect_left_inv_arrow } from './shapes/rectLeftInvArrow.js';
import { rectWithTitle } from './shapes/rectWithTitle.js';
import { roundedRect } from './shapes/roundedRect.js';
import { shadedProcess } from './shapes/shadedProcess.js';
import { slopedRect } from './shapes/slopedRect.js';
import { squareRect } from './shapes/squareRect.js';
import { stadium } from './shapes/stadium.js';
import { state } from './shapes/state.js';
import { stateEnd } from './shapes/stateEnd.js';
import { stateStart } from './shapes/stateStart.js';
import { subroutine } from './shapes/subroutine.js';
import { taggedRect } from './shapes/taggedRect.js';
import { taggedWaveEdgedRectangle } from './shapes/taggedWaveEdgedRectangle.js';
import { text } from './shapes/text.js';
import { tiltedCylinder } from './shapes/tiltedCylinder.js';
import { trapezoid } from './shapes/trapezoid.js';
import { trapezoidalPentagon } from './shapes/trapezoidalPentagon.js';
import { triangle } from './shapes/triangle.js';
import { waveEdgedRectangle } from './shapes/waveEdgedRectangle.js';
import { waveRectangle } from './shapes/waveRectangle.js';
import { windowPane } from './shapes/windowPane.js';
import { erBox } from './shapes/erBox.js';

type ShapeHandler = <T extends SVGGraphicsElement>(
  parent: D3Selection<T>,
  node: Node,
  options: ShapeRenderOptions
) => MaybePromise<D3Selection<SVGGElement>>;

export interface ShapeDefinition {
  semanticName: string;
  name: string;
  shortName: string;
  description: string;
  /**
   * Aliases can include descriptive names, other short names, etc.
   */
  aliases?: string[];
  /**
   * These are names used by mermaid before the introduction of new shapes. These will not be in standard formats, and shouldn't be used by the users
   */
  internalAliases?: string[];
  handler: ShapeHandler;
}

export const shapesDefs = [
  {
    semanticName: 'Process',
    name: 'Rectangle',
    shortName: 'rect',
    description: 'Standard process shape',
    aliases: ['proc', 'process', 'rectangle'],
    internalAliases: ['squareRect'],
    handler: squareRect,
  },
  {
    semanticName: 'Event',
    name: 'Rounded Rectangle',
    shortName: 'rounded',
    description: 'Represents an event',
    aliases: ['event'],
    internalAliases: ['roundedRect'],
    handler: roundedRect,
  },
  {
    semanticName: 'Terminal Point',
    name: 'Stadium',
    shortName: 'stadium',
    description: 'Terminal point',
    aliases: ['terminal', 'pill'],
    handler: stadium,
  },
  {
    semanticName: 'Subprocess',
    name: 'Framed Rectangle',
    shortName: 'fr-rect',
    description: 'Subprocess',
    aliases: ['subprocess', 'subproc', 'framed-rectangle', 'subroutine'],
    handler: subroutine,
  },
  {
    semanticName: 'Database',
    name: 'Cylinder',
    shortName: 'cyl',
    description: 'Database storage',
    aliases: ['db', 'database', 'cylinder'],
    handler: cylinder,
  },
  {
    semanticName: 'Start',
    name: 'Circle',
    shortName: 'circle',
    description: 'Starting point',
    aliases: ['circ'],
    handler: circle,
  },
  {
    semanticName: 'Decision',
    name: 'Diamond',
    shortName: 'diam',
    description: 'Decision-making step',
    aliases: ['decision', 'diamond', 'question'],
    handler: question,
  },
  {
    semanticName: 'Prepare Conditional',
    name: 'Hexagon',
    shortName: 'hex',
    description: 'Preparation or condition step',
    aliases: ['hexagon', 'prepare'],
    handler: hexagon,
  },
  {
    semanticName: 'Data Input/Output',
    name: 'Lean Right',
    shortName: 'lean-r',
    description: 'Represents input or output',
    aliases: ['lean-right', 'in-out'],
    internalAliases: ['lean_right'],
    handler: lean_right,
  },
  {
    semanticName: 'Data Input/Output',
    name: 'Lean Left',
    shortName: 'lean-l',
    description: 'Represents output or input',
    aliases: ['lean-left', 'out-in'],
    internalAliases: ['lean_left'],
    handler: lean_left,
  },
  {
    semanticName: 'Priority Action',
    name: 'Trapezoid Base Bottom',
    shortName: 'trap-b',
    description: 'Priority action',
    aliases: ['priority', 'trapezoid-bottom', 'trapezoid'],
    handler: trapezoid,
  },
  {
    semanticName: 'Manual Operation',
    name: 'Trapezoid Base Top',
    shortName: 'trap-t',
    description: 'Represents a manual task',
    aliases: ['manual', 'trapezoid-top', 'inv-trapezoid'],
    internalAliases: ['inv_trapezoid'],
    handler: inv_trapezoid,
  },
  {
    semanticName: 'Stop',
    name: 'Double Circle',
    shortName: 'dbl-circ',
    description: 'Represents a stop point',
    aliases: ['double-circle'],
    internalAliases: ['doublecircle'],
    handler: doublecircle,
  },
  {
    semanticName: 'Text Block',
    name: 'Text Block',
    shortName: 'text',
    description: 'Text block',
    handler: text,
  },
  {
    semanticName: 'Card',
    name: 'Notched Rectangle',
    shortName: 'notch-rect',
    description: 'Represents a card',
    aliases: ['card', 'notched-rectangle'],
    handler: card,
  },
  {
    semanticName: 'Lined/Shaded Process',
    name: 'Lined Rectangle',
    shortName: 'lin-rect',
    description: 'Lined process shape',
    aliases: ['lined-rectangle', 'lined-process', 'lin-proc', 'shaded-process'],
    handler: shadedProcess,
  },
  {
    semanticName: 'Start',
    name: 'Small Circle',
    shortName: 'sm-circ',
    description: 'Small starting point',
    aliases: ['start', 'small-circle'],
    internalAliases: ['stateStart'],
    handler: stateStart,
  },
  {
    semanticName: 'Stop',
    name: 'Framed Circle',
    shortName: 'fr-circ',
    description: 'Stop point',
    aliases: ['stop', 'framed-circle'],
    internalAliases: ['stateEnd'],
    handler: stateEnd,
  },
  {
    semanticName: 'Fork/Join',
    name: 'Filled Rectangle',
    shortName: 'fork',
    description: 'Fork or join in process flow',
    aliases: ['join'],
    internalAliases: ['forkJoin'],
    handler: forkJoin,
  },
  {
    semanticName: 'Collate',
    name: 'Hourglass',
    shortName: 'hourglass',
    description: 'Represents a collate operation',
    aliases: ['hourglass', 'collate'],
    handler: hourglass,
  },
  {
    semanticName: 'Comment',
    name: 'Curly Brace',
    shortName: 'brace',
    description: 'Adds a comment',
    aliases: ['comment', 'brace-l'],
    handler: curlyBraceLeft,
  },
  {
    semanticName: 'Comment Right',
    name: 'Curly Brace',
    shortName: 'brace-r',
    description: 'Adds a comment',
    handler: curlyBraceRight,
  },
  {
    semanticName: 'Comment with braces on both sides',
    name: 'Curly Braces',
    shortName: 'braces',
    description: 'Adds a comment',
    handler: curlyBraces,
  },
  {
    semanticName: 'Com Link',
    name: 'Lightning Bolt',
    shortName: 'bolt',
    description: 'Communication link',
    aliases: ['com-link', 'lightning-bolt'],
    handler: lightningBolt,
  },
  {
    semanticName: 'Document',
    name: 'Document',
    shortName: 'doc',
    description: 'Represents a document',
    aliases: ['doc', 'document'],
    handler: waveEdgedRectangle,
  },
  {
    semanticName: 'Delay',
    name: 'Half-Rounded Rectangle',
    shortName: 'delay',
    description: 'Represents a delay',
    aliases: ['half-rounded-rectangle'],
    handler: halfRoundedRectangle,
  },
  {
    semanticName: 'Direct Access Storage',
    name: 'Horizontal Cylinder',
    shortName: 'h-cyl',
    description: 'Direct access storage',
    aliases: ['das', 'horizontal-cylinder'],
    handler: tiltedCylinder,
  },
  {
    semanticName: 'Disk Storage',
    name: 'Lined Cylinder',
    shortName: 'lin-cyl',
    description: 'Disk storage',
    aliases: ['disk', 'lined-cylinder'],
    handler: linedCylinder,
  },
  {
    semanticName: 'Display',
    name: 'Curved Trapezoid',
    shortName: 'curv-trap',
    description: 'Represents a display',
    aliases: ['curved-trapezoid', 'display'],
    handler: curvedTrapezoid,
  },
  {
    semanticName: 'Divided Process',
    name: 'Divided Rectangle',
    shortName: 'div-rect',
    description: 'Divided process shape',
    aliases: ['div-proc', 'divided-rectangle', 'divided-process'],
    handler: dividedRectangle,
  },
  {
    semanticName: 'Extract',
    name: 'Triangle',
    shortName: 'tri',
    description: 'Extraction process',
    aliases: ['extract', 'triangle'],
    handler: triangle,
  },
  {
    semanticName: 'Internal Storage',
    name: 'Window Pane',
    shortName: 'win-pane',
    description: 'Internal storage',
    aliases: ['internal-storage', 'window-pane'],
    handler: windowPane,
  },
  {
    semanticName: 'Junction',
    name: 'Filled Circle',
    shortName: 'f-circ',
    description: 'Junction point',
    aliases: ['junction', 'filled-circle'],
    handler: filledCircle,
  },
  {
    semanticName: 'Loop Limit',
    name: 'Trapezoidal Pentagon',
    shortName: 'notch-pent',
    description: 'Loop limit step',
    aliases: ['loop-limit', 'notched-pentagon'],
    handler: trapezoidalPentagon,
  },
  {
    semanticName: 'Manual File',
    name: 'Flipped Triangle',
    shortName: 'flip-tri',
    description: 'Manual file operation',
    aliases: ['manual-file', 'flipped-triangle'],
    handler: flippedTriangle,
  },
  {
    semanticName: 'Manual Input',
    name: 'Sloped Rectangle',
    shortName: 'sl-rect',
    description: 'Manual input step',
    aliases: ['manual-input', 'sloped-rectangle'],
    handler: slopedRect,
  },
  {
    semanticName: 'Multi-Document',
    name: 'Stacked Document',
    shortName: 'docs',
    description: 'Multiple documents',
    aliases: ['documents', 'st-doc', 'stacked-document'],
    handler: multiWaveEdgedRectangle,
  },
  {
    semanticName: 'Multi-Process',
    name: 'Stacked Rectangle',
    shortName: 'st-rect',
    description: 'Multiple processes',
    aliases: ['procs', 'processes', 'stacked-rectangle'],
    handler: multiRect,
  },
  {
    semanticName: 'Stored Data',
    name: 'Bow Tie Rectangle',
    shortName: 'bow-rect',
    description: 'Stored data',
    aliases: ['stored-data', 'bow-tie-rectangle'],
    handler: bowTieRect,
  },
  {
    semanticName: 'Summary',
    name: 'Crossed Circle',
    shortName: 'cross-circ',
    description: 'Summary',
    aliases: ['summary', 'crossed-circle'],
    handler: crossedCircle,
  },
  {
    semanticName: 'Tagged Document',
    name: 'Tagged Document',
    shortName: 'tag-doc',
    description: 'Tagged document',
    aliases: ['tag-doc', 'tagged-document'],
    handler: taggedWaveEdgedRectangle,
  },
  {
    semanticName: 'Tagged Process',
    name: 'Tagged Rectangle',
    shortName: 'tag-rect',
    description: 'Tagged process',
    aliases: ['tagged-rectangle', 'tag-proc', 'tagged-process'],
    handler: taggedRect,
  },
  {
    semanticName: 'Paper Tape',
    name: 'Flag',
    shortName: 'flag',
    description: 'Paper tape',
    aliases: ['paper-tape'],
    handler: waveRectangle,
  },
  {
    semanticName: 'Odd',
    name: 'Odd',
    shortName: 'odd',
    description: 'Odd shape',
    internalAliases: ['rect_left_inv_arrow'],
    handler: rect_left_inv_arrow,
  },
  {
    semanticName: 'Lined Document',
    name: 'Lined Document',
    shortName: 'lin-doc',
    description: 'Lined document',
    aliases: ['lined-document'],
    handler: linedWaveEdgedRect,
  },
<<<<<<< HEAD
  {
    semanticName: 'Entity Relationship Box',
    name: 'Entity Relationship Box',
    shortName: 'erBox',
    description: 'Entity Relationship Box',
    aliases: ['er-box'],
    handler: erBox,
  },
];
=======
] as const satisfies ShapeDefinition[];
>>>>>>> e765007b

const generateShapeMap = () => {
  // These are the shapes that didn't have documentation present
  const undocumentedShapes = {
    // States
    state,
    choice,
    note,

    // Rectangles
    rectWithTitle,
    labelRect,

    // Icons
    iconSquare,
    iconCircle,
    icon,
    iconRounded,
    imageSquare,

    anchor,
  } as const;

  const entries = [
    ...(Object.entries(undocumentedShapes) as Entries<typeof undocumentedShapes>),
    ...shapesDefs.flatMap((shape) => {
      const aliases = [
        shape.shortName,
        ...('aliases' in shape ? shape.aliases : []),
        ...('internalAliases' in shape ? shape.internalAliases : []),
      ];
      return aliases.map((alias) => [alias, shape.handler] as const);
    }),
  ];
  return Object.fromEntries(entries) as Record<
    (typeof entries)[number][0],
    (typeof entries)[number][1]
  > satisfies Record<string, ShapeHandler>;
};

export const shapes = generateShapeMap();

export type ShapeID = keyof typeof shapes;<|MERGE_RESOLUTION|>--- conflicted
+++ resolved
@@ -448,7 +448,6 @@
     aliases: ['lined-document'],
     handler: linedWaveEdgedRect,
   },
-<<<<<<< HEAD
   {
     semanticName: 'Entity Relationship Box',
     name: 'Entity Relationship Box',
@@ -457,10 +456,7 @@
     aliases: ['er-box'],
     handler: erBox,
   },
-];
-=======
 ] as const satisfies ShapeDefinition[];
->>>>>>> e765007b
 
 const generateShapeMap = () => {
   // These are the shapes that didn't have documentation present
