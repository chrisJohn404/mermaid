{
  "name": "mermaid",
<<<<<<< HEAD
  "version": "11.0.0-alpha.4",
=======
  "version": "11.0.0-alpha.6",
>>>>>>> b7c72cb3
  "description": "Markdown-ish syntax for generating flowcharts, sequence diagrams, class diagrams, gantt charts and git graphs.",
  "type": "module",
  "module": "./dist/mermaid.core.mjs",
  "types": "./dist/mermaid.d.ts",
  "exports": {
    ".": {
      "types": "./dist/mermaid.d.ts",
      "import": "./dist/mermaid.core.mjs",
      "default": "./dist/mermaid.core.mjs"
    },
    "./*": "./*"
  },
  "keywords": [
    "diagram",
    "markdown",
    "flowchart",
    "sequence diagram",
    "gantt",
    "class diagram",
    "git graph"
  ],
  "scripts": {
    "clean": "rimraf dist",
    "dev": "pnpm -w dev",
    "docs:code": "typedoc src/defaultConfig.ts src/config.ts src/mermaidAPI.ts && prettier --write ./src/docs/config/setup",
    "docs:build": "rimraf ../../docs && pnpm docs:spellcheck && pnpm docs:code && tsx scripts/docs.cli.mts",
    "docs:verify": "pnpm docs:spellcheck && pnpm docs:code && tsx scripts/docs.cli.mts --verify",
    "docs:pre:vitepress": "pnpm --filter ./src/docs prefetch && rimraf src/vitepress && pnpm docs:code && tsx scripts/docs.cli.mts --vitepress && pnpm --filter ./src/vitepress install --no-frozen-lockfile --ignore-scripts",
    "docs:build:vitepress": "pnpm docs:pre:vitepress && (cd src/vitepress && pnpm run build) && cpy --flat src/docs/landing/ ./src/vitepress/.vitepress/dist/landing",
    "docs:dev": "pnpm docs:pre:vitepress && concurrently \"pnpm --filter ./src/vitepress dev\" \"tsx scripts/docs.cli.mts --watch --vitepress\"",
    "docs:dev:docker": "pnpm docs:pre:vitepress && concurrently \"pnpm --filter ./src/vitepress dev:docker\" \"tsx scripts/docs.cli.mts --watch --vitepress\"",
    "docs:serve": "pnpm docs:build:vitepress && vitepress serve src/vitepress",
    "docs:spellcheck": "cspell --config ../../cSpell.json \"src/docs/**/*.md\"",
    "docs:release-version": "tsx scripts/update-release-version.mts",
    "docs:verify-version": "tsx scripts/update-release-version.mts --verify",
    "types:build-config": "tsx scripts/create-types-from-json-schema.mts",
    "types:verify-config": "tsx scripts/create-types-from-json-schema.mts --verify",
    "checkCircle": "npx madge --circular ./src",
    "release": "pnpm build",
    "prepublishOnly": "cpy '../../README.*' ./ --cwd=. && pnpm docs:release-version && pnpm -w run build"
  },
  "repository": {
    "type": "git",
    "url": "https://github.com/mermaid-js/mermaid"
  },
  "author": "Knut Sveidqvist",
  "license": "MIT",
  "standard": {
    "ignore": [
      "**/parser/*.js",
      "dist/**/*.js",
      "cypress/**/*.js"
    ],
    "globals": [
      "page"
    ]
  },
  "dependencies": {
    "@braintree/sanitize-url": "^6.0.1",
    "@mermaid-js/parser": "workspace:^",
    "cytoscape": "^3.23.0",
    "cytoscape-cose-bilkent": "^4.1.0",
    "cytoscape-fcose": "^2.1.0",
    "d3": "^7.4.0",
    "d3-sankey": "^0.12.3",
    "dagre-d3-es": "7.0.10",
    "dayjs": "^1.11.7",
    "dompurify": "^3.0.5",
    "khroma": "^2.0.0",
    "lodash-es": "^4.17.21",
    "mdast-util-from-markdown": "^1.3.0",
    "stylis": "^4.1.3",
    "ts-dedent": "^2.2.0",
    "uuid": "^9.0.0"
  },
  "devDependencies": {
    "@adobe/jsonschema2md": "^7.1.4",
    "@types/cytoscape": "^3.19.9",
    "@types/d3": "^7.4.0",
    "@types/d3-sankey": "^0.12.1",
    "@types/d3-scale": "^4.0.3",
    "@types/d3-scale-chromatic": "^3.0.0",
    "@types/d3-selection": "^3.0.5",
    "@types/d3-shape": "^3.1.1",
    "@types/dompurify": "^3.0.2",
    "@types/jsdom": "^21.1.1",
    "@types/lodash-es": "^4.17.7",
    "@types/micromatch": "^4.0.2",
    "@types/prettier": "^2.7.2",
    "@types/stylis": "^4.0.2",
    "@types/uuid": "^9.0.1",
    "@typescript-eslint/eslint-plugin": "^5.59.0",
    "@typescript-eslint/parser": "^5.59.0",
    "ajv": "^8.11.2",
    "chokidar": "^3.5.3",
    "concurrently": "^8.0.1",
    "cpy-cli": "^4.2.0",
    "cspell": "^6.31.1",
    "csstree-validator": "^3.0.0",
    "globby": "^13.1.4",
    "jison": "^0.4.18",
    "js-base64": "^3.7.5",
    "jsdom": "^22.0.0",
    "json-schema-to-typescript": "^11.0.3",
    "micromatch": "^4.0.5",
    "path-browserify": "^1.0.1",
    "prettier": "^2.8.8",
    "remark": "^14.0.2",
    "remark-frontmatter": "^4.0.1",
    "remark-gfm": "^3.0.1",
    "rimraf": "^5.0.0",
    "start-server-and-test": "^2.0.0",
    "type-fest": "^4.1.0",
    "typedoc": "^0.25.0",
    "typedoc-plugin-markdown": "^3.15.2",
    "typescript": "^5.0.4",
    "unist-util-flatmap": "^1.0.0",
    "unist-util-visit": "^4.1.2",
    "vitepress": "^1.0.0-alpha.72",
    "vitepress-plugin-search": "^1.0.4-alpha.20"
  },
  "files": [
    "dist/",
    "README.md"
  ],
  "sideEffects": false,
  "publishConfig": {
    "access": "public"
  }
}<|MERGE_RESOLUTION|>--- conflicted
+++ resolved
@@ -1,10 +1,6 @@
 {
   "name": "mermaid",
-<<<<<<< HEAD
-  "version": "11.0.0-alpha.4",
-=======
   "version": "11.0.0-alpha.6",
->>>>>>> b7c72cb3
   "description": "Markdown-ish syntax for generating flowcharts, sequence diagrams, class diagrams, gantt charts and git graphs.",
   "type": "module",
   "module": "./dist/mermaid.core.mjs",
