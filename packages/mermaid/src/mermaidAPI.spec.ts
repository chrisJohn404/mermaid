--- conflicted
+++ resolved
@@ -69,13 +69,10 @@
 import { Diagram } from './Diagram.js';
 import { ClassDB } from './diagrams/class/classDb.js';
 import { FlowDB } from './diagrams/flowchart/flowDb.js';
-<<<<<<< HEAD
 import { SequenceDB } from './diagrams/sequence/sequenceDb.js';
 import { decodeEntities, encodeEntities } from './utils.js';
 import { toBase64 } from './utils/base64.js';
-=======
 import { StateDB } from './diagrams/state/stateDb.js';
->>>>>>> 54825650
 
 /**
  * @see https://vitest.dev/guide/mocking.html Mock part of a module
