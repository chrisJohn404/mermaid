import {
  curveBasis,
  curveBasisClosed,
  curveBasisOpen,
  curveLinear,
  curveLinearClosed,
  curveMonotoneX,
  curveMonotoneY,
  curveNatural,
  curveStep,
  curveStepAfter,
  curveStepBefore,
  select
} from 'd3';
import { logger } from './logger';
import { sanitizeUrl } from '@braintree/sanitize-url';
import common from './diagrams/common/common';
import cryptoRandomString from 'crypto-random-string';

// Effectively an enum of the supported curve types, accessible by name
const d3CurveTypes = {
  curveBasis: curveBasis,
  curveBasisClosed: curveBasisClosed,
  curveBasisOpen: curveBasisOpen,
  curveLinear: curveLinear,
  curveLinearClosed: curveLinearClosed,
  curveMonotoneX: curveMonotoneX,
  curveMonotoneY: curveMonotoneY,
  curveNatural: curveNatural,
  curveStep: curveStep,
  curveStepAfter: curveStepAfter,
  curveStepBefore: curveStepBefore
};
const directive = /[%]{2}[{]\s*(?:(?:(\w+)\s*:|(\w+))\s*(?:(?:(\w+))|((?:(?![}][%]{2}).|\r?\n)*))?\s*)(?:[}][%]{2})?/gi;
const directiveWithoutOpen = /\s*(?:(?:(\w+)(?=:):|(\w+))\s*(?:(?:(\w+))|((?:(?![}][%]{2}).|\r?\n)*))?\s*)(?:[}][%]{2})?/gi;
const anyComment = /\s*%%.*\n/gm;

/**
 * @function detectInit
 * Detects the init config object from the text
 * ```mermaid
 * %%{init: {"theme": "debug", "logLevel": 1 }}%%
 * graph LR
 *  a-->b
 *  b-->c
 *  c-->d
 *  d-->e
 *  e-->f
 *  f-->g
 *  g-->h
 * ```
 * or
 * ```mermaid
 * %%{initialize: {"theme": "dark", logLevel: "debug" }}%%
 * graph LR
 *  a-->b
 *  b-->c
 *  c-->d
 *  d-->e
 *  e-->f
 *  f-->g
 *  g-->h
 * ```
 *
 * @param {string} text The text defining the graph
 * @returns {object} the json object representing the init passed to mermaid.initialize()
 */
export const detectInit = function(text) {
  let inits = detectDirective(text, /(?:init\b)|(?:initialize\b)/);
  let results = {};
  if (Array.isArray(inits)) {
    let args = inits.map(init => init.args);
    results = assignWithDepth(results, [...args]);
  } else {
    results = inits.args;
  }
  if (results) {
    let type = detectType(text);
    ['config'].forEach(prop => {
      if (typeof results[prop] !== 'undefined') {
        if (type === 'flowchart-v2') {
          type = 'flowchart';
        }
        results[type] = results[prop];
        delete results[prop];
      }
    });
  }
  return results;
};

/**
 * @function detectDirective
 * Detects the directive from the text. Text can be single line or multiline. If type is null or omitted
 * the first directive encountered in text will be returned
 * ```mermaid
 * graph LR
 *  %%{somedirective}%%
 *  a-->b
 *  b-->c
 *  c-->d
 *  d-->e
 *  e-->f
 *  f-->g
 *  g-->h
 * ```
 *
 * @param {string} text The text defining the graph
 * @param {string|RegExp} type The directive to return (default: null)
 * @returns {object | Array} An object or Array representing the directive(s): { type: string, args: object|null } matched by the input type
 *          if a single directive was found, that directive object will be returned.
 */
export const detectDirective = function(text, type = null) {
  try {
    const commentWithoutDirectives = new RegExp(
      `[%]{2}(?![{]${directiveWithoutOpen.source})(?=[}][%]{2}).*\n`,
      'ig'
    );
    text = text
      .trim()
      .replace(commentWithoutDirectives, '')
      .replace(/'/gm, '"');
    logger.debug(
      `Detecting diagram directive${type !== null ? ' type:' + type : ''} based on the text:${text}`
    );
    let match,
      result = [];
    while ((match = directive.exec(text)) !== null) {
      // This is necessary to avoid infinite loops with zero-width matches
      if (match.index === directive.lastIndex) {
        directive.lastIndex++;
      }
      if (
        (match && !type) ||
        (type && match[1] && match[1].match(type)) ||
        (type && match[2] && match[2].match(type))
      ) {
        let type = match[1] ? match[1] : match[2];
        let args = match[3] ? match[3].trim() : match[4] ? JSON.parse(match[4].trim()) : null;
        result.push({ type, args });
      }
    }
    if (result.length === 0) {
      result.push({ type: text, args: null });
    }

    return result.length === 1 ? result[0] : result;
  } catch (error) {
    logger.error(
      `ERROR: ${error.message} - Unable to parse directive${
        type !== null ? ' type:' + type : ''
      } based on the text:${text}`
    );
    return { type: null, args: null };
  }
};

/**
 * @function detectType
 * Detects the type of the graph text. Takes into consideration the possible existence of an %%init
 * directive
 * ```mermaid
 * %%{initialize: {"startOnLoad": true, logLevel: "fatal" }}%%
 * graph LR
 *  a-->b
 *  b-->c
 *  c-->d
 *  d-->e
 *  e-->f
 *  f-->g
 *  g-->h
 * ```
 *
 * @param {string} text The text defining the graph
 * @returns {string} A graph definition key
 */
export const detectType = function(text) {
  text = text.replace(directive, '').replace(anyComment, '\n');
  logger.debug('Detecting diagram type based on the text ' + text);
  if (text.match(/^\s*sequenceDiagram/)) {
    return 'sequence';
  }

  if (text.match(/^\s*gantt/)) {
    return 'gantt';
  }

  if (text.match(/^\s*classDiagram/)) {
    return 'class';
  }
  if (text.match(/^\s*stateDiagram-v2/)) {
    return 'stateDiagram';
  }

  if (text.match(/^\s*stateDiagram/)) {
    return 'state';
  }

  if (text.match(/^\s*gitGraph/)) {
    return 'git';
  }
  if (text.match(/^\s*flowchart/)) {
    return 'flowchart-v2';
  }

  if (text.match(/^\s*info/)) {
    return 'info';
  }
  if (text.match(/^\s*pie/)) {
    return 'pie';
  }

  if (text.match(/^\s*erDiagram/)) {
    return 'er';
  }

  if (text.match(/^\s*journey/)) {
    return 'journey';
  }

  return 'flowchart';
};

const memoize = (fn, resolver) => {
  let cache = {};
  return (...args) => {
    let n = resolver ? resolver.apply(this, args) : args[0];
    if (n in cache) {
      return cache[n];
    } else {
      let result = fn(...args);
      cache[n] = result;
      return result;
    }
  };
};

/**
 * @function isSubstringInArray
 * Detects whether a substring in present in a given array
 * @param {string} str The substring to detect
 * @param {array} arr The array to search
 * @returns {number} the array index containing the substring or -1 if not present
 **/
export const isSubstringInArray = function(str, arr) {
  for (let i = 0; i < arr.length; i++) {
    if (arr[i].match(str)) return i;
  }
  return -1;
};

export const interpolateToCurve = (interpolate, defaultCurve) => {
  if (!interpolate) {
    return defaultCurve;
  }
  const curveName = `curve${interpolate.charAt(0).toUpperCase() + interpolate.slice(1)}`;
  return d3CurveTypes[curveName] || defaultCurve;
};

export const formatUrl = (linkStr, config) => {
  let url = linkStr.trim();

  if (url) {
    if (config.securityLevel !== 'loose') {
      return sanitizeUrl(url);
    }

    return url;
  }
};

export const runFunc = (functionName, ...params) => {
  const arrPaths = functionName.split('.');

  const len = arrPaths.length - 1;
  const fnName = arrPaths[len];

  let obj = window;
  for (let i = 0; i < len; i++) {
    obj = obj[arrPaths[i]];
    if (!obj) return;
  }

  obj[fnName](...params);
};

const distance = (p1, p2) =>
  p1 && p2 ? Math.sqrt(Math.pow(p2.x - p1.x, 2) + Math.pow(p2.y - p1.y, 2)) : 0;

const traverseEdge = points => {
  let prevPoint;
  let totalDistance = 0;

  points.forEach(point => {
    totalDistance += distance(point, prevPoint);
    prevPoint = point;
  });

  // Traverse half of total distance along points
  let remainingDistance = totalDistance / 2;
  let center = undefined;
  prevPoint = undefined;
  points.forEach(point => {
    if (prevPoint && !center) {
      const vectorDistance = distance(point, prevPoint);
      if (vectorDistance < remainingDistance) {
        remainingDistance -= vectorDistance;
      } else {
        // The point is remainingDistance from prevPoint in the vector between prevPoint and point
        // Calculate the coordinates
        const distanceRatio = remainingDistance / vectorDistance;
        if (distanceRatio <= 0) center = prevPoint;
        if (distanceRatio >= 1) center = { x: point.x, y: point.y };
        if (distanceRatio > 0 && distanceRatio < 1) {
          center = {
            x: (1 - distanceRatio) * prevPoint.x + distanceRatio * point.x,
            y: (1 - distanceRatio) * prevPoint.y + distanceRatio * point.y
          };
        }
      }
    }
    prevPoint = point;
  });
  return center;
};

const calcLabelPosition = points => {
  return traverseEdge(points);
};

const calcCardinalityPosition = (isRelationTypePresent, points, initialPosition) => {
  let prevPoint;
  let totalDistance = 0; // eslint-disable-line
  if (points[0] !== initialPosition) {
    points = points.reverse();
  }
  points.forEach(point => {
    totalDistance += distance(point, prevPoint);
    prevPoint = point;
  });

  // Traverse only 25 total distance along points to find cardinality point
  const distanceToCardinalityPoint = 25;

  let remainingDistance = distanceToCardinalityPoint;
  let center = { x: 0, y: 0 };
  prevPoint = undefined;
  points.forEach(point => {
    if (prevPoint && !center) {
      const vectorDistance = distance(point, prevPoint);
      if (vectorDistance < remainingDistance) {
        remainingDistance -= vectorDistance;
      } else {
        // The point is remainingDistance from prevPoint in the vector between prevPoint and point
        // Calculate the coordinates
        const distanceRatio = remainingDistance / vectorDistance;
        if (distanceRatio <= 0) center = prevPoint;
        if (distanceRatio >= 1) center = { x: point.x, y: point.y };
        if (distanceRatio > 0 && distanceRatio < 1) {
          center = {
            x: (1 - distanceRatio) * prevPoint.x + distanceRatio * point.x,
            y: (1 - distanceRatio) * prevPoint.y + distanceRatio * point.y
          };
        }
      }
    }
    prevPoint = point;
  });
  // if relation is present (Arrows will be added), change cardinality point off-set distance (d)
  let d = isRelationTypePresent ? 10 : 5;
  //Calculate Angle for x and y axis
  let angle = Math.atan2(points[0].y - center.y, points[0].x - center.x);
  let cardinalityPosition = { x: 0, y: 0 };
  //Calculation cardinality position using angle, center point on the line/curve but pendicular and with offset-distance
  cardinalityPosition.x = Math.sin(angle) * d + (points[0].x + center.x) / 2;
  cardinalityPosition.y = -Math.cos(angle) * d + (points[0].y + center.y) / 2;
  return cardinalityPosition;
};

export const getStylesFromArray = arr => {
  let style = '';
  let labelStyle = '';

  for (let i = 0; i < arr.length; i++) {
    if (typeof arr[i] !== 'undefined') {
      // add text properties to label style definition
      if (arr[i].startsWith('color:') || arr[i].startsWith('text-align:')) {
        labelStyle = labelStyle + arr[i] + ';';
      } else {
        style = style + arr[i] + ';';
      }
    }
  }

  return { style: style, labelStyle: labelStyle };
};

let cnt = 0;
export const generateId = () => {
  cnt++;
  return (
    'id-' +
    Math.random()
      .toString(36)
      .substr(2, 12) +
    '-' +
    cnt
  );
};

export const random = options => {
  return cryptoRandomString(options);
};

/**
 * @function assignWithDepth
 * Extends the functionality of {@link ObjectConstructor.assign} with the ability to merge arbitrary-depth objects
 * For each key in src with path `k` (recursively) performs an Object.assign(dst[`k`], src[`k`]) with
 * a slight change from the typical handling of undefined for dst[`k`]: instead of raising an error,
 * dst[`k`] is auto-initialized to {} and effectively merged with src[`k`]
 * <p>
 * Additionally, dissimilar types will not clobber unless the config.clobber parameter === true. Example:
 * ```
 * let config_0 = { foo: { bar: 'bar' }, bar: 'foo' };
 * let config_1 = { foo: 'foo', bar: 'bar' };
 * let result = assignWithDepth(config_0, config_1);
 * console.log(result);
 * //-> result: { foo: { bar: 'bar' }, bar: 'bar' }
 * ```
 * <p>
 * Traditional Object.assign would have clobbered foo in config_0 with foo in config_1.
 * <p>
 * If src is a destructured array of objects and dst is not an array, assignWithDepth will apply each element of src to dst
 * in order.
 * @param dst:any - the destination of the merge
 * @param src:any - the source object(s) to merge into destination
 * @param config:{ depth: number, clobber: boolean } - depth: depth to traverse within src and dst for merging -
 * clobber: should dissimilar types clobber (default: { depth: 2, clobber: false })
 * @returns {*}
 */
export const assignWithDepth = function(dst, src, config) {
  const { depth, clobber } = Object.assign({ depth: 2, clobber: false }, config);
  if (Array.isArray(src) && !Array.isArray(dst)) {
    src.forEach(s => assignWithDepth(dst, s, config));
    return dst;
  }
  if (typeof dst === 'undefined' || depth <= 0) {
    if (dst !== undefined && dst !== null && typeof dst === 'object' && typeof src === 'object') {
      return Object.assign(dst, src);
    } else {
      return src;
    }
  }
  if (typeof src !== 'undefined' && typeof dst === 'object' && typeof src === 'object') {
    Object.keys(src).forEach(key => {
      if (
        typeof src[key] === 'object' &&
        (dst[key] === undefined || typeof dst[key] === 'object')
      ) {
        if (dst[key] === undefined) {
          dst[key] = Array.isArray(src[key]) ? [] : {};
        }
        dst[key] = assignWithDepth(dst[key], src[key], { depth: depth - 1, clobber });
      } else if (clobber || (typeof dst[key] !== 'object' && typeof src[key] !== 'object')) {
        dst[key] = src[key];
      }
    });
  }
  return dst;
};

export const getTextObj = function() {
  return {
    x: 0,
    y: 0,
    fill: undefined,
    anchor: 'start',
    style: '#666',
    width: 100,
    height: 100,
    textMargin: 0,
    rx: 0,
    ry: 0,
    valign: undefined
  };
};

export const drawSimpleText = function(elem, textData) {
  // Remove and ignore br:s
  const nText = textData.text.replace(common.lineBreakRegex, ' ');

  const textElem = elem.append('text');
  textElem.attr('x', textData.x);
  textElem.attr('y', textData.y);
  textElem.style('text-anchor', textData.anchor);
  textElem.style('font-family', textData.fontFamily);
  textElem.style('font-size', textData.fontSize);
  textElem.style('font-weight', textData.fontWeight);
  textElem.attr('fill', textData.fill);
  if (typeof textData.class !== 'undefined') {
    textElem.attr('class', textData.class);
  }

  const span = textElem.append('tspan');
  span.attr('x', textData.x + textData.textMargin * 2);
  span.attr('fill', textData.fill);
  span.text(nText);

  return textElem;
};

<<<<<<< HEAD
export const wrapLabel = (label, maxWidth, config) => {
  if (!wrapLabel.cache) {
    // until memoize PR
    wrapLabel.cache = {};
  }
  if (!label) {
    return label;
  }
  config = Object.assign(
    { fontSize: 12, fontWeight: 400, fontFamily: 'Arial', joinWith: '<br/>' },
    config
  );
  const cacheKey = `${label}-${maxWidth}-${JSON.stringify(config)}`;
  if (wrapLabel.cache[cacheKey]) {
    return wrapLabel.cache[cacheKey];
  }
  if (common.lineBreakRegex.test(label)) {
    return label;
  }
  const words = label.split(' ');
  const completedLines = [];
  let nextLine = '';
  words.forEach((word, index) => {
    const wordLength = calculateTextWidth(`${word} `, config);
    const nextLineLength = calculateTextWidth(nextLine, config);
    if (wordLength > maxWidth) {
      const { hyphenatedStrings, remainingWord } = breakString(word, maxWidth, '-', config);
      completedLines.push(nextLine, ...hyphenatedStrings);
      nextLine = remainingWord;
    } else if (nextLineLength + wordLength >= maxWidth) {
      completedLines.push(nextLine);
      nextLine = word;
    } else {
      nextLine = [nextLine, word].filter(Boolean).join(' ');
    }
    const currentWord = index + 1;
    const isLastWord = currentWord === words.length;
    if (isLastWord) {
      completedLines.push(nextLine);
    }
  });
  const result = completedLines.filter(line => line !== '').join(config.joinWith);
  wrapLabel.cache[cacheKey] = result;
  return result;
};

const breakString = (word, maxWidth, hyphenCharacter = '-', config) => {
  if (!breakString.cache) {
    breakString.cache = {};
  }
  config = Object.assign({ fontSize: 12, fontWeight: 400, fontFamily: 'Arial' }, config);
  const cacheKey = `${word}-${maxWidth}-${hyphenCharacter}-${JSON.stringify(config)}`;
  if (breakString.cache[cacheKey]) {
    return breakString.cache[cacheKey];
  }
  const characters = word.split('');
  const lines = [];
  let currentLine = '';
  characters.forEach((character, index) => {
    const nextLine = `${currentLine}${character}`;
    const lineWidth = calculateTextWidth(nextLine, config);
    if (lineWidth >= maxWidth) {
      const currentCharacter = index + 1;
      const isLastLine = characters.length === currentCharacter;
      const hyphenatedNextLine = `${nextLine}${hyphenCharacter}`;
      lines.push(isLastLine ? nextLine : hyphenatedNextLine);
      currentLine = '';
    } else {
      currentLine = nextLine;
    }
  });
  const result = { hyphenatedStrings: lines, remainingWord: currentLine };
  breakString.cache[cacheKey] = result;
  return result;
};
=======
export const wrapLabel = memoize(
  (label, maxWidth, config) => {
    if (!label) {
      return label;
    }
    config = Object.assign(
      { fontSize: 12, fontWeight: 400, fontFamily: 'Arial', joinWith: '<br/>' },
      config
    );
    if (common.lineBreakRegex.test(label)) {
      return label;
    }
    const words = label.split(' ');
    const completedLines = [];
    let nextLine = '';
    words.forEach((word, index) => {
      const wordLength = calculateTextWidth(`${word} `, config);
      const nextLineLength = calculateTextWidth(nextLine, config);
      if (wordLength > maxWidth) {
        const { hyphenatedStrings, remainingWord } = breakString(word, maxWidth, '-', config);
        completedLines.push(nextLine, ...hyphenatedStrings);
        nextLine = remainingWord;
      } else if (nextLineLength + wordLength >= maxWidth) {
        completedLines.push(nextLine);
        nextLine = word;
      } else {
        nextLine = [nextLine, word].filter(Boolean).join(' ');
      }
      const currentWord = index + 1;
      const isLastWord = currentWord === words.length;
      if (isLastWord) {
        completedLines.push(nextLine);
      }
    });
    return completedLines.filter(line => line !== '').join(config.joinWith);
  },
  (label, maxWidth, config) =>
    `${label}-${maxWidth}-${config.fontSize}-${config.fontWeight}-${config.fontFamily}-${config.joinWith}`
);

const breakString = memoize(
  (word, maxWidth, hyphenCharacter = '-', config) => {
    config = Object.assign(
      { fontSize: 12, fontWeight: 400, fontFamily: 'Arial', margin: 0 },
      config
    );
    const characters = word.split('');
    const lines = [];
    let currentLine = '';
    characters.forEach((character, index) => {
      const nextLine = `${currentLine}${character}`;
      const lineWidth = calculateTextWidth(nextLine, config);
      if (lineWidth >= maxWidth) {
        const currentCharacter = index + 1;
        const isLastLine = characters.length === currentCharacter;
        const hyphenatedNextLine = `${nextLine}${hyphenCharacter}`;
        lines.push(isLastLine ? nextLine : hyphenatedNextLine);
        currentLine = '';
      } else {
        currentLine = nextLine;
      }
    });
    return { hyphenatedStrings: lines, remainingWord: currentLine };
  },
  (word, maxWidth, hyphenCharacter = '-', config) =>
    `${word}-${maxWidth}-${hyphenCharacter}-${config.fontSize}-${config.fontWeight}-${config.fontFamily}`
);
>>>>>>> 33d3bc53

/**
 * This calculates the text's height, taking into account the wrap breaks and
 * both the statically configured height, width, and the length of the text (in pixels).
 *
 * If the wrapped text text has greater height, we extend the height, so it's
 * value won't overflow.
 *
 * @return - The height for the given text
 * @param text the text to measure
<<<<<<< HEAD
 * @param config - the config for fontSize, fontFamily, fontWeight, and margin all impacting the resulting size
 */
export const calculateTextHeight = function(text, config) {
  config = Object.assign({ fontSize: 12, fontWeight: 400, fontFamily: 'Arial' }, config);
=======
 * @param config - the config for fontSize, fontFamily, and fontWeight all impacting the resulting size
 */
export const calculateTextHeight = function(text, config) {
  config = Object.assign(
    { fontSize: 12, fontWeight: 400, fontFamily: 'Arial', margin: 15 },
    config
  );
>>>>>>> 33d3bc53
  return calculateTextDimensions(text, config).height;
};

/**
 * This calculates the width of the given text, font size and family.
 *
 * @return - The width for the given text
 * @param text - The text to calculate the width of
<<<<<<< HEAD
 * @param config - the config for fontSize, fontFamily, fontWeight, and margin all impacting the resulting size
=======
 * @param config - the config for fontSize, fontFamily, and fontWeight all impacting the resulting size
>>>>>>> 33d3bc53
 */
export const calculateTextWidth = function(text, config) {
  config = Object.assign({ fontSize: 12, fontWeight: 400, fontFamily: 'Arial' }, config);
  return calculateTextDimensions(text, config).width;
};

/**
 * This calculates the dimensions of the given text, font size, font family, font weight, and margins.
 *
 * @return - The width for the given text
 * @param text - The text to calculate the width of
 * @param config - the config for fontSize, fontFamily, fontWeight, and margin all impacting the resulting size
 */
<<<<<<< HEAD
export const calculateTextDimensions = function(text, config) {
  if (!calculateTextDimensions.cache) {
    calculateTextDimensions.cache = {};
  }
  config = Object.assign({ fontSize: 12, fontWeight: 400, fontFamily: 'Arial' }, config);
  const { fontSize, fontFamily, fontWeight } = config;
  if (!text) {
    return { width: 0, height: 0 };
  }
  const cacheKey = `${text}-${JSON.stringify(config)}`;
  if (calculateTextDimensions.cache[cacheKey]) {
    return calculateTextDimensions.cache[cacheKey];
  }

  // We can't really know if the user supplied font family will render on the user agent;
  // thus, we'll take the max width between the user supplied font family, and a default
  // of sans-serif.
  const fontFamilies = ['sans-serif', fontFamily];
  const lines = common.splitBreaks(text);
  let dims = [];

  const body = select('body');
  // We don't want to leak DOM elements - if a removal operation isn't available
  // for any reason, do not continue.
  if (!body.remove) {
    return { width: 0, height: 0, lineHeight: 0 };
  }

  const g = body.append('svg');

  for (let fontFamily of fontFamilies) {
    let cheight = 0;
    let dim = { width: 0, height: 0, lineHeight: 0 };
    for (let line of lines) {
      const textObj = getTextObj();
      textObj.text = line;
      const textElem = drawSimpleText(g, textObj)
        .style('font-size', fontSize)
        .style('font-weight', fontWeight)
        .style('font-family', fontFamily);

      let bBox = (textElem._groups || textElem)[0][0].getBBox();
      dim.width = Math.round(Math.max(dim.width, bBox.width));
      cheight = Math.round(bBox.height);
      dim.height += cheight;
      dim.lineHeight = Math.round(Math.max(dim.lineHeight, cheight));
    }
    dims.push(dim);
  }

  g.remove();

  let index =
    isNaN(dims[1].height) ||
    isNaN(dims[1].width) ||
    isNaN(dims[1].lineHeight) ||
    (dims[0].height > dims[1].height &&
      dims[0].width > dims[1].width &&
      dims[0].lineHeight > dims[1].lineHeight)
      ? 0
      : 1;
  const result = dims[index];
  calculateTextDimensions.cache[cacheKey] = result;
  return result;
};
=======
export const calculateTextDimensions = memoize(
  function(text, config) {
    config = Object.assign({ fontSize: 12, fontWeight: 400, fontFamily: 'Arial' }, config);
    const { fontSize, fontFamily, fontWeight } = config;
    if (!text) {
      return { width: 0, height: 0 };
    }

    // We can't really know if the user supplied font family will render on the user agent;
    // thus, we'll take the max width between the user supplied font family, and a default
    // of sans-serif.
    const fontFamilies = ['sans-serif', fontFamily];
    const lines = text.split(common.lineBreakRegex);
    let dims = [];

    const body = select('body');
    // We don't want to leak DOM elements - if a removal operation isn't available
    // for any reason, do not continue.
    if (!body.remove) {
      return { width: 0, height: 0, lineHeight: 0 };
    }

    const g = body.append('svg');

    for (let fontFamily of fontFamilies) {
      let cheight = 0;
      let dim = { width: 0, height: 0, lineHeight: 0 };
      for (let line of lines) {
        const textObj = getTextObj();
        textObj.text = line;
        const textElem = drawSimpleText(g, textObj)
          .style('font-size', fontSize)
          .style('font-weight', fontWeight)
          .style('font-family', fontFamily);

        let bBox = (textElem._groups || textElem)[0][0].getBBox();
        dim.width = Math.round(Math.max(dim.width, bBox.width));
        cheight = Math.round(bBox.height);
        dim.height += cheight;
        dim.lineHeight = Math.round(Math.max(dim.lineHeight, cheight));
      }
      dims.push(dim);
    }

    g.remove();

    let index =
      isNaN(dims[1].height) ||
      isNaN(dims[1].width) ||
      isNaN(dims[1].lineHeight) ||
      (dims[0].height > dims[1].height &&
        dims[0].width > dims[1].width &&
        dims[0].lineHeight > dims[1].lineHeight)
        ? 0
        : 1;
    return dims[index];
  },
  (text, config) => `${text}-${config.fontSize}-${config.fontWeight}-${config.fontFamily}`
);
>>>>>>> 33d3bc53

export default {
  assignWithDepth,
  wrapLabel,
  calculateTextHeight,
  calculateTextWidth,
  calculateTextDimensions,
  detectInit,
  detectDirective,
  detectType,
  isSubstringInArray,
  interpolateToCurve,
  calcLabelPosition,
  calcCardinalityPosition,
  formatUrl,
  getStylesFromArray,
  generateId,
  random,
<<<<<<< HEAD
=======
  memoize,
>>>>>>> 33d3bc53
  runFunc
};<|MERGE_RESOLUTION|>--- conflicted
+++ resolved
@@ -509,83 +509,6 @@
   return textElem;
 };
 
-<<<<<<< HEAD
-export const wrapLabel = (label, maxWidth, config) => {
-  if (!wrapLabel.cache) {
-    // until memoize PR
-    wrapLabel.cache = {};
-  }
-  if (!label) {
-    return label;
-  }
-  config = Object.assign(
-    { fontSize: 12, fontWeight: 400, fontFamily: 'Arial', joinWith: '<br/>' },
-    config
-  );
-  const cacheKey = `${label}-${maxWidth}-${JSON.stringify(config)}`;
-  if (wrapLabel.cache[cacheKey]) {
-    return wrapLabel.cache[cacheKey];
-  }
-  if (common.lineBreakRegex.test(label)) {
-    return label;
-  }
-  const words = label.split(' ');
-  const completedLines = [];
-  let nextLine = '';
-  words.forEach((word, index) => {
-    const wordLength = calculateTextWidth(`${word} `, config);
-    const nextLineLength = calculateTextWidth(nextLine, config);
-    if (wordLength > maxWidth) {
-      const { hyphenatedStrings, remainingWord } = breakString(word, maxWidth, '-', config);
-      completedLines.push(nextLine, ...hyphenatedStrings);
-      nextLine = remainingWord;
-    } else if (nextLineLength + wordLength >= maxWidth) {
-      completedLines.push(nextLine);
-      nextLine = word;
-    } else {
-      nextLine = [nextLine, word].filter(Boolean).join(' ');
-    }
-    const currentWord = index + 1;
-    const isLastWord = currentWord === words.length;
-    if (isLastWord) {
-      completedLines.push(nextLine);
-    }
-  });
-  const result = completedLines.filter(line => line !== '').join(config.joinWith);
-  wrapLabel.cache[cacheKey] = result;
-  return result;
-};
-
-const breakString = (word, maxWidth, hyphenCharacter = '-', config) => {
-  if (!breakString.cache) {
-    breakString.cache = {};
-  }
-  config = Object.assign({ fontSize: 12, fontWeight: 400, fontFamily: 'Arial' }, config);
-  const cacheKey = `${word}-${maxWidth}-${hyphenCharacter}-${JSON.stringify(config)}`;
-  if (breakString.cache[cacheKey]) {
-    return breakString.cache[cacheKey];
-  }
-  const characters = word.split('');
-  const lines = [];
-  let currentLine = '';
-  characters.forEach((character, index) => {
-    const nextLine = `${currentLine}${character}`;
-    const lineWidth = calculateTextWidth(nextLine, config);
-    if (lineWidth >= maxWidth) {
-      const currentCharacter = index + 1;
-      const isLastLine = characters.length === currentCharacter;
-      const hyphenatedNextLine = `${nextLine}${hyphenCharacter}`;
-      lines.push(isLastLine ? nextLine : hyphenatedNextLine);
-      currentLine = '';
-    } else {
-      currentLine = nextLine;
-    }
-  });
-  const result = { hyphenatedStrings: lines, remainingWord: currentLine };
-  breakString.cache[cacheKey] = result;
-  return result;
-};
-=======
 export const wrapLabel = memoize(
   (label, maxWidth, config) => {
     if (!label) {
@@ -653,7 +576,6 @@
   (word, maxWidth, hyphenCharacter = '-', config) =>
     `${word}-${maxWidth}-${hyphenCharacter}-${config.fontSize}-${config.fontWeight}-${config.fontFamily}`
 );
->>>>>>> 33d3bc53
 
 /**
  * This calculates the text's height, taking into account the wrap breaks and
@@ -664,12 +586,6 @@
  *
  * @return - The height for the given text
  * @param text the text to measure
-<<<<<<< HEAD
- * @param config - the config for fontSize, fontFamily, fontWeight, and margin all impacting the resulting size
- */
-export const calculateTextHeight = function(text, config) {
-  config = Object.assign({ fontSize: 12, fontWeight: 400, fontFamily: 'Arial' }, config);
-=======
  * @param config - the config for fontSize, fontFamily, and fontWeight all impacting the resulting size
  */
 export const calculateTextHeight = function(text, config) {
@@ -677,7 +593,6 @@
     { fontSize: 12, fontWeight: 400, fontFamily: 'Arial', margin: 15 },
     config
   );
->>>>>>> 33d3bc53
   return calculateTextDimensions(text, config).height;
 };
 
@@ -686,11 +601,7 @@
  *
  * @return - The width for the given text
  * @param text - The text to calculate the width of
-<<<<<<< HEAD
- * @param config - the config for fontSize, fontFamily, fontWeight, and margin all impacting the resulting size
-=======
  * @param config - the config for fontSize, fontFamily, and fontWeight all impacting the resulting size
->>>>>>> 33d3bc53
  */
 export const calculateTextWidth = function(text, config) {
   config = Object.assign({ fontSize: 12, fontWeight: 400, fontFamily: 'Arial' }, config);
@@ -704,73 +615,6 @@
  * @param text - The text to calculate the width of
  * @param config - the config for fontSize, fontFamily, fontWeight, and margin all impacting the resulting size
  */
-<<<<<<< HEAD
-export const calculateTextDimensions = function(text, config) {
-  if (!calculateTextDimensions.cache) {
-    calculateTextDimensions.cache = {};
-  }
-  config = Object.assign({ fontSize: 12, fontWeight: 400, fontFamily: 'Arial' }, config);
-  const { fontSize, fontFamily, fontWeight } = config;
-  if (!text) {
-    return { width: 0, height: 0 };
-  }
-  const cacheKey = `${text}-${JSON.stringify(config)}`;
-  if (calculateTextDimensions.cache[cacheKey]) {
-    return calculateTextDimensions.cache[cacheKey];
-  }
-
-  // We can't really know if the user supplied font family will render on the user agent;
-  // thus, we'll take the max width between the user supplied font family, and a default
-  // of sans-serif.
-  const fontFamilies = ['sans-serif', fontFamily];
-  const lines = common.splitBreaks(text);
-  let dims = [];
-
-  const body = select('body');
-  // We don't want to leak DOM elements - if a removal operation isn't available
-  // for any reason, do not continue.
-  if (!body.remove) {
-    return { width: 0, height: 0, lineHeight: 0 };
-  }
-
-  const g = body.append('svg');
-
-  for (let fontFamily of fontFamilies) {
-    let cheight = 0;
-    let dim = { width: 0, height: 0, lineHeight: 0 };
-    for (let line of lines) {
-      const textObj = getTextObj();
-      textObj.text = line;
-      const textElem = drawSimpleText(g, textObj)
-        .style('font-size', fontSize)
-        .style('font-weight', fontWeight)
-        .style('font-family', fontFamily);
-
-      let bBox = (textElem._groups || textElem)[0][0].getBBox();
-      dim.width = Math.round(Math.max(dim.width, bBox.width));
-      cheight = Math.round(bBox.height);
-      dim.height += cheight;
-      dim.lineHeight = Math.round(Math.max(dim.lineHeight, cheight));
-    }
-    dims.push(dim);
-  }
-
-  g.remove();
-
-  let index =
-    isNaN(dims[1].height) ||
-    isNaN(dims[1].width) ||
-    isNaN(dims[1].lineHeight) ||
-    (dims[0].height > dims[1].height &&
-      dims[0].width > dims[1].width &&
-      dims[0].lineHeight > dims[1].lineHeight)
-      ? 0
-      : 1;
-  const result = dims[index];
-  calculateTextDimensions.cache[cacheKey] = result;
-  return result;
-};
-=======
 export const calculateTextDimensions = memoize(
   function(text, config) {
     config = Object.assign({ fontSize: 12, fontWeight: 400, fontFamily: 'Arial' }, config);
@@ -830,7 +674,6 @@
   },
   (text, config) => `${text}-${config.fontSize}-${config.fontWeight}-${config.fontFamily}`
 );
->>>>>>> 33d3bc53
 
 export default {
   assignWithDepth,
@@ -849,9 +692,6 @@
   getStylesFromArray,
   generateId,
   random,
-<<<<<<< HEAD
-=======
   memoize,
->>>>>>> 33d3bc53
   runFunc
 };