--- conflicted
+++ resolved
@@ -110,11 +110,7 @@
 - followed by an _underscore_ ('\_')
 - followed by a short text description (but use dashes ('-') or underscores ('\_') instead of spaces)
 
-<<<<<<< HEAD
-If your work is specific to a single diagram type, it is a good idea to put the diagram type at the start of the description. This will help use keep release notes organized: it will help us keep changes for a diagram type together.
-=======
 If your work is specific to a single diagram type, it is a good idea to put the diagram type at the start of the description. This will help us keep release notes organized: it will help us keep changes for a diagram type together.
->>>>>>> 0333bc17
 
 **Ex: A new feature described in issue 2945 that adds a new arrow type called 'florbs' to state diagrams**
 
@@ -280,15 +276,9 @@
 
 #### First search to see if someone has already asked (and hopefully been answered) or suggested the same thing.
 
-<<<<<<< HEAD
-- Search in the Discussions
-- Search in the open Issues
-- Search in the closed Issues
-=======
 - Search in Discussions
 - Search in open Issues
 - Search in closed Issues
->>>>>>> 0333bc17
 
 If you find an open issue or discussion thread that is similar to your question but isn't answered,
 you can let us know that you are also interested in it. **_[TODO: describe upvoting]_**
