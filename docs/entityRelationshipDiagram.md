# Entity Relationship Diagrams

<<<<<<< HEAD
=======
**Edit this Page** [![N|Solid](img/GitHub-Mark-32px.png)](https://github.com/mermaid-js/mermaid/blob/develop/docs/entityRelationshipDiagram.md)
>>>>>>> 2e7452f0
> An entity–relationship model (or ER model) describes interrelated things of interest in a specific domain of knowledge. A basic ER model is composed of entity types (which classify the things of interest) and specifies relationships that can exist between entities (instances of those entity types). Wikipedia.

Note that practitioners of ER modelling almost always refer to *entity types* simply as *entities*.  For example the `CUSTOMER` entity *type* would be referred to simply as the `CUSTOMER` entity.  This is so common it would be inadvisable to do anything else, but technically an entity is an abstract *instance* of an entity type, and this is what an ER diagram shows - abstract instances, and the relationships between them.  This is why entities are always named using singular nouns.

Mermaid can render ER diagrams

```markdown
erDiagram
    CUSTOMER ||--o{ ORDER : places
    ORDER ||--|{ LINE-ITEM : contains
    CUSTOMER }|..|{ DELIVERY-ADDRESS : uses
```

```mermaid
erDiagram
    CUSTOMER ||--o{ ORDER : places
    ORDER ||--|{ LINE-ITEM : contains
    CUSTOMER }|..|{ DELIVERY-ADDRESS : uses
```

Entity names are often capitalised, although there is no accepted standard on this, and it is not required in Mermaid.

Relationships between entities are represented by lines with end markers representing cardinality.  Mermaid uses the most popular crow's foot notation. The crow's foot intuitively conveys the possibility of many instances of the entity that it connects to.

ER diagrams can be used for various purposes, ranging from abstract logical models devoid of any implementation details, through to physical models of relational database tables.  It can be useful to include attribute definitions on ER diagrams to aid comprehension of the purpose and meaning of entities.  These do not necessarily need to be exhaustive; often a small subset of attributes is enough.  Mermaid allows to be defined in terms of their *type* and *name*.

```markdown
erDiagram
    CUSTOMER ||--o{ ORDER : places
    CUSTOMER {
        string name
        string custNumber
        string sector
    }
    ORDER ||--|{ LINE-ITEM : contains
    ORDER {
        int orderNumber
        string deliveryAddress
    }
    LINE-ITEM {
        string productCode
        int quantity
        float pricePerUnit
    }
```

```mermaid
erDiagram
    CUSTOMER ||--o{ ORDER : places
    CUSTOMER {
        string name
        string custNumber
        string sector
    }
    ORDER ||--|{ LINE-ITEM : contains
    ORDER {
        int orderNumber
        string deliveryAddress
    }
    LINE-ITEM {
        string productCode
        int quantity
        float pricePerUnit
    }
```

When including attributes on ER diagrams, you must decide whether to include foreign keys as attributes.  This probably depends on how closely you are trying to represent relational table structures.  If your diagram is a *logical* model which is not meant to imply a relational implementation, then it is better to leave these out because the associative relationships already convey the way that entities are associated.  For example, a JSON data structure can implement a one-to-many relationship without the need for foreign key properties, using arrays.  Similarly an object-oriented programming language may use pointers or references to collections.  Even for models that are intended for relational implementation, you might decide that inclusion of foreign key attributes duplicates information already portrayed by the relationships, and does not add meaning to entities.  Ultimately, it's your choice.

## Syntax

### Entities and Relationships

Mermaid syntax for ER diagrams is compatible with PlantUML, with an extension to label the relationship.  Each statement consists of the following parts:

```markdown
    <first-entity> [<relationship> <second-entity> : <relationship-label>]
```

Where:

- `first-entity` is the name of an entity.  Names must begin with an alphabetic character and may also contain digits, hyphens, and underscores.
- `relationship` describes the way that both entities inter-relate.  See below.
- `second-entity` is the name of the other entity.
- `relationship-label` describes the relationship from the perspective of the first entity.

For example:

```markdown
    PROPERTY ||--|{ ROOM : contains
```

This statement can be read as *a property contains one or more rooms, and a room is part of one and only one property*. You can see that the label here is from the first entity's perspective: a property contains a room, but a room does not contain a property.  When considered from the perspective of the second entity, the equivalent label is usually very easy to infer. (Some ER diagrams label relationships from both perspectives, but this is not supported here, and is usually superfluous).

Only the `first-entity` part of a statement is mandatory.  This makes it possible to show an entity with no relationships, which can be useful during iterative construction of diagrams.  If any other parts of a statement are specified, then all parts are mandatory.

### Relationship Syntax

The `relationship` part of each statement can be broken down into three sub-components:

- the cardinality of the first entity with respect to the second,
- whether the relationship confers identity on a 'child' entity
- the cardinality of the second entity with respect to the first

Cardinality is a property that describes how many elements of another entity can be related to the entity in question.  In the above example a `PROPERTY` can have one or more `ROOM` instances associated to it, whereas a `ROOM` can only be associated with one `PROPERTY`.  In each cardinality marker there are two characters.  The outermost character represents a maximum value, and the innermost character represents a minimum value.  The table below summarises possible cardinalities.

| Value (left) | Value (right) | Meaning                                                |
|:------------:|:-------------:|--------------------------------------------------------|
|     `\|o`     |      `o\|`     | Zero or one                                            |
|     `\|\|`     |      `\|\|`     | Exactly one                                            |
|     `}o`     |      `o{`     | Zero or more (no upper limit)                          |
|     `}\|`     |      `\|{`     | One or more (no upper limit)                           |

### Identification

Relationships may be classified as either *identifying* or *non-identifying* and these are rendered with either solid or dashed lines respectively. This is relevant when one of the entities in question can not have independent existence without the other.  For example a firm that insures people to drive cars might need to store data on `NAMED-DRIVER`s. In modelling this we might start out by observing that a `CAR` can be driven by many `PERSON` instances, and a `PERSON` can drive many `CAR`s - both entities can exist without the other, so this is a non-identifying relationship that we might specify in Mermaid as: `PERSON }|..|{ CAR : "driver"`.  Note the two dots in the middle of the relationship that will result in a dashed line being drawn between the two entities.  But when this many-to-many relationship is resolved into two one-to-many relationships, we observe that a `NAMED-DRIVER` cannot exist without both a `PERSON` and a `CAR` - the relationships become identifying and would be specified using hyphens, which translate to a solid line:

```markdown
    CAR ||--o{ NAMED-DRIVER : allows
    PERSON ||--o{ NAMED-DRIVER : is
```

### Attributes

Attributes can be defined for entities by specifying the entity name followed by a block containing multiple `type name` pairs, where a block is delimited by an opening `{` and a closing `}`.  For example:

```markdown
    CAR ||--o{ NAMED-DRIVER : allows
    CAR {
        string registrationNumber
        string make
        string model
    }
    PERSON ||--o{ NAMED-DRIVER : is
    PERSON {
        string firstName
        string lastName
        int age
    }
```
The attributes are rendered inside the entity boxes:

```mermaid
    CAR ||--o{ NAMED-DRIVER : allows
    CAR {
        string registrationNumber
        string make
        string model
    }
    PERSON ||--o{ NAMED-DRIVER : is
    PERSON {
        string firstName
        string lastName
        int age
    }
```

The `type` and `name` values must begin with an alphabetic character and may contain digits, hyphens or underscores.  Other than that, there are no restrictions, and there is no implicit set of valid data types.

### Other Things

- If you want the relationship label to be more than one word, you must use double quotes around the phrase
- If you don't want a label at all on a relationship, you must use an empty double-quoted string

## Styling

### Config options

For simple color customization:

| Name     | Used as                                                              |
| :------- | :------------------------------------------------------------------- |
| `fill`   | Background color of an entity or attribute                           |
| `stroke` | Border color of an entity or attribute, line color of a relationship |

### Classes used

The following CSS class selectors are available for richer styling:

| Selector                   | Description                                           |
| :------------------------- | :---------------------------------------------------- |
| `.er.attributeBoxEven`     | The box containing attributes on even-numbered rows   |
| `.er.attributeBoxOdd`      | The box containing attributes on odd-numbered rows    |
| `.er.entityBox`            | The box representing an entity                        |
| `.er.entityLabel`          | The label for an entity                               |
| `.er.relationshipLabel`    | The label for a relationship                          |
| `.er.relationshipLabelBox` | The box surrounding a relationship label              |
| `.er.relationshipLine`     | The line representing a relationship between entities |<|MERGE_RESOLUTION|>--- conflicted
+++ resolved
@@ -1,9 +1,6 @@
 # Entity Relationship Diagrams
 
-<<<<<<< HEAD
-=======
 **Edit this Page** [![N|Solid](img/GitHub-Mark-32px.png)](https://github.com/mermaid-js/mermaid/blob/develop/docs/entityRelationshipDiagram.md)
->>>>>>> 2e7452f0
 > An entity–relationship model (or ER model) describes interrelated things of interest in a specific domain of knowledge. A basic ER model is composed of entity types (which classify the things of interest) and specifies relationships that can exist between entities (instances of those entity types). Wikipedia.
 
 Note that practitioners of ER modelling almost always refer to *entity types* simply as *entities*.  For example the `CUSTOMER` entity *type* would be referred to simply as the `CUSTOMER` entity.  This is so common it would be inadvisable to do anything else, but technically an entity is an abstract *instance* of an entity type, and this is what an ER diagram shows - abstract instances, and the relationships between them.  This is why entities are always named using singular nouns.
