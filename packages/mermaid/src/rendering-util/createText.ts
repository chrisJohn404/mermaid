--- conflicted
+++ resolved
@@ -12,22 +12,6 @@
 import { getIconSVG, isIconAvailable } from './icons.js';
 import { splitLineToFitWidth } from './splitText.js';
 import type { MarkdownLine, MarkdownWord } from './types.js';
-import { library, icon } from '@fortawesome/fontawesome-svg-core';
-import * as fab from '@fortawesome/free-brands-svg-icons';
-import * as fas from '@fortawesome/free-solid-svg-icons';
-import * as far from '@fortawesome/free-regular-svg-icons';
-
-const iconListFab = Object.keys(fab)
-  .filter((key) => key !== 'fab' && key !== 'prefix')
-  .map((icon) => fab[icon]);
-const iconListFas = Object.keys(fas)
-  .filter((key) => key !== 'fas' && key !== 'prefix')
-  .map((icon) => fas[icon]);
-const iconListFar = Object.keys(far)
-  .filter((key) => key !== 'far' && key !== 'prefix')
-  .map((icon) => far[icon]);
-
-library.add(...iconListFab, ...iconListFas, ...iconListFar);
 
 function applyStyle(dom, styleFn) {
   if (styleFn) {
@@ -197,38 +181,6 @@
 /**
  * Convert fontawesome labels into fontawesome icons by using a regex pattern
  * @param text - The raw string to convert
-<<<<<<< HEAD
- * @returns string with fontawesome icons as i tags if they are from pro pack and as svg if they are from free pack
- */
-export function replaceIconSubstring(text) {
-  const iconRegex = /(fas|fab|far|fa|fal|fak|fad):fa-([a-z-]+)/g;
-  const classNameMap = {
-    fas: 'fa-solid',
-    fab: 'fa-brands',
-    far: 'fa-regular',
-    fa: 'fa',
-    fal: 'fa-light',
-    fad: 'fa-duotone',
-    fak: 'fak',
-  } as const;
-  const freeIconPack = ['fas', 'fab', 'far', 'fa'];
-
-  return text.replace(iconRegex, (match, prefix, iconName) => {
-    const isFreeIcon = freeIconPack.includes(prefix);
-    const className = classNameMap[prefix];
-    if (!isFreeIcon) {
-      log.warn(`Icon ${prefix}:fa-${iconName} is pro icon.`);
-      return `<i class='${className} fa-${iconName}'></i>`;
-    }
-    const faIcon = icon({ prefix: prefix, iconName: iconName });
-    if (!faIcon) {
-      log.warn(`Icon ${prefix}:fa-${iconName} not found.`);
-      return match;
-    }
-
-    return faIcon.html.join('');
-  });
-=======
  * @returns string with fontawesome icons as svg if the icon is registered otherwise as i tags
  */
 export async function replaceIconSubstring(text: string) {
@@ -258,7 +210,6 @@
     }
   }
   return newText;
->>>>>>> 16573d97
 }
 
 // Note when using from flowcharts converting the API isNode means classes should be set accordingly. When using htmlLabels => to sett classes to'nodeLabel' when isNode=true otherwise 'edgeLabel'
